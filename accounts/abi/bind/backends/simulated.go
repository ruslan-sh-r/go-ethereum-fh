// Copyright 2015 The go-ethereum Authors
// This file is part of the go-ethereum library.
//
// The go-ethereum library is free software: you can redistribute it and/or modify
// it under the terms of the GNU Lesser General Public License as published by
// the Free Software Foundation, either version 3 of the License, or
// (at your option) any later version.
//
// The go-ethereum library is distributed in the hope that it will be useful,
// but WITHOUT ANY WARRANTY; without even the implied warranty of
// MERCHANTABILITY or FITNESS FOR A PARTICULAR PURPOSE. See the
// GNU Lesser General Public License for more details.
//
// You should have received a copy of the GNU Lesser General Public License
// along with the go-ethereum library. If not, see <http://www.gnu.org/licenses/>.

package backends

import (
	"context"
	"errors"
	"fmt"
	"math/big"
	"sync"
	"time"

	"github.com/ethereum/go-ethereum"
	"github.com/ethereum/go-ethereum/accounts/abi"
	"github.com/ethereum/go-ethereum/accounts/abi/bind"
	"github.com/ethereum/go-ethereum/common"
	"github.com/ethereum/go-ethereum/common/hexutil"
	"github.com/ethereum/go-ethereum/common/math"
	"github.com/ethereum/go-ethereum/consensus/ethash"
	"github.com/ethereum/go-ethereum/core"
	"github.com/ethereum/go-ethereum/core/bloombits"
	"github.com/ethereum/go-ethereum/core/rawdb"
	"github.com/ethereum/go-ethereum/core/state"
	"github.com/ethereum/go-ethereum/core/types"
	"github.com/ethereum/go-ethereum/core/vm"
	"github.com/ethereum/go-ethereum/deepmind"
	"github.com/ethereum/go-ethereum/eth/filters"
	"github.com/ethereum/go-ethereum/ethdb"
	"github.com/ethereum/go-ethereum/event"
	"github.com/ethereum/go-ethereum/log"
	"github.com/ethereum/go-ethereum/params"
	"github.com/ethereum/go-ethereum/rpc"
)

// This nil assignment ensures at compile time that SimulatedBackend implements bind.ContractBackend.
var _ bind.ContractBackend = (*SimulatedBackend)(nil)

var (
	errBlockNumberUnsupported  = errors.New("simulatedBackend cannot access blocks other than the latest block")
	errBlockDoesNotExist       = errors.New("block does not exist in blockchain")
	errTransactionDoesNotExist = errors.New("transaction does not exist")
)

// SimulatedBackend implements bind.ContractBackend, simulating a blockchain in
// the background. Its main purpose is to allow for easy testing of contract bindings.
// Simulated backend implements the following interfaces:
// ChainReader, ChainStateReader, ContractBackend, ContractCaller, ContractFilterer, ContractTransactor,
// DeployBackend, GasEstimator, GasPricer, LogFilterer, PendingContractCaller, TransactionReader, and TransactionSender
type SimulatedBackend struct {
	database   ethdb.Database   // In memory database to store our testing data
	blockchain *core.BlockChain // Ethereum blockchain to handle the consensus

	mu           sync.Mutex
	pendingBlock *types.Block   // Currently pending block that will be imported on request
	pendingState *state.StateDB // Currently pending state that will be the active on request

	events *filters.EventSystem // Event system for filtering log events live

	config *params.ChainConfig
}

// NewSimulatedBackendWithDatabase creates a new binding backend based on the given database
// and uses a simulated blockchain for testing purposes.
// A simulated backend always uses chainID 1337.
func NewSimulatedBackendWithDatabase(database ethdb.Database, alloc core.GenesisAlloc, gasLimit uint64) *SimulatedBackend {
	genesis := core.Genesis{Config: params.AllEthashProtocolChanges, GasLimit: gasLimit, Alloc: alloc}
	genesis.MustCommit(database)
	blockchain, _ := core.NewBlockChain(database, nil, genesis.Config, ethash.NewFaker(), vm.Config{}, nil, nil)

	backend := &SimulatedBackend{
		database:   database,
		blockchain: blockchain,
		config:     genesis.Config,
		events:     filters.NewEventSystem(&filterBackend{database, blockchain}, false),
	}
	backend.rollback()
	return backend
}

// NewSimulatedBackend creates a new binding backend using a simulated blockchain
// for testing purposes.
// A simulated backend always uses chainID 1337.
func NewSimulatedBackend(alloc core.GenesisAlloc, gasLimit uint64) *SimulatedBackend {
	return NewSimulatedBackendWithDatabase(rawdb.NewMemoryDatabase(), alloc, gasLimit)
}

// Close terminates the underlying blockchain's update loop.
func (b *SimulatedBackend) Close() error {
	b.blockchain.Stop()
	return nil
}

// Commit imports all the pending transactions as a single block and starts a
// fresh new state.
func (b *SimulatedBackend) Commit() {
	b.mu.Lock()
	defer b.mu.Unlock()

	if _, err := b.blockchain.InsertChain([]*types.Block{b.pendingBlock}); err != nil {
		panic(err) // This cannot happen unless the simulator is wrong, fail in that case
	}
	b.rollback()
}

// Rollback aborts all pending transactions, reverting to the last committed state.
func (b *SimulatedBackend) Rollback() {
	b.mu.Lock()
	defer b.mu.Unlock()

	b.rollback()
}

func (b *SimulatedBackend) rollback() {
	blocks, _ := core.GenerateChain(b.config, b.blockchain.CurrentBlock(), ethash.NewFaker(), b.database, 1, func(int, *core.BlockGen) {})
	stateDB, _ := b.blockchain.State()

	b.pendingBlock = blocks[0]
	b.pendingState, _ = state.New(b.pendingBlock.Root(), stateDB.Database(), nil)
}

// stateByBlockNumber retrieves a state by a given blocknumber.
func (b *SimulatedBackend) stateByBlockNumber(ctx context.Context, blockNumber *big.Int) (*state.StateDB, error) {
	if blockNumber == nil || blockNumber.Cmp(b.blockchain.CurrentBlock().Number()) == 0 {
		return b.blockchain.State()
	}
	block, err := b.blockByNumberNoLock(ctx, blockNumber)
	if err != nil {
		return nil, err
	}
	return b.blockchain.StateAt(block.Root())
}

// CodeAt returns the code associated with a certain account in the blockchain.
func (b *SimulatedBackend) CodeAt(ctx context.Context, contract common.Address, blockNumber *big.Int) ([]byte, error) {
	b.mu.Lock()
	defer b.mu.Unlock()

	stateDB, err := b.stateByBlockNumber(ctx, blockNumber)
	if err != nil {
		return nil, err
	}

	return stateDB.GetCode(contract), nil
}

// BalanceAt returns the wei balance of a certain account in the blockchain.
func (b *SimulatedBackend) BalanceAt(ctx context.Context, contract common.Address, blockNumber *big.Int) (*big.Int, error) {
	b.mu.Lock()
	defer b.mu.Unlock()

	stateDB, err := b.stateByBlockNumber(ctx, blockNumber)
	if err != nil {
		return nil, err
	}

	return stateDB.GetBalance(contract), nil
}

// NonceAt returns the nonce of a certain account in the blockchain.
func (b *SimulatedBackend) NonceAt(ctx context.Context, contract common.Address, blockNumber *big.Int) (uint64, error) {
	b.mu.Lock()
	defer b.mu.Unlock()

	stateDB, err := b.stateByBlockNumber(ctx, blockNumber)
	if err != nil {
		return 0, err
	}

	return stateDB.GetNonce(contract), nil
}

// StorageAt returns the value of key in the storage of an account in the blockchain.
func (b *SimulatedBackend) StorageAt(ctx context.Context, contract common.Address, key common.Hash, blockNumber *big.Int) ([]byte, error) {
	b.mu.Lock()
	defer b.mu.Unlock()

	stateDB, err := b.stateByBlockNumber(ctx, blockNumber)
	if err != nil {
		return nil, err
	}

	val := stateDB.GetState(contract, key)
	return val[:], nil
}

// TransactionReceipt returns the receipt of a transaction.
func (b *SimulatedBackend) TransactionReceipt(ctx context.Context, txHash common.Hash) (*types.Receipt, error) {
	b.mu.Lock()
	defer b.mu.Unlock()

	receipt, _, _, _ := rawdb.ReadReceipt(b.database, txHash, b.config)
	return receipt, nil
}

// TransactionByHash checks the pool of pending transactions in addition to the
// blockchain. The isPending return value indicates whether the transaction has been
// mined yet. Note that the transaction may not be part of the canonical chain even if
// it's not pending.
func (b *SimulatedBackend) TransactionByHash(ctx context.Context, txHash common.Hash) (*types.Transaction, bool, error) {
	b.mu.Lock()
	defer b.mu.Unlock()

	tx := b.pendingBlock.Transaction(txHash)
	if tx != nil {
		return tx, true, nil
	}
	tx, _, _, _ = rawdb.ReadTransaction(b.database, txHash)
	if tx != nil {
		return tx, false, nil
	}
	return nil, false, ethereum.NotFound
}

// BlockByHash retrieves a block based on the block hash.
func (b *SimulatedBackend) BlockByHash(ctx context.Context, hash common.Hash) (*types.Block, error) {
	b.mu.Lock()
	defer b.mu.Unlock()

	if hash == b.pendingBlock.Hash() {
		return b.pendingBlock, nil
	}

	block := b.blockchain.GetBlockByHash(hash)
	if block != nil {
		return block, nil
	}

	return nil, errBlockDoesNotExist
}

// BlockByNumber retrieves a block from the database by number, caching it
// (associated with its hash) if found.
func (b *SimulatedBackend) BlockByNumber(ctx context.Context, number *big.Int) (*types.Block, error) {
	b.mu.Lock()
	defer b.mu.Unlock()

	return b.blockByNumberNoLock(ctx, number)
}

// blockByNumberNoLock retrieves a block from the database by number, caching it
// (associated with its hash) if found without Lock.
func (b *SimulatedBackend) blockByNumberNoLock(ctx context.Context, number *big.Int) (*types.Block, error) {
	if number == nil || number.Cmp(b.pendingBlock.Number()) == 0 {
		return b.blockchain.CurrentBlock(), nil
	}

	block := b.blockchain.GetBlockByNumber(uint64(number.Int64()))
	if block == nil {
		return nil, errBlockDoesNotExist
	}

	return block, nil
}

// HeaderByHash returns a block header from the current canonical chain.
func (b *SimulatedBackend) HeaderByHash(ctx context.Context, hash common.Hash) (*types.Header, error) {
	b.mu.Lock()
	defer b.mu.Unlock()

	if hash == b.pendingBlock.Hash() {
		return b.pendingBlock.Header(), nil
	}

	header := b.blockchain.GetHeaderByHash(hash)
	if header == nil {
		return nil, errBlockDoesNotExist
	}

	return header, nil
}

// HeaderByNumber returns a block header from the current canonical chain. If number is
// nil, the latest known header is returned.
func (b *SimulatedBackend) HeaderByNumber(ctx context.Context, block *big.Int) (*types.Header, error) {
	b.mu.Lock()
	defer b.mu.Unlock()

	if block == nil || block.Cmp(b.pendingBlock.Number()) == 0 {
		return b.blockchain.CurrentHeader(), nil
	}

	return b.blockchain.GetHeaderByNumber(uint64(block.Int64())), nil
}

// TransactionCount returns the number of transactions in a given block.
func (b *SimulatedBackend) TransactionCount(ctx context.Context, blockHash common.Hash) (uint, error) {
	b.mu.Lock()
	defer b.mu.Unlock()

	if blockHash == b.pendingBlock.Hash() {
		return uint(b.pendingBlock.Transactions().Len()), nil
	}

	block := b.blockchain.GetBlockByHash(blockHash)
	if block == nil {
		return uint(0), errBlockDoesNotExist
	}

	return uint(block.Transactions().Len()), nil
}

// TransactionInBlock returns the transaction for a specific block at a specific index.
func (b *SimulatedBackend) TransactionInBlock(ctx context.Context, blockHash common.Hash, index uint) (*types.Transaction, error) {
	b.mu.Lock()
	defer b.mu.Unlock()

	if blockHash == b.pendingBlock.Hash() {
		transactions := b.pendingBlock.Transactions()
		if uint(len(transactions)) < index+1 {
			return nil, errTransactionDoesNotExist
		}

		return transactions[index], nil
	}

	block := b.blockchain.GetBlockByHash(blockHash)
	if block == nil {
		return nil, errBlockDoesNotExist
	}

	transactions := block.Transactions()
	if uint(len(transactions)) < index+1 {
		return nil, errTransactionDoesNotExist
	}

	return transactions[index], nil
}

// PendingCodeAt returns the code associated with an account in the pending state.
func (b *SimulatedBackend) PendingCodeAt(ctx context.Context, contract common.Address) ([]byte, error) {
	b.mu.Lock()
	defer b.mu.Unlock()

	return b.pendingState.GetCode(contract), nil
}

func newRevertError(result *core.ExecutionResult) *revertError {
	reason, errUnpack := abi.UnpackRevert(result.Revert())
	err := errors.New("execution reverted")
	if errUnpack == nil {
		err = fmt.Errorf("execution reverted: %v", reason)
	}
	return &revertError{
		error:  err,
		reason: hexutil.Encode(result.Revert()),
	}
}

// revertError is an API error that encompasses an EVM revert with JSON error
// code and a binary data blob.
type revertError struct {
	error
	reason string // revert reason hex encoded
}

// ErrorCode returns the JSON error code for a revert.
// See: https://github.com/ethereum/wiki/wiki/JSON-RPC-Error-Codes-Improvement-Proposal
func (e *revertError) ErrorCode() int {
	return 3
}

// ErrorData returns the hex encoded revert reason.
func (e *revertError) ErrorData() interface{} {
	return e.reason
}

// CallContract executes a contract call.
func (b *SimulatedBackend) CallContract(ctx context.Context, call ethereum.CallMsg, blockNumber *big.Int) ([]byte, error) {
	b.mu.Lock()
	defer b.mu.Unlock()

	if blockNumber != nil && blockNumber.Cmp(b.blockchain.CurrentBlock().Number()) != 0 {
		return nil, errBlockNumberUnsupported
	}
	stateDB, err := b.blockchain.State()
	if err != nil {
		return nil, err
	}
	res, err := b.callContract(ctx, call, b.blockchain.CurrentBlock(), stateDB)
	if err != nil {
		return nil, err
	}
	// If the result contains a revert reason, try to unpack and return it.
	if len(res.Revert()) > 0 {
		return nil, newRevertError(res)
	}
	return res.Return(), res.Err
}

// PendingCallContract executes a contract call on the pending state.
func (b *SimulatedBackend) PendingCallContract(ctx context.Context, call ethereum.CallMsg) ([]byte, error) {
	b.mu.Lock()
	defer b.mu.Unlock()
	defer b.pendingState.RevertToSnapshot(b.pendingState.Snapshot())

	res, err := b.callContract(ctx, call, b.pendingBlock, b.pendingState)
	if err != nil {
		return nil, err
	}
	// If the result contains a revert reason, try to unpack and return it.
	if len(res.Revert()) > 0 {
		return nil, newRevertError(res)
	}
	return res.Return(), res.Err
}

// PendingNonceAt implements PendingStateReader.PendingNonceAt, retrieving
// the nonce currently pending for the account.
func (b *SimulatedBackend) PendingNonceAt(ctx context.Context, account common.Address) (uint64, error) {
	b.mu.Lock()
	defer b.mu.Unlock()

	return b.pendingState.GetOrNewStateObject(account, false, deepmind.NoOpContext).Nonce(), nil
}

// SuggestGasPrice implements ContractTransactor.SuggestGasPrice. Since the simulated
// chain doesn't have miners, we just return a gas price of 1 for any call.
func (b *SimulatedBackend) SuggestGasPrice(ctx context.Context) (*big.Int, error) {
	return big.NewInt(1), nil
}

// EstimateGas executes the requested code against the currently pending block/state and
// returns the used amount of gas.
func (b *SimulatedBackend) EstimateGas(ctx context.Context, call ethereum.CallMsg) (uint64, error) {
	b.mu.Lock()
	defer b.mu.Unlock()

	// Determine the lowest and highest possible gas limits to binary search in between
	var (
		lo  uint64 = params.TxGas - 1
		hi  uint64
		cap uint64
	)
	if call.Gas >= params.TxGas {
		hi = call.Gas
	} else {
		hi = b.pendingBlock.GasLimit()
	}
	// Recap the highest gas allowance with account's balance.
	if call.GasPrice != nil && call.GasPrice.BitLen() != 0 {
		balance := b.pendingState.GetBalance(call.From) // from can't be nil
		available := new(big.Int).Set(balance)
		if call.Value != nil {
			if call.Value.Cmp(available) >= 0 {
				return 0, errors.New("insufficient funds for transfer")
			}
			available.Sub(available, call.Value)
		}
		allowance := new(big.Int).Div(available, call.GasPrice)
		if allowance.IsUint64() && hi > allowance.Uint64() {
			transfer := call.Value
			if transfer == nil {
				transfer = new(big.Int)
			}
			log.Warn("Gas estimation capped by limited funds", "original", hi, "balance", balance,
				"sent", transfer, "gasprice", call.GasPrice, "fundable", allowance)
			hi = allowance.Uint64()
		}
	}
	cap = hi

	// Create a helper to check if a gas allowance results in an executable transaction
	executable := func(gas uint64) (bool, *core.ExecutionResult, error) {
		call.Gas = gas

		snapshot := b.pendingState.Snapshot()
		res, err := b.callContract(ctx, call, b.pendingBlock, b.pendingState)
		b.pendingState.RevertToSnapshot(snapshot)

		if err != nil {
			if errors.Is(err, core.ErrIntrinsicGas) {
				return true, nil, nil // Special case, raise gas limit
			}
			return true, nil, err // Bail out
		}
		return res.Failed(), res, nil
	}
	// Execute the binary search and hone in on an executable gas limit
	for lo+1 < hi {
		mid := (hi + lo) / 2
		failed, _, err := executable(mid)

		// If the error is not nil(consensus error), it means the provided message
		// call or transaction will never be accepted no matter how much gas it is
		// assigned. Return the error directly, don't struggle any more
		if err != nil {
			return 0, err
		}
		if failed {
			lo = mid
		} else {
			hi = mid
		}
	}
	// Reject the transaction as invalid if it still fails at the highest allowance
	if hi == cap {
		failed, result, err := executable(hi)
		if err != nil {
			return 0, err
		}
		if failed {
			if result != nil && result.Err != vm.ErrOutOfGas {
				if len(result.Revert()) > 0 {
					return 0, newRevertError(result)
				}
				return 0, result.Err
			}
			// Otherwise, the specified gas cap is too low
			return 0, fmt.Errorf("gas required exceeds allowance (%d)", cap)
		}
	}
	return hi, nil
}

// callContract implements common code between normal and pending contract calls.
// state is modified during execution, make sure to copy it if necessary.
func (b *SimulatedBackend) callContract(ctx context.Context, call ethereum.CallMsg, block *types.Block, stateDB *state.StateDB) (*core.ExecutionResult, error) {
	// Ensure message is initialized properly.
	if call.GasPrice == nil {
		call.GasPrice = big.NewInt(1)
	}
	if call.Gas == 0 {
		call.Gas = 50000000
	}
	if call.Value == nil {
		call.Value = new(big.Int)
	}
	// Set infinite balance to the fake caller account.
<<<<<<< HEAD
	from := stateDB.GetOrNewStateObject(call.From, false, deepmind.NoOpContext)
	from.SetBalance(math.MaxBig256, nil, deepmind.IgnoredBalanceChangeReason)
=======
	from := statedb.GetOrNewStateObject(call.From, false, deepmind.NoOpContext)
	from.SetBalance(math.MaxBig256, deepmind.NoOpContext, deepmind.IgnoredBalanceChangeReason)
>>>>>>> 1d5741d4
	// Execute the call.
	msg := callMsg{call}

	txContext := core.NewEVMTxContext(msg)
	evmContext := core.NewEVMBlockContext(block.Header(), b.blockchain, nil)
	// Create a new environment which holds all relevant information
	// about the transaction and calling mechanisms.
<<<<<<< HEAD
	vmEnv := vm.NewEVM(evmContext, txContext, stateDB, b.config, vm.Config{}, deepmind.NoOpContext)
	gasPool := new(core.GasPool).AddGas(math.MaxUint64)

	return core.NewStateTransition(vmEnv, msg, gasPool, nil).TransitionDb()
=======
	vmenv := vm.NewEVM(evmContext, statedb, b.config, vm.Config{}, deepmind.NoOpContext)
	gaspool := new(core.GasPool).AddGas(math.MaxUint64)

	return core.NewStateTransition(vmenv, msg, gaspool, deepmind.NoOpContext).TransitionDb()
>>>>>>> 1d5741d4
}

// SendTransaction updates the pending block to include the given transaction.
// It panics if the transaction is invalid.
func (b *SimulatedBackend) SendTransaction(ctx context.Context, tx *types.Transaction) error {
	b.mu.Lock()
	defer b.mu.Unlock()

	sender, err := types.Sender(types.NewEIP155Signer(b.config.ChainID), tx)
	if err != nil {
		panic(fmt.Errorf("invalid transaction: %v", err))
	}
	nonce := b.pendingState.GetNonce(sender)
	if tx.Nonce() != nonce {
		panic(fmt.Errorf("invalid transaction nonce: got %d, want %d", tx.Nonce(), nonce))
	}

	blocks, _ := core.GenerateChain(b.config, b.blockchain.CurrentBlock(), ethash.NewFaker(), b.database, 1, func(number int, block *core.BlockGen) {
		for _, tx := range b.pendingBlock.Transactions() {
			block.AddTxWithChain(b.blockchain, tx)
		}
		block.AddTxWithChain(b.blockchain, tx)
	})
	stateDB, _ := b.blockchain.State()

	b.pendingBlock = blocks[0]
	b.pendingState, _ = state.New(b.pendingBlock.Root(), stateDB.Database(), nil)
	return nil
}

// FilterLogs executes a log filter operation, blocking during execution and
// returning all the results in one batch.
//
// TODO(karalabe): Deprecate when the subscription one can return past data too.
func (b *SimulatedBackend) FilterLogs(ctx context.Context, query ethereum.FilterQuery) ([]types.Log, error) {
	var filter *filters.Filter
	if query.BlockHash != nil {
		// Block filter requested, construct a single-shot filter
		filter = filters.NewBlockFilter(&filterBackend{b.database, b.blockchain}, *query.BlockHash, query.Addresses, query.Topics)
	} else {
		// Initialize unset filter boundaries to run from genesis to chain head
		from := int64(0)
		if query.FromBlock != nil {
			from = query.FromBlock.Int64()
		}
		to := int64(-1)
		if query.ToBlock != nil {
			to = query.ToBlock.Int64()
		}
		// Construct the range filter
		filter = filters.NewRangeFilter(&filterBackend{b.database, b.blockchain}, from, to, query.Addresses, query.Topics)
	}
	// Run the filter and return all the logs
	logs, err := filter.Logs(ctx)
	if err != nil {
		return nil, err
	}
	res := make([]types.Log, len(logs))
	for i, nLog := range logs {
		res[i] = *nLog
	}
	return res, nil
}

// SubscribeFilterLogs creates a background log filtering operation, returning a
// subscription immediately, which can be used to stream the found events.
func (b *SimulatedBackend) SubscribeFilterLogs(ctx context.Context, query ethereum.FilterQuery, ch chan<- types.Log) (ethereum.Subscription, error) {
	// Subscribe to contract events
	sink := make(chan []*types.Log)

	sub, err := b.events.SubscribeLogs(query, sink)
	if err != nil {
		return nil, err
	}
	// Since we're getting logs in batches, we need to flatten them into a plain stream
	return event.NewSubscription(func(quit <-chan struct{}) error {
		defer sub.Unsubscribe()
		for {
			select {
			case logs := <-sink:
				for _, nlog := range logs {
					select {
					case ch <- *nlog:
					case err := <-sub.Err():
						return err
					case <-quit:
						return nil
					}
				}
			case err := <-sub.Err():
				return err
			case <-quit:
				return nil
			}
		}
	}), nil
}

// SubscribeNewHead returns an event subscription for a new header.
func (b *SimulatedBackend) SubscribeNewHead(ctx context.Context, ch chan<- *types.Header) (ethereum.Subscription, error) {
	// subscribe to a new head
	sink := make(chan *types.Header)
	sub := b.events.SubscribeNewHeads(sink)

	return event.NewSubscription(func(quit <-chan struct{}) error {
		defer sub.Unsubscribe()
		for {
			select {
			case head := <-sink:
				select {
				case ch <- head:
				case err := <-sub.Err():
					return err
				case <-quit:
					return nil
				}
			case err := <-sub.Err():
				return err
			case <-quit:
				return nil
			}
		}
	}), nil
}

// AdjustTime adds a time shift to the simulated clock.
// It can only be called on empty blocks.
func (b *SimulatedBackend) AdjustTime(adjustment time.Duration) error {
	b.mu.Lock()
	defer b.mu.Unlock()

	if len(b.pendingBlock.Transactions()) != 0 {
		return errors.New("Could not adjust time on non-empty block")
	}

	blocks, _ := core.GenerateChain(b.config, b.blockchain.CurrentBlock(), ethash.NewFaker(), b.database, 1, func(number int, block *core.BlockGen) {
		block.OffsetTime(int64(adjustment.Seconds()))
	})
	stateDB, _ := b.blockchain.State()

	b.pendingBlock = blocks[0]
	b.pendingState, _ = state.New(b.pendingBlock.Root(), stateDB.Database(), nil)

	return nil
}

// Blockchain returns the underlying blockchain.
func (b *SimulatedBackend) Blockchain() *core.BlockChain {
	return b.blockchain
}

// callMsg implements core.Message to allow passing it as a transaction simulator.
type callMsg struct {
	ethereum.CallMsg
}

func (m callMsg) From() common.Address { return m.CallMsg.From }
func (m callMsg) Nonce() uint64        { return 0 }
func (m callMsg) CheckNonce() bool     { return false }
func (m callMsg) To() *common.Address  { return m.CallMsg.To }
func (m callMsg) GasPrice() *big.Int   { return m.CallMsg.GasPrice }
func (m callMsg) Gas() uint64          { return m.CallMsg.Gas }
func (m callMsg) Value() *big.Int      { return m.CallMsg.Value }
func (m callMsg) Data() []byte         { return m.CallMsg.Data }

// filterBackend implements filters.Backend to support filtering for logs without
// taking bloom-bits acceleration structures into account.
type filterBackend struct {
	db ethdb.Database
	bc *core.BlockChain
}

func (fb *filterBackend) ChainDb() ethdb.Database  { return fb.db }
func (fb *filterBackend) EventMux() *event.TypeMux { panic("not supported") }

func (fb *filterBackend) HeaderByNumber(ctx context.Context, block rpc.BlockNumber) (*types.Header, error) {
	if block == rpc.LatestBlockNumber {
		return fb.bc.CurrentHeader(), nil
	}
	return fb.bc.GetHeaderByNumber(uint64(block.Int64())), nil
}

func (fb *filterBackend) HeaderByHash(ctx context.Context, hash common.Hash) (*types.Header, error) {
	return fb.bc.GetHeaderByHash(hash), nil
}

func (fb *filterBackend) GetReceipts(ctx context.Context, hash common.Hash) (types.Receipts, error) {
	number := rawdb.ReadHeaderNumber(fb.db, hash)
	if number == nil {
		return nil, nil
	}
	return rawdb.ReadReceipts(fb.db, hash, *number, fb.bc.Config()), nil
}

func (fb *filterBackend) GetLogs(ctx context.Context, hash common.Hash) ([][]*types.Log, error) {
	number := rawdb.ReadHeaderNumber(fb.db, hash)
	if number == nil {
		return nil, nil
	}
	receipts := rawdb.ReadReceipts(fb.db, hash, *number, fb.bc.Config())
	if receipts == nil {
		return nil, nil
	}
	logs := make([][]*types.Log, len(receipts))
	for i, receipt := range receipts {
		logs[i] = receipt.Logs
	}
	return logs, nil
}

func (fb *filterBackend) SubscribeNewTxsEvent(ch chan<- core.NewTxsEvent) event.Subscription {
	return nullSubscription()
}

func (fb *filterBackend) SubscribeChainEvent(ch chan<- core.ChainEvent) event.Subscription {
	return fb.bc.SubscribeChainEvent(ch)
}

func (fb *filterBackend) SubscribeRemovedLogsEvent(ch chan<- core.RemovedLogsEvent) event.Subscription {
	return fb.bc.SubscribeRemovedLogsEvent(ch)
}

func (fb *filterBackend) SubscribeLogsEvent(ch chan<- []*types.Log) event.Subscription {
	return fb.bc.SubscribeLogsEvent(ch)
}

func (fb *filterBackend) SubscribePendingLogsEvent(ch chan<- []*types.Log) event.Subscription {
	return nullSubscription()
}

func (fb *filterBackend) BloomStatus() (uint64, uint64) { return 4096, 0 }

func (fb *filterBackend) ServiceFilter(ctx context.Context, ms *bloombits.MatcherSession) {
	panic("not supported")
}

func nullSubscription() event.Subscription {
	return event.NewSubscription(func(quit <-chan struct{}) error {
		<-quit
		return nil
	})
}<|MERGE_RESOLUTION|>--- conflicted
+++ resolved
@@ -540,13 +540,8 @@
 		call.Value = new(big.Int)
 	}
 	// Set infinite balance to the fake caller account.
-<<<<<<< HEAD
 	from := stateDB.GetOrNewStateObject(call.From, false, deepmind.NoOpContext)
-	from.SetBalance(math.MaxBig256, nil, deepmind.IgnoredBalanceChangeReason)
-=======
-	from := statedb.GetOrNewStateObject(call.From, false, deepmind.NoOpContext)
 	from.SetBalance(math.MaxBig256, deepmind.NoOpContext, deepmind.IgnoredBalanceChangeReason)
->>>>>>> 1d5741d4
 	// Execute the call.
 	msg := callMsg{call}
 
@@ -554,17 +549,10 @@
 	evmContext := core.NewEVMBlockContext(block.Header(), b.blockchain, nil)
 	// Create a new environment which holds all relevant information
 	// about the transaction and calling mechanisms.
-<<<<<<< HEAD
 	vmEnv := vm.NewEVM(evmContext, txContext, stateDB, b.config, vm.Config{}, deepmind.NoOpContext)
 	gasPool := new(core.GasPool).AddGas(math.MaxUint64)
 
-	return core.NewStateTransition(vmEnv, msg, gasPool, nil).TransitionDb()
-=======
-	vmenv := vm.NewEVM(evmContext, statedb, b.config, vm.Config{}, deepmind.NoOpContext)
-	gaspool := new(core.GasPool).AddGas(math.MaxUint64)
-
-	return core.NewStateTransition(vmenv, msg, gaspool, deepmind.NoOpContext).TransitionDb()
->>>>>>> 1d5741d4
+	return core.NewStateTransition(vmEnv, msg, gasPool, deepmind.NoOpContext).TransitionDb()
 }
 
 // SendTransaction updates the pending block to include the given transaction.
