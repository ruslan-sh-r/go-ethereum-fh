// Copyright 2021 The go-ethereum Authors
// This file is part of the go-ethereum library.
//
// The go-ethereum library is free software: you can redistribute it and/or modify
// it under the terms of the GNU Lesser General Public License as published by
// the Free Software Foundation, either version 3 of the License, or
// (at your option) any later version.
//
// The go-ethereum library is distributed in the hope that it will be useful,
// but WITHOUT ANY WARRANTY; without even the implied warranty of
// MERCHANTABILITY or FITNESS FOR A PARTICULAR PURPOSE. See the
// GNU Lesser General Public License for more details.
//
// You should have received a copy of the GNU Lesser General Public License
// along with the go-ethereum library. If not, see <http://www.gnu.org/licenses/>.

package les

import (
	"context"
	"errors"
	"fmt"

	"github.com/ethereum/go-ethereum/core"
	"github.com/ethereum/go-ethereum/core/state"
	"github.com/ethereum/go-ethereum/core/types"
	"github.com/ethereum/go-ethereum/core/vm"
	"github.com/ethereum/go-ethereum/deepmind"
	"github.com/ethereum/go-ethereum/light"
)

// stateAtBlock retrieves the state database associated with a certain block.
func (leth *LightEthereum) stateAtBlock(ctx context.Context, block *types.Block, reexec uint64) (*state.StateDB, error) {
	return light.NewState(ctx, block.Header(), leth.odr), nil
}

// stateAtTransaction returns the execution environment of a certain transaction.
<<<<<<< HEAD
func (leth *LightEthereum) stateAtTransaction(ctx context.Context, block *types.Block, txIndex int, reexec uint64, dmContext *deepmind.Context) (core.Message, vm.BlockContext, *state.StateDB, func(), error) {
=======
func (leth *LightEthereum) stateAtTransaction(ctx context.Context, block *types.Block, txIndex int, reexec uint64) (core.Message, vm.BlockContext, *state.StateDB, error) {
>>>>>>> 97d11b01
	// Short circuit if it's genesis block.
	if block.NumberU64() == 0 {
		return nil, vm.BlockContext{}, nil, errors.New("no transaction in genesis")
	}
	// Create the parent state database
	parent, err := leth.blockchain.GetBlock(ctx, block.ParentHash(), block.NumberU64()-1)
	if err != nil {
		return nil, vm.BlockContext{}, nil, err
	}
	statedb, err := leth.stateAtBlock(ctx, parent, reexec)
	if err != nil {
		return nil, vm.BlockContext{}, nil, err
	}
	if txIndex == 0 && len(block.Transactions()) == 0 {
		return nil, vm.BlockContext{}, statedb, nil
	}
	// Recompute transactions up to the target index.
	signer := types.MakeSigner(leth.blockchain.Config(), block.Number())
	for idx, tx := range block.Transactions() {
		// Assemble the transaction call message and return if the requested offset
		msg, _ := tx.AsMessage(signer)
		txContext := core.NewEVMTxContext(msg)
		context := core.NewEVMBlockContext(block.Header(), leth.blockchain, nil)
		statedb.Prepare(tx.Hash(), block.Hash(), idx)
		if idx == txIndex {
			return msg, context, statedb, nil
		}
		// Not yet the searched for transaction, execute on top of the current state
		vmenv := vm.NewEVM(context, txContext, statedb, leth.blockchain.Config(), vm.Config{}, dmContext)
		if _, err := core.ApplyMessage(vmenv, msg, new(core.GasPool).AddGas(tx.Gas())); err != nil {
			return nil, vm.BlockContext{}, nil, fmt.Errorf("transaction %#x failed: %v", tx.Hash(), err)
		}
		// Ensure any modifications are committed to the state
		// Only delete empty objects if EIP158/161 (a.k.a Spurious Dragon) is in effect
		statedb.Finalise(vmenv.ChainConfig().IsEIP158(block.Number()))
	}
	return nil, vm.BlockContext{}, nil, fmt.Errorf("transaction index %d out of range for block %#x", txIndex, block.Hash())
}<|MERGE_RESOLUTION|>--- conflicted
+++ resolved
@@ -35,11 +35,7 @@
 }
 
 // stateAtTransaction returns the execution environment of a certain transaction.
-<<<<<<< HEAD
-func (leth *LightEthereum) stateAtTransaction(ctx context.Context, block *types.Block, txIndex int, reexec uint64, dmContext *deepmind.Context) (core.Message, vm.BlockContext, *state.StateDB, func(), error) {
-=======
-func (leth *LightEthereum) stateAtTransaction(ctx context.Context, block *types.Block, txIndex int, reexec uint64) (core.Message, vm.BlockContext, *state.StateDB, error) {
->>>>>>> 97d11b01
+func (leth *LightEthereum) stateAtTransaction(ctx context.Context, block *types.Block, txIndex int, reexec uint64, dmContext *deepmind.Context) (core.Message, vm.BlockContext, *state.StateDB, error) {
 	// Short circuit if it's genesis block.
 	if block.NumberU64() == 0 {
 		return nil, vm.BlockContext{}, nil, errors.New("no transaction in genesis")
