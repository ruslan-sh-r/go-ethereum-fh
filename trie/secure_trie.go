--- conflicted
+++ resolved
@@ -87,11 +87,7 @@
 	return t.trie.TryGetNode(path)
 }
 
-<<<<<<< HEAD
-// TryUpdate account will abstract the write of an account to the
-=======
 // TryUpdateAccount account will abstract the write of an account to the
->>>>>>> d90f67b2
 // secure trie.
 func (t *SecureTrie) TryUpdateAccount(key []byte, acc *types.StateAccount) error {
 	hk := t.hashKey(key)
