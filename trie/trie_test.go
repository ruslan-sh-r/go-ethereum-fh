--- conflicted
+++ resolved
@@ -1114,18 +1114,9 @@
 	b.StopTimer()
 }
 
-<<<<<<< HEAD
-func tempDB() (string, *Database) {
-	dir, err := ioutil.TempDir("", "trie-bench")
-	if err != nil {
-		panic(fmt.Sprintf("can't create temporary directory: %v", err))
-	}
-	diskdb, err := leveldb.New(dir, 256, 0, "", false, false)
-=======
 func tempDB(tb testing.TB) *Database {
 	dir := tb.TempDir()
-	diskdb, err := leveldb.New(dir, 256, 0, "", false)
->>>>>>> de23cf91
+	diskdb, err := leveldb.New(dir, 256, 0, "", false, false)
 	if err != nil {
 		panic(fmt.Sprintf("can't create temporary database: %v", err))
 	}
