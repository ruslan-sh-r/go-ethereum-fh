--- conflicted
+++ resolved
@@ -42,11 +42,6 @@
 // By 'some level' of parallelism, it's still the case that all leaves will be
 // processed sequentially - onleaf will never be called in parallel or out of order.
 type committer struct {
-<<<<<<< HEAD
-	sha crypto.KeccakState
-
-=======
->>>>>>> d90f67b2
 	onleaf LeafCallback
 	leafCh chan *leaf
 }
@@ -54,13 +49,7 @@
 // committers live in a global sync.Pool
 var committerPool = sync.Pool{
 	New: func() interface{} {
-<<<<<<< HEAD
-		return &committer{
-			sha: sha3.NewLegacyKeccak256().(crypto.KeccakState),
-		}
-=======
 		return &committer{}
->>>>>>> d90f67b2
 	},
 }
 
