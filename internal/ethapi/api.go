--- conflicted
+++ resolved
@@ -39,12 +39,8 @@
 	"github.com/ethereum/go-ethereum/core/types"
 	"github.com/ethereum/go-ethereum/core/vm"
 	"github.com/ethereum/go-ethereum/crypto"
-<<<<<<< HEAD
-	"github.com/ethereum/go-ethereum/deepmind"
 	"github.com/ethereum/go-ethereum/eth/tracers/logger"
-=======
 	"github.com/ethereum/go-ethereum/firehose"
->>>>>>> 3904d0d3
 	"github.com/ethereum/go-ethereum/log"
 	"github.com/ethereum/go-ethereum/p2p"
 	"github.com/ethereum/go-ethereum/params"
@@ -849,15 +845,8 @@
 	StateDiff *map[common.Hash]common.Hash `json:"stateDiff"`
 }
 
-<<<<<<< HEAD
 // StateOverride is the collection of overridden accounts.
 type StateOverride map[common.Address]OverrideAccount
-=======
-var unsetTrxHash = common.Hash{}
-
-func DoCall(ctx context.Context, b Backend, args CallArgs, blockNrOrHash rpc.BlockNumberOrHash, overrides map[common.Address]account, vmCfg vm.Config, timeout time.Duration, globalGasCap uint64, firehoseContext *firehose.Context) (*core.ExecutionResult, error) {
-	defer func(start time.Time) { log.Debug("Executing EVM call finished", "runtime", time.Since(start)) }(time.Now())
->>>>>>> 3904d0d3
 
 // Apply overrides the fields of specified accounts into the given state.
 func (diff *StateOverride) Apply(state *state.StateDB) error {
@@ -935,7 +924,7 @@
 	}
 }
 
-func DoCall(ctx context.Context, b Backend, args TransactionArgs, blockNrOrHash rpc.BlockNumberOrHash, overrides *StateOverride, timeout time.Duration, globalGasCap uint64, dmContext *deepmind.Context) (*core.ExecutionResult, error) {
+func DoCall(ctx context.Context, b Backend, args TransactionArgs, blockNrOrHash rpc.BlockNumberOrHash, overrides *StateOverride, timeout time.Duration, globalGasCap uint64, firehoseContext *firehose.Context) (*core.ExecutionResult, error) {
 	defer func(start time.Time) { log.Debug("Executing EVM call finished", "runtime", time.Since(start)) }(time.Now())
 
 	state, header, err := b.StateAndHeaderByNumberOrHash(ctx, blockNrOrHash)
@@ -958,16 +947,11 @@
 	defer cancel()
 
 	// Get a new instance of the EVM.
-<<<<<<< HEAD
 	msg, err := args.ToMessage(globalGasCap, header.BaseFee)
 	if err != nil {
 		return nil, err
 	}
-	evm, vmError, err := b.GetEVM(ctx, msg, state, header, &vm.Config{NoBaseFee: true}, dmContext)
-=======
-	msg := args.ToMessage(globalGasCap)
-	evm, vmError, err := b.GetEVM(ctx, msg, state, header, firehoseContext)
->>>>>>> 3904d0d3
+	evm, vmError, err := b.GetEVM(ctx, msg, state, header, &vm.Config{NoBaseFee: true}, firehoseContext)
 	if err != nil {
 		return nil, err
 	}
@@ -978,15 +962,9 @@
 		evm.Cancel()
 	}()
 
-<<<<<<< HEAD
-	if dmContext.Enabled() {
-		dmContext.StartTransactionRaw(
-			dmUnsetTrxHash,
-=======
 	if firehoseContext.Enabled() {
 		firehoseContext.StartTransactionRaw(
-			unsetTrxHash,
->>>>>>> 3904d0d3
+			dmUnsetTrxHash,
 			msg.To(),
 			msg.Value(),
 			nil, nil, nil,
@@ -1102,17 +1080,8 @@
 //
 // Note, this function doesn't make and changes in the state/blockchain and is
 // useful to execute and retrieve values.
-<<<<<<< HEAD
 func (s *BlockChainAPI) Call(ctx context.Context, args TransactionArgs, blockNrOrHash rpc.BlockNumberOrHash, overrides *StateOverride) (hexutil.Bytes, error) {
-	result, err := DoCall(ctx, s.b, args, blockNrOrHash, overrides, s.b.RPCEVMTimeout(), s.b.RPCGasCap(), deepmind.NoOpContext)
-=======
-func (s *PublicBlockChainAPI) Call(ctx context.Context, args CallArgs, blockNrOrHash rpc.BlockNumberOrHash, overrides *map[common.Address]account) (hexutil.Bytes, error) {
-	var accounts map[common.Address]account
-	if overrides != nil {
-		accounts = *overrides
-	}
-	result, err := DoCall(ctx, s.b, args, blockNrOrHash, accounts, vm.Config{}, 5*time.Second, s.b.RPCGasCap(), firehose.NoOpContext)
->>>>>>> 3904d0d3
+	result, err := DoCall(ctx, s.b, args, blockNrOrHash, overrides, s.b.RPCEVMTimeout(), s.b.RPCGasCap(), firehose.NoOpContext)
 	if err != nil {
 		return nil, err
 	}
@@ -1123,28 +1092,15 @@
 	return result.Return(), result.Err
 }
 
-<<<<<<< HEAD
-// Execute the given contract's call using deep mind instrumentation return raw bytes containing the
-// string representation of the deep mind log output
-func (s *BlockChainAPI) Execute(ctx context.Context, args TransactionArgs, blockNrOrHash rpc.BlockNumberOrHash, overrides *StateOverride) (hexutil.Bytes, error) {
-	dmContext := deepmind.NewSpeculativeExecutionContext()
-	result, err := DoCall(ctx, s.b, args, blockNrOrHash, overrides, 5*time.Second, s.b.RPCGasCap(), dmContext)
-=======
 // Execute the given contract's call using Firehose instrumentation return raw bytes containing the
 // string representation of the Firehose log output
-func (s *PublicBlockChainAPI) Execute(ctx context.Context, args CallArgs, blockNrOrHash rpc.BlockNumberOrHash, overrides *map[common.Address]account) (hexutil.Bytes, error) {
-	var accounts map[common.Address]account
-	if overrides != nil {
-		accounts = *overrides
-	}
-
+func (s *BlockChainAPI) Execute(ctx context.Context, args TransactionArgs, blockNrOrHash rpc.BlockNumberOrHash, overrides *StateOverride) (hexutil.Bytes, error) {
 	firehoseContext := firehose.NewSpeculativeExecutionContext()
-	result, err := DoCall(ctx, s.b, args, blockNrOrHash, accounts, vm.Config{}, 5*time.Second, s.b.RPCGasCap(), firehoseContext)
->>>>>>> 3904d0d3
+	result, err := DoCall(ctx, s.b, args, blockNrOrHash, overrides, 5*time.Second, s.b.RPCGasCap(), firehoseContext)
 
 	// As soon as we have an execution result, we should have a complete Firehose log, so let's return it
 	if result != nil {
-		return firehoseContext.DeepMindLog(), nil
+		return firehoseContext.FirehoseLog(), nil
 	}
 
 	if err != nil {
@@ -1228,11 +1184,7 @@
 	executable := func(gas uint64) (bool, *core.ExecutionResult, error) {
 		args.Gas = (*hexutil.Uint64)(&gas)
 
-<<<<<<< HEAD
-		result, err := DoCall(ctx, b, args, blockNrOrHash, nil, 0, gasCap, deepmind.NoOpContext)
-=======
-		result, err := DoCall(ctx, b, args, blockNrOrHash, nil, vm.Config{}, 0, gasCap, firehose.NoOpContext)
->>>>>>> 3904d0d3
+		result, err := DoCall(ctx, b, args, blockNrOrHash, nil, 0, gasCap, firehose.NoOpContext)
 		if err != nil {
 			if errors.Is(err, core.ErrIntrinsicGas) {
 				return true, nil, nil // Special case, raise gas limit
@@ -1568,7 +1520,7 @@
 		// Apply the transaction with the access list tracer
 		tracer := logger.NewAccessListTracer(accessList, args.from(), to, precompiles)
 		config := vm.Config{Tracer: tracer, Debug: true, NoBaseFee: true}
-		vmenv, _, err := b.GetEVM(ctx, msg, statedb, header, &config, deepmind.NoOpContext)
+		vmenv, _, err := b.GetEVM(ctx, msg, statedb, header, &config, firehose.NoOpContext)
 		if err != nil {
 			return nil, 0, nil, err
 		}
