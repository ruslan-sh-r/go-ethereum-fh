// Copyright 2015 The go-ethereum Authors
// This file is part of the go-ethereum library.
//
// The go-ethereum library is free software: you can redistribute it and/or modify
// it under the terms of the GNU Lesser General Public License as published by
// the Free Software Foundation, either version 3 of the License, or
// (at your option) any later version.
//
// The go-ethereum library is distributed in the hope that it will be useful,
// but WITHOUT ANY WARRANTY; without even the implied warranty of
// MERCHANTABILITY or FITNESS FOR A PARTICULAR PURPOSE. See the
// GNU Lesser General Public License for more details.
//
// You should have received a copy of the GNU Lesser General Public License
// along with the go-ethereum library. If not, see <http://www.gnu.org/licenses/>.

package ethapi

import (
	"bytes"
	"context"
	"errors"
	"fmt"
	"math/big"
	"strings"
	"time"

	"github.com/davecgh/go-spew/spew"
	"github.com/ethereum/go-ethereum/accounts"
	"github.com/ethereum/go-ethereum/accounts/abi"
	"github.com/ethereum/go-ethereum/accounts/keystore"
	"github.com/ethereum/go-ethereum/accounts/scwallet"
	"github.com/ethereum/go-ethereum/common"
	"github.com/ethereum/go-ethereum/common/hexutil"
	"github.com/ethereum/go-ethereum/common/math"
	"github.com/ethereum/go-ethereum/consensus/clique"
	"github.com/ethereum/go-ethereum/consensus/ethash"
	"github.com/ethereum/go-ethereum/core"
	"github.com/ethereum/go-ethereum/core/state"
	"github.com/ethereum/go-ethereum/core/types"
	"github.com/ethereum/go-ethereum/core/vm"
	"github.com/ethereum/go-ethereum/crypto"
	"github.com/ethereum/go-ethereum/deepmind"
	"github.com/ethereum/go-ethereum/log"
	"github.com/ethereum/go-ethereum/p2p"
	"github.com/ethereum/go-ethereum/params"
	"github.com/ethereum/go-ethereum/rlp"
	"github.com/ethereum/go-ethereum/rpc"
	"github.com/tyler-smith/go-bip39"
)

// PublicEthereumAPI provides an API to access Ethereum related information.
// It offers only methods that operate on public data that is freely available to anyone.
type PublicEthereumAPI struct {
	b Backend
}

// NewPublicEthereumAPI creates a new Ethereum protocol API.
func NewPublicEthereumAPI(b Backend) *PublicEthereumAPI {
	return &PublicEthereumAPI{b}
}

// GasPrice returns a suggestion for a gas price.
func (s *PublicEthereumAPI) GasPrice(ctx context.Context) (*hexutil.Big, error) {
	price, err := s.b.SuggestPrice(ctx)
	return (*hexutil.Big)(price), err
}

// Syncing returns false in case the node is currently not syncing with the network. It can be up to date or has not
// yet received the latest block headers from its pears. In case it is synchronizing:
// - startingBlock: block number this node started to synchronise from
// - currentBlock:  block number this node is currently importing
// - highestBlock:  block number of the highest block header this node has received from peers
// - pulledStates:  number of state entries processed until now
// - knownStates:   number of known state entries that still need to be pulled
func (s *PublicEthereumAPI) Syncing() (interface{}, error) {
	progress := s.b.Downloader().Progress()

	// Return not syncing if the synchronisation already completed
	if progress.CurrentBlock >= progress.HighestBlock {
		return false, nil
	}
	// Otherwise gather the block sync stats
	return map[string]interface{}{
		"startingBlock": hexutil.Uint64(progress.StartingBlock),
		"currentBlock":  hexutil.Uint64(progress.CurrentBlock),
		"highestBlock":  hexutil.Uint64(progress.HighestBlock),
		"pulledStates":  hexutil.Uint64(progress.PulledStates),
		"knownStates":   hexutil.Uint64(progress.KnownStates),
	}, nil
}

// PublicTxPoolAPI offers and API for the transaction pool. It only operates on data that is non confidential.
type PublicTxPoolAPI struct {
	b Backend
}

// NewPublicTxPoolAPI creates a new tx pool service that gives information about the transaction pool.
func NewPublicTxPoolAPI(b Backend) *PublicTxPoolAPI {
	return &PublicTxPoolAPI{b}
}

// Content returns the transactions contained within the transaction pool.
func (s *PublicTxPoolAPI) Content() map[string]map[string]map[string]*RPCTransaction {
	content := map[string]map[string]map[string]*RPCTransaction{
		"pending": make(map[string]map[string]*RPCTransaction),
		"queued":  make(map[string]map[string]*RPCTransaction),
	}
	pending, queue := s.b.TxPoolContent()

	// Flatten the pending transactions
	for account, txs := range pending {
		dump := make(map[string]*RPCTransaction)
		for _, tx := range txs {
			dump[fmt.Sprintf("%d", tx.Nonce())] = newRPCPendingTransaction(tx)
		}
		content["pending"][account.Hex()] = dump
	}
	// Flatten the queued transactions
	for account, txs := range queue {
		dump := make(map[string]*RPCTransaction)
		for _, tx := range txs {
			dump[fmt.Sprintf("%d", tx.Nonce())] = newRPCPendingTransaction(tx)
		}
		content["queued"][account.Hex()] = dump
	}
	return content
}

// Status returns the number of pending and queued transaction in the pool.
func (s *PublicTxPoolAPI) Status() map[string]hexutil.Uint {
	pending, queue := s.b.Stats()
	return map[string]hexutil.Uint{
		"pending": hexutil.Uint(pending),
		"queued":  hexutil.Uint(queue),
	}
}

// Inspect retrieves the content of the transaction pool and flattens it into an
// easily inspectable list.
func (s *PublicTxPoolAPI) Inspect() map[string]map[string]map[string]string {
	content := map[string]map[string]map[string]string{
		"pending": make(map[string]map[string]string),
		"queued":  make(map[string]map[string]string),
	}
	pending, queue := s.b.TxPoolContent()

	// Define a formatter to flatten a transaction into a string
	var format = func(tx *types.Transaction) string {
		if to := tx.To(); to != nil {
			return fmt.Sprintf("%s: %v wei + %v gas × %v wei", tx.To().Hex(), tx.Value(), tx.Gas(), tx.GasPrice())
		}
		return fmt.Sprintf("contract creation: %v wei + %v gas × %v wei", tx.Value(), tx.Gas(), tx.GasPrice())
	}
	// Flatten the pending transactions
	for account, txs := range pending {
		dump := make(map[string]string)
		for _, tx := range txs {
			dump[fmt.Sprintf("%d", tx.Nonce())] = format(tx)
		}
		content["pending"][account.Hex()] = dump
	}
	// Flatten the queued transactions
	for account, txs := range queue {
		dump := make(map[string]string)
		for _, tx := range txs {
			dump[fmt.Sprintf("%d", tx.Nonce())] = format(tx)
		}
		content["queued"][account.Hex()] = dump
	}
	return content
}

// PublicAccountAPI provides an API to access accounts managed by this node.
// It offers only methods that can retrieve accounts.
type PublicAccountAPI struct {
	am *accounts.Manager
}

// NewPublicAccountAPI creates a new PublicAccountAPI.
func NewPublicAccountAPI(am *accounts.Manager) *PublicAccountAPI {
	return &PublicAccountAPI{am: am}
}

// Accounts returns the collection of accounts this node manages
func (s *PublicAccountAPI) Accounts() []common.Address {
	return s.am.Accounts()
}

// PrivateAccountAPI provides an API to access accounts managed by this node.
// It offers methods to create, (un)lock en list accounts. Some methods accept
// passwords and are therefore considered private by default.
type PrivateAccountAPI struct {
	am        *accounts.Manager
	nonceLock *AddrLocker
	b         Backend
}

// NewPrivateAccountAPI create a new PrivateAccountAPI.
func NewPrivateAccountAPI(b Backend, nonceLock *AddrLocker) *PrivateAccountAPI {
	return &PrivateAccountAPI{
		am:        b.AccountManager(),
		nonceLock: nonceLock,
		b:         b,
	}
}

// listAccounts will return a list of addresses for accounts this node manages.
func (s *PrivateAccountAPI) ListAccounts() []common.Address {
	return s.am.Accounts()
}

// rawWallet is a JSON representation of an accounts.Wallet interface, with its
// data contents extracted into plain fields.
type rawWallet struct {
	URL      string             `json:"url"`
	Status   string             `json:"status"`
	Failure  string             `json:"failure,omitempty"`
	Accounts []accounts.Account `json:"accounts,omitempty"`
}

// ListWallets will return a list of wallets this node manages.
func (s *PrivateAccountAPI) ListWallets() []rawWallet {
	wallets := make([]rawWallet, 0) // return [] instead of nil if empty
	for _, wallet := range s.am.Wallets() {
		status, failure := wallet.Status()

		raw := rawWallet{
			URL:      wallet.URL().String(),
			Status:   status,
			Accounts: wallet.Accounts(),
		}
		if failure != nil {
			raw.Failure = failure.Error()
		}
		wallets = append(wallets, raw)
	}
	return wallets
}

// OpenWallet initiates a hardware wallet opening procedure, establishing a USB
// connection and attempting to authenticate via the provided passphrase. Note,
// the method may return an extra challenge requiring a second open (e.g. the
// Trezor PIN matrix challenge).
func (s *PrivateAccountAPI) OpenWallet(url string, passphrase *string) error {
	wallet, err := s.am.Wallet(url)
	if err != nil {
		return err
	}
	pass := ""
	if passphrase != nil {
		pass = *passphrase
	}
	return wallet.Open(pass)
}

// DeriveAccount requests a HD wallet to derive a new account, optionally pinning
// it for later reuse.
func (s *PrivateAccountAPI) DeriveAccount(url string, path string, pin *bool) (accounts.Account, error) {
	wallet, err := s.am.Wallet(url)
	if err != nil {
		return accounts.Account{}, err
	}
	derivPath, err := accounts.ParseDerivationPath(path)
	if err != nil {
		return accounts.Account{}, err
	}
	if pin == nil {
		pin = new(bool)
	}
	return wallet.Derive(derivPath, *pin)
}

// NewAccount will create a new account and returns the address for the new account.
func (s *PrivateAccountAPI) NewAccount(password string) (common.Address, error) {
	ks, err := fetchKeystore(s.am)
	if err != nil {
		return common.Address{}, err
	}
	acc, err := ks.NewAccount(password)
	if err == nil {
		log.Info("Your new key was generated", "address", acc.Address)
		log.Warn("Please backup your key file!", "path", acc.URL.Path)
		log.Warn("Please remember your password!")
		return acc.Address, nil
	}
	return common.Address{}, err
}

// fetchKeystore retrieves the encrypted keystore from the account manager.
func fetchKeystore(am *accounts.Manager) (*keystore.KeyStore, error) {
	if ks := am.Backends(keystore.KeyStoreType); len(ks) > 0 {
		return ks[0].(*keystore.KeyStore), nil
	}
	return nil, errors.New("local keystore not used")
}

// ImportRawKey stores the given hex encoded ECDSA key into the key directory,
// encrypting it with the passphrase.
func (s *PrivateAccountAPI) ImportRawKey(privkey string, password string) (common.Address, error) {
	key, err := crypto.HexToECDSA(privkey)
	if err != nil {
		return common.Address{}, err
	}
	ks, err := fetchKeystore(s.am)
	if err != nil {
		return common.Address{}, err
	}
	acc, err := ks.ImportECDSA(key, password)
	return acc.Address, err
}

// UnlockAccount will unlock the account associated with the given address with
// the given password for duration seconds. If duration is nil it will use a
// default of 300 seconds. It returns an indication if the account was unlocked.
func (s *PrivateAccountAPI) UnlockAccount(ctx context.Context, addr common.Address, password string, duration *uint64) (bool, error) {
	// When the API is exposed by external RPC(http, ws etc), unless the user
	// explicitly specifies to allow the insecure account unlocking, otherwise
	// it is disabled.
	if s.b.ExtRPCEnabled() && !s.b.AccountManager().Config().InsecureUnlockAllowed {
		return false, errors.New("account unlock with HTTP access is forbidden")
	}

	const max = uint64(time.Duration(math.MaxInt64) / time.Second)
	var d time.Duration
	if duration == nil {
		d = 300 * time.Second
	} else if *duration > max {
		return false, errors.New("unlock duration too large")
	} else {
		d = time.Duration(*duration) * time.Second
	}
	ks, err := fetchKeystore(s.am)
	if err != nil {
		return false, err
	}
	err = ks.TimedUnlock(accounts.Account{Address: addr}, password, d)
	if err != nil {
		log.Warn("Failed account unlock attempt", "address", addr, "err", err)
	}
	return err == nil, err
}

// LockAccount will lock the account associated with the given address when it's unlocked.
func (s *PrivateAccountAPI) LockAccount(addr common.Address) bool {
	if ks, err := fetchKeystore(s.am); err == nil {
		return ks.Lock(addr) == nil
	}
	return false
}

// signTransaction sets defaults and signs the given transaction
// NOTE: the caller needs to ensure that the nonceLock is held, if applicable,
// and release it after the transaction has been submitted to the tx pool
func (s *PrivateAccountAPI) signTransaction(ctx context.Context, args *SendTxArgs, passwd string) (*types.Transaction, error) {
	// Look up the wallet containing the requested signer
	account := accounts.Account{Address: args.From}
	wallet, err := s.am.Find(account)
	if err != nil {
		return nil, err
	}
	// Set some sanity defaults and terminate on failure
	if err := args.setDefaults(ctx, s.b); err != nil {
		return nil, err
	}
	// Assemble the transaction and sign with the wallet
	tx := args.toTransaction()

	return wallet.SignTxWithPassphrase(account, passwd, tx, s.b.ChainConfig().ChainID)
}

// SendTransaction will create a transaction from the given arguments and
// tries to sign it with the key associated with args.From. If the given passwd isn't
// able to decrypt the key it fails.
func (s *PrivateAccountAPI) SendTransaction(ctx context.Context, args SendTxArgs, passwd string) (common.Hash, error) {
	if args.Nonce == nil {
		// Hold the addresse's mutex around signing to prevent concurrent assignment of
		// the same nonce to multiple accounts.
		s.nonceLock.LockAddr(args.From)
		defer s.nonceLock.UnlockAddr(args.From)
	}
	signed, err := s.signTransaction(ctx, &args, passwd)
	if err != nil {
		log.Warn("Failed transaction send attempt", "from", args.From, "to", args.To, "value", args.Value.ToInt(), "err", err)
		return common.Hash{}, err
	}
	return SubmitTransaction(ctx, s.b, signed)
}

// SignTransaction will create a transaction from the given arguments and
// tries to sign it with the key associated with args.From. If the given passwd isn't
// able to decrypt the key it fails. The transaction is returned in RLP-form, not broadcast
// to other nodes
func (s *PrivateAccountAPI) SignTransaction(ctx context.Context, args SendTxArgs, passwd string) (*SignTransactionResult, error) {
	// No need to obtain the noncelock mutex, since we won't be sending this
	// tx into the transaction pool, but right back to the user
	if args.Gas == nil {
		return nil, fmt.Errorf("gas not specified")
	}
	if args.GasPrice == nil {
		return nil, fmt.Errorf("gasPrice not specified")
	}
	if args.Nonce == nil {
		return nil, fmt.Errorf("nonce not specified")
	}
	// Before actually sign the transaction, ensure the transaction fee is reasonable.
	if err := checkTxFee(args.GasPrice.ToInt(), uint64(*args.Gas), s.b.RPCTxFeeCap()); err != nil {
		return nil, err
	}
	signed, err := s.signTransaction(ctx, &args, passwd)
	if err != nil {
		log.Warn("Failed transaction sign attempt", "from", args.From, "to", args.To, "value", args.Value.ToInt(), "err", err)
		return nil, err
	}
	data, err := signed.MarshalBinary()
	if err != nil {
		return nil, err
	}
	return &SignTransactionResult{data, signed}, nil
}

// Sign calculates an Ethereum ECDSA signature for:
// keccack256("\x19Ethereum Signed Message:\n" + len(message) + message))
//
// Note, the produced signature conforms to the secp256k1 curve R, S and V values,
// where the V value will be 27 or 28 for legacy reasons.
//
// The key used to calculate the signature is decrypted with the given password.
//
// https://github.com/ethereum/go-ethereum/wiki/Management-APIs#personal_sign
func (s *PrivateAccountAPI) Sign(ctx context.Context, data hexutil.Bytes, addr common.Address, passwd string) (hexutil.Bytes, error) {
	// Look up the wallet containing the requested signer
	account := accounts.Account{Address: addr}

	wallet, err := s.b.AccountManager().Find(account)
	if err != nil {
		return nil, err
	}
	// Assemble sign the data with the wallet
	signature, err := wallet.SignTextWithPassphrase(account, passwd, data)
	if err != nil {
		log.Warn("Failed data sign attempt", "address", addr, "err", err)
		return nil, err
	}
	signature[crypto.RecoveryIDOffset] += 27 // Transform V from 0/1 to 27/28 according to the yellow paper
	return signature, nil
}

// EcRecover returns the address for the account that was used to create the signature.
// Note, this function is compatible with eth_sign and personal_sign. As such it recovers
// the address of:
// hash = keccak256("\x19Ethereum Signed Message:\n"${message length}${message})
// addr = ecrecover(hash, signature)
//
// Note, the signature must conform to the secp256k1 curve R, S and V values, where
// the V value must be 27 or 28 for legacy reasons.
//
// https://github.com/ethereum/go-ethereum/wiki/Management-APIs#personal_ecRecover
func (s *PrivateAccountAPI) EcRecover(ctx context.Context, data, sig hexutil.Bytes) (common.Address, error) {
	if len(sig) != crypto.SignatureLength {
		return common.Address{}, fmt.Errorf("signature must be %d bytes long", crypto.SignatureLength)
	}
	if sig[crypto.RecoveryIDOffset] != 27 && sig[crypto.RecoveryIDOffset] != 28 {
		return common.Address{}, fmt.Errorf("invalid Ethereum signature (V is not 27 or 28)")
	}
	sig[crypto.RecoveryIDOffset] -= 27 // Transform yellow paper V from 27/28 to 0/1

	rpk, err := crypto.SigToPub(accounts.TextHash(data), sig)
	if err != nil {
		return common.Address{}, err
	}
	return crypto.PubkeyToAddress(*rpk), nil
}

// SignAndSendTransaction was renamed to SendTransaction. This method is deprecated
// and will be removed in the future. It primary goal is to give clients time to update.
func (s *PrivateAccountAPI) SignAndSendTransaction(ctx context.Context, args SendTxArgs, passwd string) (common.Hash, error) {
	return s.SendTransaction(ctx, args, passwd)
}

// InitializeWallet initializes a new wallet at the provided URL, by generating and returning a new private key.
func (s *PrivateAccountAPI) InitializeWallet(ctx context.Context, url string) (string, error) {
	wallet, err := s.am.Wallet(url)
	if err != nil {
		return "", err
	}

	entropy, err := bip39.NewEntropy(256)
	if err != nil {
		return "", err
	}

	mnemonic, err := bip39.NewMnemonic(entropy)
	if err != nil {
		return "", err
	}

	seed := bip39.NewSeed(mnemonic, "")

	switch wallet := wallet.(type) {
	case *scwallet.Wallet:
		return mnemonic, wallet.Initialize(seed)
	default:
		return "", fmt.Errorf("specified wallet does not support initialization")
	}
}

// Unpair deletes a pairing between wallet and geth.
func (s *PrivateAccountAPI) Unpair(ctx context.Context, url string, pin string) error {
	wallet, err := s.am.Wallet(url)
	if err != nil {
		return err
	}

	switch wallet := wallet.(type) {
	case *scwallet.Wallet:
		return wallet.Unpair([]byte(pin))
	default:
		return fmt.Errorf("specified wallet does not support pairing")
	}
}

// PublicBlockChainAPI provides an API to access the Ethereum blockchain.
// It offers only methods that operate on public data that is freely available to anyone.
type PublicBlockChainAPI struct {
	b Backend
}

// NewPublicBlockChainAPI creates a new Ethereum blockchain API.
func NewPublicBlockChainAPI(b Backend) *PublicBlockChainAPI {
	return &PublicBlockChainAPI{b}
}

// ChainId is the EIP-155 replay-protection chain id for the current ethereum chain config.
func (api *PublicBlockChainAPI) ChainId() (*hexutil.Big, error) {
	// if current block is at or past the EIP-155 replay-protection fork block, return chainID from config
	if config := api.b.ChainConfig(); config.IsEIP155(api.b.CurrentBlock().Number()) {
		return (*hexutil.Big)(config.ChainID), nil
	}
	return nil, fmt.Errorf("chain not synced beyond EIP-155 replay-protection fork block")
}

// BlockNumber returns the block number of the chain head.
func (s *PublicBlockChainAPI) BlockNumber() hexutil.Uint64 {
	header, _ := s.b.HeaderByNumber(context.Background(), rpc.LatestBlockNumber) // latest header should always be available
	return hexutil.Uint64(header.Number.Uint64())
}

// GetBalance returns the amount of wei for the given address in the state of the
// given block number. The rpc.LatestBlockNumber and rpc.PendingBlockNumber meta
// block numbers are also allowed.
func (s *PublicBlockChainAPI) GetBalance(ctx context.Context, address common.Address, blockNrOrHash rpc.BlockNumberOrHash) (*hexutil.Big, error) {
	state, _, err := s.b.StateAndHeaderByNumberOrHash(ctx, blockNrOrHash)
	if state == nil || err != nil {
		return nil, err
	}
	return (*hexutil.Big)(state.GetBalance(address)), state.Error()
}

// Result structs for GetProof
type AccountResult struct {
	Address      common.Address  `json:"address"`
	AccountProof []string        `json:"accountProof"`
	Balance      *hexutil.Big    `json:"balance"`
	CodeHash     common.Hash     `json:"codeHash"`
	Nonce        hexutil.Uint64  `json:"nonce"`
	StorageHash  common.Hash     `json:"storageHash"`
	StorageProof []StorageResult `json:"storageProof"`
}
type StorageResult struct {
	Key   string       `json:"key"`
	Value *hexutil.Big `json:"value"`
	Proof []string     `json:"proof"`
}

// GetProof returns the Merkle-proof for a given account and optionally some storage keys.
func (s *PublicBlockChainAPI) GetProof(ctx context.Context, address common.Address, storageKeys []string, blockNrOrHash rpc.BlockNumberOrHash) (*AccountResult, error) {
	state, _, err := s.b.StateAndHeaderByNumberOrHash(ctx, blockNrOrHash)
	if state == nil || err != nil {
		return nil, err
	}

	storageTrie := state.StorageTrie(address)
	storageHash := types.EmptyRootHash
	codeHash := state.GetCodeHash(address)
	storageProof := make([]StorageResult, len(storageKeys))

	// if we have a storageTrie, (which means the account exists), we can update the storagehash
	if storageTrie != nil {
		storageHash = storageTrie.Hash()
	} else {
		// no storageTrie means the account does not exist, so the codeHash is the hash of an empty bytearray.
		codeHash = crypto.Keccak256Hash(nil)
	}

	// create the proof for the storageKeys
	for i, key := range storageKeys {
		if storageTrie != nil {
			proof, storageError := state.GetStorageProof(address, common.HexToHash(key))
			if storageError != nil {
				return nil, storageError
			}
			storageProof[i] = StorageResult{key, (*hexutil.Big)(state.GetState(address, common.HexToHash(key)).Big()), toHexSlice(proof)}
		} else {
			storageProof[i] = StorageResult{key, &hexutil.Big{}, []string{}}
		}
	}

	// create the accountProof
	accountProof, proofErr := state.GetProof(address)
	if proofErr != nil {
		return nil, proofErr
	}

	return &AccountResult{
		Address:      address,
		AccountProof: toHexSlice(accountProof),
		Balance:      (*hexutil.Big)(state.GetBalance(address)),
		CodeHash:     codeHash,
		Nonce:        hexutil.Uint64(state.GetNonce(address)),
		StorageHash:  storageHash,
		StorageProof: storageProof,
	}, state.Error()
}

// GetHeaderByNumber returns the requested canonical block header.
// * When blockNr is -1 the chain head is returned.
// * When blockNr is -2 the pending chain head is returned.
func (s *PublicBlockChainAPI) GetHeaderByNumber(ctx context.Context, number rpc.BlockNumber) (map[string]interface{}, error) {
	header, err := s.b.HeaderByNumber(ctx, number)
	if header != nil && err == nil {
		response := s.rpcMarshalHeader(ctx, header)
		if number == rpc.PendingBlockNumber {
			// Pending header need to nil out a few fields
			for _, field := range []string{"hash", "nonce", "miner"} {
				response[field] = nil
			}
		}
		return response, err
	}
	return nil, err
}

// GetHeaderByHash returns the requested header by hash.
func (s *PublicBlockChainAPI) GetHeaderByHash(ctx context.Context, hash common.Hash) map[string]interface{} {
	header, _ := s.b.HeaderByHash(ctx, hash)
	if header != nil {
		return s.rpcMarshalHeader(ctx, header)
	}
	return nil
}

// GetBlockByNumber returns the requested canonical block.
// * When blockNr is -1 the chain head is returned.
// * When blockNr is -2 the pending chain head is returned.
// * When fullTx is true all transactions in the block are returned, otherwise
//   only the transaction hash is returned.
func (s *PublicBlockChainAPI) GetBlockByNumber(ctx context.Context, number rpc.BlockNumber, fullTx bool) (map[string]interface{}, error) {
	block, err := s.b.BlockByNumber(ctx, number)
	if block != nil && err == nil {
		response, err := s.rpcMarshalBlock(ctx, block, true, fullTx)
		if err == nil && number == rpc.PendingBlockNumber {
			// Pending blocks need to nil out a few fields
			for _, field := range []string{"hash", "nonce", "miner"} {
				response[field] = nil
			}
		}
		return response, err
	}
	return nil, err
}

// GetBlockByHash returns the requested block. When fullTx is true all transactions in the block are returned in full
// detail, otherwise only the transaction hash is returned.
func (s *PublicBlockChainAPI) GetBlockByHash(ctx context.Context, hash common.Hash, fullTx bool) (map[string]interface{}, error) {
	block, err := s.b.BlockByHash(ctx, hash)
	if block != nil {
		return s.rpcMarshalBlock(ctx, block, true, fullTx)
	}
	return nil, err
}

// GetUncleByBlockNumberAndIndex returns the uncle block for the given block hash and index. When fullTx is true
// all transactions in the block are returned in full detail, otherwise only the transaction hash is returned.
func (s *PublicBlockChainAPI) GetUncleByBlockNumberAndIndex(ctx context.Context, blockNr rpc.BlockNumber, index hexutil.Uint) (map[string]interface{}, error) {
	block, err := s.b.BlockByNumber(ctx, blockNr)
	if block != nil {
		uncles := block.Uncles()
		if index >= hexutil.Uint(len(uncles)) {
			log.Debug("Requested uncle not found", "number", blockNr, "hash", block.Hash(), "index", index)
			return nil, nil
		}
		block = types.NewBlockWithHeader(uncles[index])
		return s.rpcMarshalBlock(ctx, block, false, false)
	}
	return nil, err
}

// GetUncleByBlockHashAndIndex returns the uncle block for the given block hash and index. When fullTx is true
// all transactions in the block are returned in full detail, otherwise only the transaction hash is returned.
func (s *PublicBlockChainAPI) GetUncleByBlockHashAndIndex(ctx context.Context, blockHash common.Hash, index hexutil.Uint) (map[string]interface{}, error) {
	block, err := s.b.BlockByHash(ctx, blockHash)
	if block != nil {
		uncles := block.Uncles()
		if index >= hexutil.Uint(len(uncles)) {
			log.Debug("Requested uncle not found", "number", block.Number(), "hash", blockHash, "index", index)
			return nil, nil
		}
		block = types.NewBlockWithHeader(uncles[index])
		return s.rpcMarshalBlock(ctx, block, false, false)
	}
	return nil, err
}

// GetUncleCountByBlockNumber returns number of uncles in the block for the given block number
func (s *PublicBlockChainAPI) GetUncleCountByBlockNumber(ctx context.Context, blockNr rpc.BlockNumber) *hexutil.Uint {
	if block, _ := s.b.BlockByNumber(ctx, blockNr); block != nil {
		n := hexutil.Uint(len(block.Uncles()))
		return &n
	}
	return nil
}

// GetUncleCountByBlockHash returns number of uncles in the block for the given block hash
func (s *PublicBlockChainAPI) GetUncleCountByBlockHash(ctx context.Context, blockHash common.Hash) *hexutil.Uint {
	if block, _ := s.b.BlockByHash(ctx, blockHash); block != nil {
		n := hexutil.Uint(len(block.Uncles()))
		return &n
	}
	return nil
}

// GetCode returns the code stored at the given address in the state for the given block number.
func (s *PublicBlockChainAPI) GetCode(ctx context.Context, address common.Address, blockNrOrHash rpc.BlockNumberOrHash) (hexutil.Bytes, error) {
	state, _, err := s.b.StateAndHeaderByNumberOrHash(ctx, blockNrOrHash)
	if state == nil || err != nil {
		return nil, err
	}
	code := state.GetCode(address)
	return code, state.Error()
}

// GetStorageAt returns the storage from the state at the given address, key and
// block number. The rpc.LatestBlockNumber and rpc.PendingBlockNumber meta block
// numbers are also allowed.
func (s *PublicBlockChainAPI) GetStorageAt(ctx context.Context, address common.Address, key string, blockNrOrHash rpc.BlockNumberOrHash) (hexutil.Bytes, error) {
	state, _, err := s.b.StateAndHeaderByNumberOrHash(ctx, blockNrOrHash)
	if state == nil || err != nil {
		return nil, err
	}
	res := state.GetState(address, common.HexToHash(key))
	return res[:], state.Error()
}

// CallArgs represents the arguments for a call.
type CallArgs struct {
	From       *common.Address   `json:"from"`
	To         *common.Address   `json:"to"`
	Gas        *hexutil.Uint64   `json:"gas"`
	GasPrice   *hexutil.Big      `json:"gasPrice"`
	Value      *hexutil.Big      `json:"value"`
	Data       *hexutil.Bytes    `json:"data"`
	AccessList *types.AccessList `json:"accessList"`
}

// ToMessage converts CallArgs to the Message type used by the core evm
func (args *CallArgs) ToMessage(globalGasCap uint64) types.Message {
	// Set sender address or use zero address if none specified.
	var addr common.Address
	if args.From != nil {
		addr = *args.From
	}

	// Set default gas & gas price if none were set
	gas := globalGasCap
	if gas == 0 {
		gas = uint64(math.MaxUint64 / 2)
	}
	if args.Gas != nil {
		gas = uint64(*args.Gas)
	}
	if globalGasCap != 0 && globalGasCap < gas {
		log.Warn("Caller gas above allowance, capping", "requested", gas, "cap", globalGasCap)
		gas = globalGasCap
	}
	gasPrice := new(big.Int)
	if args.GasPrice != nil {
		gasPrice = args.GasPrice.ToInt()
	}
	value := new(big.Int)
	if args.Value != nil {
		value = args.Value.ToInt()
	}
	var data []byte
	if args.Data != nil {
		data = *args.Data
	}
	var accessList types.AccessList
	if args.AccessList != nil {
		accessList = *args.AccessList
	}

	msg := types.NewMessage(addr, args.To, 0, value, gas, gasPrice, data, accessList, false)
	return msg
}

// OverrideAccount indicates the overriding fields of account during the execution
// of a message call.
// Note, state and stateDiff can't be specified at the same time. If state is
// set, message execution will only use the data in the given state. Otherwise
// if statDiff is set, all diff will be applied first and then execute the call
// message.
type OverrideAccount struct {
	Nonce     *hexutil.Uint64              `json:"nonce"`
	Code      *hexutil.Bytes               `json:"code"`
	Balance   **hexutil.Big                `json:"balance"`
	State     *map[common.Hash]common.Hash `json:"state"`
	StateDiff *map[common.Hash]common.Hash `json:"stateDiff"`
}

<<<<<<< HEAD
var dmUnsetTrxHash = common.Hash{}

func DoCall(ctx context.Context, b Backend, args CallArgs, blockNrOrHash rpc.BlockNumberOrHash, overrides map[common.Address]account, vmCfg vm.Config, timeout time.Duration, globalGasCap uint64, dmContext *deepmind.Context) (*core.ExecutionResult, error) {
	defer func(start time.Time) { log.Debug("Executing EVM call finished", "runtime", time.Since(start)) }(time.Now())
=======
// StateOverride is the collection of overridden accounts.
type StateOverride map[common.Address]OverrideAccount
>>>>>>> 991384a7

// Apply overrides the fields of specified accounts into the given state.
func (diff *StateOverride) Apply(state *state.StateDB) error {
	if diff == nil {
		return nil
	}
	for addr, account := range *diff {
		// Override account nonce.
		if account.Nonce != nil {
			state.SetNonce(addr, uint64(*account.Nonce), deepmind.NoOpContext)
		}
		// Override account(contract) code.
		if account.Code != nil {
			state.SetCode(addr, *account.Code, deepmind.NoOpContext)
		}
		// Override account balance.
		if account.Balance != nil {
			state.SetBalance(addr, (*big.Int)(*account.Balance), deepmind.NoOpContext, deepmind.IgnoredBalanceChangeReason)
		}
		if account.State != nil && account.StateDiff != nil {
			return fmt.Errorf("account %s has both 'state' and 'stateDiff'", addr.Hex())
		}
		// Replace entire state if caller requires.
		if account.State != nil {
			state.SetStorage(addr, *account.State, deepmind.NoOpContext)
		}
		// Apply state diff into specified accounts.
		if account.StateDiff != nil {
			for key, value := range *account.StateDiff {
				state.SetState(addr, key, value, deepmind.NoOpContext)
			}
		}
	}
	return nil
}

func DoCall(ctx context.Context, b Backend, args CallArgs, blockNrOrHash rpc.BlockNumberOrHash, overrides *StateOverride, vmCfg vm.Config, timeout time.Duration, globalGasCap uint64) (*core.ExecutionResult, error) {
	defer func(start time.Time) { log.Debug("Executing EVM call finished", "runtime", time.Since(start)) }(time.Now())

	state, header, err := b.StateAndHeaderByNumberOrHash(ctx, blockNrOrHash)
	if state == nil || err != nil {
		return nil, err
	}
	if err := overrides.Apply(state); err != nil {
		return nil, err
	}
	// Setup context so it may be cancelled the call has completed
	// or, in case of unmetered gas, setup a context with a timeout.
	var cancel context.CancelFunc
	if timeout > 0 {
		ctx, cancel = context.WithTimeout(ctx, timeout)
	} else {
		ctx, cancel = context.WithCancel(ctx)
	}
	// Make sure the context is cancelled when the call has completed
	// this makes sure resources are cleaned up.
	defer cancel()

	// Get a new instance of the EVM.
	msg := args.ToMessage(globalGasCap)
	evm, vmError, err := b.GetEVM(ctx, msg, state, header, nil, dmContext)
	if err != nil {
		return nil, err
	}
	// Wait for the context to be done and cancel the evm. Even if the
	// EVM has finished, cancelling may be done (repeatedly)
	go func() {
		<-ctx.Done()
		evm.Cancel()
	}()

	if dmContext.Enabled() {
		dmContext.StartTransactionRaw(
			dmUnsetTrxHash,
			msg.To(),
			msg.Value(),
			nil, nil, nil,
			msg.Gas(),
			msg.GasPrice(),
			msg.Nonce(),
			msg.Data(),
		)
		dmContext.RecordTrxFrom(msg.From())
	}

	// Execute the message.
	gp := new(core.GasPool).AddGas(math.MaxUint64)
	result, err := core.ApplyMessage(evm, msg, gp)
	if err := vmError(); err != nil {
		return nil, err
	}

	// If the timer caused an abort, return an appropriate error message
	if evm.Cancelled() {
		return nil, fmt.Errorf("execution aborted (timeout = %v)", timeout)
	}

	if dmContext.Enabled() {
		config := evm.ChainConfig()
		// Update the state with pending changes
		var root []byte
		if config.IsByzantium(header.Number) {
			state.Finalise(true)
		} else {
			root = state.IntermediateRoot(config.IsEIP158(header.Number)).Bytes()
		}

		var failed bool
		var gasUsed uint64
		if result != nil {
			failed = result.Failed()
			gasUsed = result.UsedGas
		}

		// FIXME: The ApplyMessage can in speculative mode error out with some errors that in sync mode would
		//        not have been possible. Like ErrNonceTooHight or ErrNonceTooLow. Those error will be in
		//        `err` value but there is no real way to return it right now. You will get a failed transaction
		//        without any call and that's it.

		// Create a new receipt for the transaction, storing the intermediate root and gas used by the tx
		// based on the eip phase, we're passing whether the root touch-delete accounts.
		receipt := types.NewReceipt(root, failed, gasUsed)
		receipt.TxHash = dmUnsetTrxHash
		receipt.GasUsed = gasUsed
		// if the transaction created a contract, store the creation address in the receipt.
		if msg.To() == nil {
			// FIXME (dm): This was `crypto.CreateAddress(vmenv.TxContext.Origin, tx.Nonce())`, is `tx.Nonce()` equivalent to `msg.Nonce()`?
			receipt.ContractAddress = crypto.CreateAddress(evm.TxContext.Origin, msg.Nonce())
		}
		// Set the receipt logs and create a bloom for filtering
		receipt.Logs = state.GetLogs(dmUnsetTrxHash)
		receipt.Bloom = types.CreateBloom(types.Receipts{receipt})
		receipt.BlockHash = header.Hash()
		receipt.BlockNumber = header.Number
		receipt.TransactionIndex = 0

		dmContext.EndTransaction(receipt)
	}

	// If in deep mind context, we should most probably attach the error here inside the deep mind context
	// somehow so it's attached to the top-leve transaction trace and not return this here. The handler above
	// us will need to understand that a nil error and nil result means send me everything. For now, it will
	// simply fail, might even be the "good condition" to do.
	if err != nil {
		return result, fmt.Errorf("err: %w (supplied gas %d)", err, msg.Gas())
	}

	return result, nil
}

func newRevertError(result *core.ExecutionResult) *revertError {
	reason, errUnpack := abi.UnpackRevert(result.Revert())
	err := errors.New("execution reverted")
	if errUnpack == nil {
		err = fmt.Errorf("execution reverted: %v", reason)
	}
	return &revertError{
		error:  err,
		reason: hexutil.Encode(result.Revert()),
	}
}

// revertError is an API error that encompassas an EVM revertal with JSON error
// code and a binary data blob.
type revertError struct {
	error
	reason string // revert reason hex encoded
}

// ErrorCode returns the JSON error code for a revertal.
// See: https://github.com/ethereum/wiki/wiki/JSON-RPC-Error-Codes-Improvement-Proposal
func (e *revertError) ErrorCode() int {
	return 3
}

// ErrorData returns the hex encoded revert reason.
func (e *revertError) ErrorData() interface{} {
	return e.reason
}

// Call executes the given transaction on the state for the given block number.
//
// Additionally, the caller can specify a batch of contract for fields overriding.
//
// Note, this function doesn't make and changes in the state/blockchain and is
// useful to execute and retrieve values.
<<<<<<< HEAD
func (s *PublicBlockChainAPI) Call(ctx context.Context, args CallArgs, blockNrOrHash rpc.BlockNumberOrHash, overrides *map[common.Address]account) (hexutil.Bytes, error) {
	var accounts map[common.Address]account
	if overrides != nil {
		accounts = *overrides
	}
	result, err := DoCall(ctx, s.b, args, blockNrOrHash, accounts, vm.Config{}, 5*time.Second, s.b.RPCGasCap(), deepmind.NoOpContext)
=======
func (s *PublicBlockChainAPI) Call(ctx context.Context, args CallArgs, blockNrOrHash rpc.BlockNumberOrHash, overrides *StateOverride) (hexutil.Bytes, error) {
	result, err := DoCall(ctx, s.b, args, blockNrOrHash, overrides, vm.Config{}, 5*time.Second, s.b.RPCGasCap())
>>>>>>> 991384a7
	if err != nil {
		return nil, err
	}
	// If the result contains a revert reason, try to unpack and return it.
	if len(result.Revert()) > 0 {
		return nil, newRevertError(result)
	}
	return result.Return(), result.Err
}

// Execute the given contract's call using deep mind instrumentation return raw bytes containing the
// string representation of the deep mind log output
func (s *PublicBlockChainAPI) Execute(ctx context.Context, args CallArgs, blockNrOrHash rpc.BlockNumberOrHash, overrides *map[common.Address]account) (hexutil.Bytes, error) {
	var accounts map[common.Address]account
	if overrides != nil {
		accounts = *overrides
	}

	dmContext := deepmind.NewSpeculativeExecutionContext()
	result, err := DoCall(ctx, s.b, args, blockNrOrHash, accounts, vm.Config{}, 5*time.Second, s.b.RPCGasCap(), dmContext)

	// As soon as we have an execution result, we should have a complete deep mind log, so let's return it
	if result != nil {
		return dmContext.DeepMindLog(), nil
	}

	if err != nil {
		return nil, err
	}

	return nil, errors.New("no error and no result, invalid state")
}

func DoEstimateGas(ctx context.Context, b Backend, args CallArgs, blockNrOrHash rpc.BlockNumberOrHash, gasCap uint64) (hexutil.Uint64, error) {
	// Binary search the gas requirement, as it may be higher than the amount used
	var (
		lo  uint64 = params.TxGas - 1
		hi  uint64
		cap uint64
	)
	// Use zero address if sender unspecified.
	if args.From == nil {
		args.From = new(common.Address)
	}
	// Determine the highest gas limit can be used during the estimation.
	if args.Gas != nil && uint64(*args.Gas) >= params.TxGas {
		hi = uint64(*args.Gas)
	} else {
		// Retrieve the block to act as the gas ceiling
		block, err := b.BlockByNumberOrHash(ctx, blockNrOrHash)
		if err != nil {
			return 0, err
		}
		if block == nil {
			return 0, errors.New("block not found")
		}
		hi = block.GasLimit()
	}
	// Recap the highest gas limit with account's available balance.
	if args.GasPrice != nil && args.GasPrice.ToInt().BitLen() != 0 {
		state, _, err := b.StateAndHeaderByNumberOrHash(ctx, blockNrOrHash)
		if err != nil {
			return 0, err
		}
		balance := state.GetBalance(*args.From) // from can't be nil
		available := new(big.Int).Set(balance)
		if args.Value != nil {
			if args.Value.ToInt().Cmp(available) >= 0 {
				return 0, errors.New("insufficient funds for transfer")
			}
			available.Sub(available, args.Value.ToInt())
		}
		allowance := new(big.Int).Div(available, args.GasPrice.ToInt())

		// If the allowance is larger than maximum uint64, skip checking
		if allowance.IsUint64() && hi > allowance.Uint64() {
			transfer := args.Value
			if transfer == nil {
				transfer = new(hexutil.Big)
			}
			log.Warn("Gas estimation capped by limited funds", "original", hi, "balance", balance,
				"sent", transfer.ToInt(), "gasprice", args.GasPrice.ToInt(), "fundable", allowance)
			hi = allowance.Uint64()
		}
	}
	// Recap the highest gas allowance with specified gascap.
	if gasCap != 0 && hi > gasCap {
		log.Warn("Caller gas above allowance, capping", "requested", hi, "cap", gasCap)
		hi = gasCap
	}
	cap = hi

	// Create a helper to check if a gas allowance results in an executable transaction
	executable := func(gas uint64) (bool, *core.ExecutionResult, error) {
		args.Gas = (*hexutil.Uint64)(&gas)

		result, err := DoCall(ctx, b, args, blockNrOrHash, nil, vm.Config{}, 0, gasCap, deepmind.NoOpContext)
		if err != nil {
			if errors.Is(err, core.ErrIntrinsicGas) {
				return true, nil, nil // Special case, raise gas limit
			}
			return true, nil, err // Bail out
		}
		return result.Failed(), result, nil
	}
	// Execute the binary search and hone in on an executable gas limit
	for lo+1 < hi {
		mid := (hi + lo) / 2
		failed, _, err := executable(mid)

		// If the error is not nil(consensus error), it means the provided message
		// call or transaction will never be accepted no matter how much gas it is
		// assigned. Return the error directly, don't struggle any more.
		if err != nil {
			return 0, err
		}
		if failed {
			lo = mid
		} else {
			hi = mid
		}
	}
	// Reject the transaction as invalid if it still fails at the highest allowance
	if hi == cap {
		failed, result, err := executable(hi)
		if err != nil {
			return 0, err
		}
		if failed {
			if result != nil && result.Err != vm.ErrOutOfGas {
				if len(result.Revert()) > 0 {
					return 0, newRevertError(result)
				}
				return 0, result.Err
			}
			// Otherwise, the specified gas cap is too low
			return 0, fmt.Errorf("gas required exceeds allowance (%d)", cap)
		}
	}
	return hexutil.Uint64(hi), nil
}

// EstimateGas returns an estimate of the amount of gas needed to execute the
// given transaction against the current pending block.
func (s *PublicBlockChainAPI) EstimateGas(ctx context.Context, args CallArgs, blockNrOrHash *rpc.BlockNumberOrHash) (hexutil.Uint64, error) {
	bNrOrHash := rpc.BlockNumberOrHashWithNumber(rpc.PendingBlockNumber)
	if blockNrOrHash != nil {
		bNrOrHash = *blockNrOrHash
	}
	return DoEstimateGas(ctx, s.b, args, bNrOrHash, s.b.RPCGasCap())
}

// ExecutionResult groups all structured logs emitted by the EVM
// while replaying a transaction in debug mode as well as transaction
// execution status, the amount of gas used and the return value
type ExecutionResult struct {
	Gas         uint64         `json:"gas"`
	Failed      bool           `json:"failed"`
	ReturnValue string         `json:"returnValue"`
	StructLogs  []StructLogRes `json:"structLogs"`
}

// StructLogRes stores a structured log emitted by the EVM while replaying a
// transaction in debug mode
type StructLogRes struct {
	Pc      uint64             `json:"pc"`
	Op      string             `json:"op"`
	Gas     uint64             `json:"gas"`
	GasCost uint64             `json:"gasCost"`
	Depth   int                `json:"depth"`
	Error   error              `json:"error,omitempty"`
	Stack   *[]string          `json:"stack,omitempty"`
	Memory  *[]string          `json:"memory,omitempty"`
	Storage *map[string]string `json:"storage,omitempty"`
}

// FormatLogs formats EVM returned structured logs for json output
func FormatLogs(logs []vm.StructLog) []StructLogRes {
	formatted := make([]StructLogRes, len(logs))
	for index, trace := range logs {
		formatted[index] = StructLogRes{
			Pc:      trace.Pc,
			Op:      trace.Op.String(),
			Gas:     trace.Gas,
			GasCost: trace.GasCost,
			Depth:   trace.Depth,
			Error:   trace.Err,
		}
		if trace.Stack != nil {
			stack := make([]string, len(trace.Stack))
			for i, stackValue := range trace.Stack {
				stack[i] = fmt.Sprintf("%x", math.PaddedBigBytes(stackValue, 32))
			}
			formatted[index].Stack = &stack
		}
		if trace.Memory != nil {
			memory := make([]string, 0, (len(trace.Memory)+31)/32)
			for i := 0; i+32 <= len(trace.Memory); i += 32 {
				memory = append(memory, fmt.Sprintf("%x", trace.Memory[i:i+32]))
			}
			formatted[index].Memory = &memory
		}
		if trace.Storage != nil {
			storage := make(map[string]string)
			for i, storageValue := range trace.Storage {
				storage[fmt.Sprintf("%x", i)] = fmt.Sprintf("%x", storageValue)
			}
			formatted[index].Storage = &storage
		}
	}
	return formatted
}

// RPCMarshalHeader converts the given header to the RPC output .
func RPCMarshalHeader(head *types.Header) map[string]interface{} {
	return map[string]interface{}{
		"number":           (*hexutil.Big)(head.Number),
		"hash":             head.Hash(),
		"parentHash":       head.ParentHash,
		"nonce":            head.Nonce,
		"mixHash":          head.MixDigest,
		"sha3Uncles":       head.UncleHash,
		"logsBloom":        head.Bloom,
		"stateRoot":        head.Root,
		"miner":            head.Coinbase,
		"difficulty":       (*hexutil.Big)(head.Difficulty),
		"extraData":        hexutil.Bytes(head.Extra),
		"size":             hexutil.Uint64(head.Size()),
		"gasLimit":         hexutil.Uint64(head.GasLimit),
		"gasUsed":          hexutil.Uint64(head.GasUsed),
		"timestamp":        hexutil.Uint64(head.Time),
		"transactionsRoot": head.TxHash,
		"receiptsRoot":     head.ReceiptHash,
	}
}

// RPCMarshalBlock converts the given block to the RPC output which depends on fullTx. If inclTx is true transactions are
// returned. When fullTx is true the returned block contains full transaction details, otherwise it will only contain
// transaction hashes.
func RPCMarshalBlock(block *types.Block, inclTx bool, fullTx bool) (map[string]interface{}, error) {
	fields := RPCMarshalHeader(block.Header())
	fields["size"] = hexutil.Uint64(block.Size())

	if inclTx {
		formatTx := func(tx *types.Transaction) (interface{}, error) {
			return tx.Hash(), nil
		}
		if fullTx {
			formatTx = func(tx *types.Transaction) (interface{}, error) {
				return newRPCTransactionFromBlockHash(block, tx.Hash()), nil
			}
		}
		txs := block.Transactions()
		transactions := make([]interface{}, len(txs))
		var err error
		for i, tx := range txs {
			if transactions[i], err = formatTx(tx); err != nil {
				return nil, err
			}
		}
		fields["transactions"] = transactions
	}
	uncles := block.Uncles()
	uncleHashes := make([]common.Hash, len(uncles))
	for i, uncle := range uncles {
		uncleHashes[i] = uncle.Hash()
	}
	fields["uncles"] = uncleHashes

	return fields, nil
}

// rpcMarshalHeader uses the generalized output filler, then adds the total difficulty field, which requires
// a `PublicBlockchainAPI`.
func (s *PublicBlockChainAPI) rpcMarshalHeader(ctx context.Context, header *types.Header) map[string]interface{} {
	fields := RPCMarshalHeader(header)
	fields["totalDifficulty"] = (*hexutil.Big)(s.b.GetTd(ctx, header.Hash()))
	return fields
}

// rpcMarshalBlock uses the generalized output filler, then adds the total difficulty field, which requires
// a `PublicBlockchainAPI`.
func (s *PublicBlockChainAPI) rpcMarshalBlock(ctx context.Context, b *types.Block, inclTx bool, fullTx bool) (map[string]interface{}, error) {
	fields, err := RPCMarshalBlock(b, inclTx, fullTx)
	if err != nil {
		return nil, err
	}
	if inclTx {
		fields["totalDifficulty"] = (*hexutil.Big)(s.b.GetTd(ctx, b.Hash()))
	}
	return fields, err
}

// RPCTransaction represents a transaction that will serialize to the RPC representation of a transaction
type RPCTransaction struct {
	BlockHash        *common.Hash      `json:"blockHash"`
	BlockNumber      *hexutil.Big      `json:"blockNumber"`
	From             common.Address    `json:"from"`
	Gas              hexutil.Uint64    `json:"gas"`
	GasPrice         *hexutil.Big      `json:"gasPrice"`
	Hash             common.Hash       `json:"hash"`
	Input            hexutil.Bytes     `json:"input"`
	Nonce            hexutil.Uint64    `json:"nonce"`
	To               *common.Address   `json:"to"`
	TransactionIndex *hexutil.Uint64   `json:"transactionIndex"`
	Value            *hexutil.Big      `json:"value"`
	Type             hexutil.Uint64    `json:"type"`
	Accesses         *types.AccessList `json:"accessList,omitempty"`
	ChainID          *hexutil.Big      `json:"chainId,omitempty"`
	V                *hexutil.Big      `json:"v"`
	R                *hexutil.Big      `json:"r"`
	S                *hexutil.Big      `json:"s"`
}

// newRPCTransaction returns a transaction that will serialize to the RPC
// representation, with the given location metadata set (if available).
func newRPCTransaction(tx *types.Transaction, blockHash common.Hash, blockNumber uint64, index uint64) *RPCTransaction {
	// Determine the signer. For replay-protected transactions, use the most permissive
	// signer, because we assume that signers are backwards-compatible with old
	// transactions. For non-protected transactions, the homestead signer signer is used
	// because the return value of ChainId is zero for those transactions.
	var signer types.Signer
	if tx.Protected() {
		signer = types.LatestSignerForChainID(tx.ChainId())
	} else {
		signer = types.HomesteadSigner{}
	}

	from, _ := types.Sender(signer, tx)
	v, r, s := tx.RawSignatureValues()
	result := &RPCTransaction{
		Type:     hexutil.Uint64(tx.Type()),
		From:     from,
		Gas:      hexutil.Uint64(tx.Gas()),
		GasPrice: (*hexutil.Big)(tx.GasPrice()),
		Hash:     tx.Hash(),
		Input:    hexutil.Bytes(tx.Data()),
		Nonce:    hexutil.Uint64(tx.Nonce()),
		To:       tx.To(),
		Value:    (*hexutil.Big)(tx.Value()),
		V:        (*hexutil.Big)(v),
		R:        (*hexutil.Big)(r),
		S:        (*hexutil.Big)(s),
	}
	if blockHash != (common.Hash{}) {
		result.BlockHash = &blockHash
		result.BlockNumber = (*hexutil.Big)(new(big.Int).SetUint64(blockNumber))
		result.TransactionIndex = (*hexutil.Uint64)(&index)
	}
	if tx.Type() == types.AccessListTxType {
		al := tx.AccessList()
		result.Accesses = &al
		result.ChainID = (*hexutil.Big)(tx.ChainId())
	}
	return result
}

// newRPCPendingTransaction returns a pending transaction that will serialize to the RPC representation
func newRPCPendingTransaction(tx *types.Transaction) *RPCTransaction {
	return newRPCTransaction(tx, common.Hash{}, 0, 0)
}

// newRPCTransactionFromBlockIndex returns a transaction that will serialize to the RPC representation.
func newRPCTransactionFromBlockIndex(b *types.Block, index uint64) *RPCTransaction {
	txs := b.Transactions()
	if index >= uint64(len(txs)) {
		return nil
	}
	return newRPCTransaction(txs[index], b.Hash(), b.NumberU64(), index)
}

// newRPCRawTransactionFromBlockIndex returns the bytes of a transaction given a block and a transaction index.
func newRPCRawTransactionFromBlockIndex(b *types.Block, index uint64) hexutil.Bytes {
	txs := b.Transactions()
	if index >= uint64(len(txs)) {
		return nil
	}
	blob, _ := txs[index].MarshalBinary()
	return blob
}

// newRPCTransactionFromBlockHash returns a transaction that will serialize to the RPC representation.
func newRPCTransactionFromBlockHash(b *types.Block, hash common.Hash) *RPCTransaction {
	for idx, tx := range b.Transactions() {
		if tx.Hash() == hash {
			return newRPCTransactionFromBlockIndex(b, uint64(idx))
		}
	}
	return nil
}

// accessListResult returns an optional accesslist
// Its the result of the `debug_createAccessList` RPC call.
// It contains an error if the transaction itself failed.
type accessListResult struct {
	Accesslist *types.AccessList `json:"accessList"`
	Error      string            `json:"error,omitempty"`
	GasUsed    hexutil.Uint64    `json:"gasUsed"`
}

// CreateAccessList creates a EIP-2930 type AccessList for the given transaction.
// Reexec and BlockNrOrHash can be specified to create the accessList on top of a certain state.
func (s *PublicBlockChainAPI) CreateAccessList(ctx context.Context, args SendTxArgs, blockNrOrHash *rpc.BlockNumberOrHash) (*accessListResult, error) {
	bNrOrHash := rpc.BlockNumberOrHashWithNumber(rpc.PendingBlockNumber)
	if blockNrOrHash != nil {
		bNrOrHash = *blockNrOrHash
	}
	acl, gasUsed, vmerr, err := AccessList(ctx, s.b, bNrOrHash, args)
	if err != nil {
		return nil, err
	}
	result := &accessListResult{Accesslist: &acl, GasUsed: hexutil.Uint64(gasUsed)}
	if vmerr != nil {
		result.Error = vmerr.Error()
	}
	return result, nil
}

// AccessList creates an access list for the given transaction.
// If the accesslist creation fails an error is returned.
// If the transaction itself fails, an vmErr is returned.
func AccessList(ctx context.Context, b Backend, blockNrOrHash rpc.BlockNumberOrHash, args SendTxArgs) (acl types.AccessList, gasUsed uint64, vmErr error, err error) {
	// Retrieve the execution context
	db, header, err := b.StateAndHeaderByNumberOrHash(ctx, blockNrOrHash)
	if db == nil || err != nil {
		return nil, 0, nil, err
	}
	// If the gas amount is not set, extract this as it will depend on access
	// lists and we'll need to reestimate every time
	nogas := args.Gas == nil

	// Ensure any missing fields are filled, extract the recipient and input data
	if err := args.setDefaults(ctx, b); err != nil {
		return nil, 0, nil, err
	}
	var to common.Address
	if args.To != nil {
		to = *args.To
	} else {
		to = crypto.CreateAddress(args.From, uint64(*args.Nonce))
	}
	var input []byte
	if args.Input != nil {
		input = *args.Input
	} else if args.Data != nil {
		input = *args.Data
	}
	// Retrieve the precompiles since they don't need to be added to the access list
	precompiles := vm.ActivePrecompiles(b.ChainConfig().Rules(header.Number))

	// Create an initial tracer
	prevTracer := vm.NewAccessListTracer(nil, args.From, to, precompiles)
	if args.AccessList != nil {
		prevTracer = vm.NewAccessListTracer(*args.AccessList, args.From, to, precompiles)
	}
	for {
		// Retrieve the current access list to expand
		accessList := prevTracer.AccessList()
		log.Trace("Creating access list", "input", accessList)

		// If no gas amount was specified, each unique access list needs it's own
		// gas calculation. This is quite expensive, but we need to be accurate
		// and it's convered by the sender only anyway.
		if nogas {
			args.Gas = nil
			if err := args.setDefaults(ctx, b); err != nil {
				return nil, 0, nil, err // shouldn't happen, just in case
			}
		}
		// Copy the original db so we don't modify it
		statedb := db.Copy()
		msg := types.NewMessage(args.From, args.To, uint64(*args.Nonce), args.Value.ToInt(), uint64(*args.Gas), args.GasPrice.ToInt(), input, accessList, false)

		// Apply the transaction with the access list tracer
		tracer := vm.NewAccessListTracer(accessList, args.From, to, precompiles)
		config := vm.Config{Tracer: tracer, Debug: true}
		vmenv, _, err := b.GetEVM(ctx, msg, statedb, header, &config, deepmind.NoOpContext)
		if err != nil {
			return nil, 0, nil, err
		}
		res, err := core.ApplyMessage(vmenv, msg, new(core.GasPool).AddGas(msg.Gas()))
		if err != nil {
			return nil, 0, nil, fmt.Errorf("failed to apply transaction: %v err: %v", args.toTransaction().Hash(), err)
		}
		if tracer.Equal(prevTracer) {
			return accessList, res.UsedGas, res.Err, nil
		}
		prevTracer = tracer
	}
}

// PublicTransactionPoolAPI exposes methods for the RPC interface
type PublicTransactionPoolAPI struct {
	b         Backend
	nonceLock *AddrLocker
	signer    types.Signer
}

// NewPublicTransactionPoolAPI creates a new RPC service with methods specific for the transaction pool.
func NewPublicTransactionPoolAPI(b Backend, nonceLock *AddrLocker) *PublicTransactionPoolAPI {
	// The signer used by the API should always be the 'latest' known one because we expect
	// signers to be backwards-compatible with old transactions.
	signer := types.LatestSigner(b.ChainConfig())
	return &PublicTransactionPoolAPI{b, nonceLock, signer}
}

// GetBlockTransactionCountByNumber returns the number of transactions in the block with the given block number.
func (s *PublicTransactionPoolAPI) GetBlockTransactionCountByNumber(ctx context.Context, blockNr rpc.BlockNumber) *hexutil.Uint {
	if block, _ := s.b.BlockByNumber(ctx, blockNr); block != nil {
		n := hexutil.Uint(len(block.Transactions()))
		return &n
	}
	return nil
}

// GetBlockTransactionCountByHash returns the number of transactions in the block with the given hash.
func (s *PublicTransactionPoolAPI) GetBlockTransactionCountByHash(ctx context.Context, blockHash common.Hash) *hexutil.Uint {
	if block, _ := s.b.BlockByHash(ctx, blockHash); block != nil {
		n := hexutil.Uint(len(block.Transactions()))
		return &n
	}
	return nil
}

// GetTransactionByBlockNumberAndIndex returns the transaction for the given block number and index.
func (s *PublicTransactionPoolAPI) GetTransactionByBlockNumberAndIndex(ctx context.Context, blockNr rpc.BlockNumber, index hexutil.Uint) *RPCTransaction {
	if block, _ := s.b.BlockByNumber(ctx, blockNr); block != nil {
		return newRPCTransactionFromBlockIndex(block, uint64(index))
	}
	return nil
}

// GetTransactionByBlockHashAndIndex returns the transaction for the given block hash and index.
func (s *PublicTransactionPoolAPI) GetTransactionByBlockHashAndIndex(ctx context.Context, blockHash common.Hash, index hexutil.Uint) *RPCTransaction {
	if block, _ := s.b.BlockByHash(ctx, blockHash); block != nil {
		return newRPCTransactionFromBlockIndex(block, uint64(index))
	}
	return nil
}

// GetRawTransactionByBlockNumberAndIndex returns the bytes of the transaction for the given block number and index.
func (s *PublicTransactionPoolAPI) GetRawTransactionByBlockNumberAndIndex(ctx context.Context, blockNr rpc.BlockNumber, index hexutil.Uint) hexutil.Bytes {
	if block, _ := s.b.BlockByNumber(ctx, blockNr); block != nil {
		return newRPCRawTransactionFromBlockIndex(block, uint64(index))
	}
	return nil
}

// GetRawTransactionByBlockHashAndIndex returns the bytes of the transaction for the given block hash and index.
func (s *PublicTransactionPoolAPI) GetRawTransactionByBlockHashAndIndex(ctx context.Context, blockHash common.Hash, index hexutil.Uint) hexutil.Bytes {
	if block, _ := s.b.BlockByHash(ctx, blockHash); block != nil {
		return newRPCRawTransactionFromBlockIndex(block, uint64(index))
	}
	return nil
}

// GetTransactionCount returns the number of transactions the given address has sent for the given block number
func (s *PublicTransactionPoolAPI) GetTransactionCount(ctx context.Context, address common.Address, blockNrOrHash rpc.BlockNumberOrHash) (*hexutil.Uint64, error) {
	// Ask transaction pool for the nonce which includes pending transactions
	if blockNr, ok := blockNrOrHash.Number(); ok && blockNr == rpc.PendingBlockNumber {
		nonce, err := s.b.GetPoolNonce(ctx, address)
		if err != nil {
			return nil, err
		}
		return (*hexutil.Uint64)(&nonce), nil
	}
	// Resolve block number and use its state to ask for the nonce
	state, _, err := s.b.StateAndHeaderByNumberOrHash(ctx, blockNrOrHash)
	if state == nil || err != nil {
		return nil, err
	}
	nonce := state.GetNonce(address)
	return (*hexutil.Uint64)(&nonce), state.Error()
}

// GetTransactionByHash returns the transaction for the given hash
func (s *PublicTransactionPoolAPI) GetTransactionByHash(ctx context.Context, hash common.Hash) (*RPCTransaction, error) {
	// Try to return an already finalized transaction
	tx, blockHash, blockNumber, index, err := s.b.GetTransaction(ctx, hash)
	if err != nil {
		return nil, err
	}
	if tx != nil {
		return newRPCTransaction(tx, blockHash, blockNumber, index), nil
	}
	// No finalized transaction, try to retrieve it from the pool
	if tx := s.b.GetPoolTransaction(hash); tx != nil {
		return newRPCPendingTransaction(tx), nil
	}

	// Transaction unknown, return as such
	return nil, nil
}

// GetRawTransactionByHash returns the bytes of the transaction for the given hash.
func (s *PublicTransactionPoolAPI) GetRawTransactionByHash(ctx context.Context, hash common.Hash) (hexutil.Bytes, error) {
	// Retrieve a finalized transaction, or a pooled otherwise
	tx, _, _, _, err := s.b.GetTransaction(ctx, hash)
	if err != nil {
		return nil, err
	}
	if tx == nil {
		if tx = s.b.GetPoolTransaction(hash); tx == nil {
			// Transaction not found anywhere, abort
			return nil, nil
		}
	}
	// Serialize to RLP and return
	return tx.MarshalBinary()
}

// GetTransactionReceipt returns the transaction receipt for the given transaction hash.
func (s *PublicTransactionPoolAPI) GetTransactionReceipt(ctx context.Context, hash common.Hash) (map[string]interface{}, error) {
	tx, blockHash, blockNumber, index, err := s.b.GetTransaction(ctx, hash)
	if err != nil {
		return nil, nil
	}
	receipts, err := s.b.GetReceipts(ctx, blockHash)
	if err != nil {
		return nil, err
	}
	if len(receipts) <= int(index) {
		return nil, nil
	}
	receipt := receipts[index]

	// Derive the sender.
	bigblock := new(big.Int).SetUint64(blockNumber)
	signer := types.MakeSigner(s.b.ChainConfig(), bigblock)
	from, _ := types.Sender(signer, tx)

	fields := map[string]interface{}{
		"blockHash":         blockHash,
		"blockNumber":       hexutil.Uint64(blockNumber),
		"transactionHash":   hash,
		"transactionIndex":  hexutil.Uint64(index),
		"from":              from,
		"to":                tx.To(),
		"gasUsed":           hexutil.Uint64(receipt.GasUsed),
		"cumulativeGasUsed": hexutil.Uint64(receipt.CumulativeGasUsed),
		"contractAddress":   nil,
		"logs":              receipt.Logs,
		"logsBloom":         receipt.Bloom,
		"type":              hexutil.Uint(tx.Type()),
	}

	// Assign receipt status or post state.
	if len(receipt.PostState) > 0 {
		fields["root"] = hexutil.Bytes(receipt.PostState)
	} else {
		fields["status"] = hexutil.Uint(receipt.Status)
	}
	if receipt.Logs == nil {
		fields["logs"] = [][]*types.Log{}
	}
	// If the ContractAddress is 20 0x0 bytes, assume it is not a contract creation
	if receipt.ContractAddress != (common.Address{}) {
		fields["contractAddress"] = receipt.ContractAddress
	}
	return fields, nil
}

// sign is a helper function that signs a transaction with the private key of the given address.
func (s *PublicTransactionPoolAPI) sign(addr common.Address, tx *types.Transaction) (*types.Transaction, error) {
	// Look up the wallet containing the requested signer
	account := accounts.Account{Address: addr}

	wallet, err := s.b.AccountManager().Find(account)
	if err != nil {
		return nil, err
	}
	// Request the wallet to sign the transaction
	return wallet.SignTx(account, tx, s.b.ChainConfig().ChainID)
}

// SendTxArgs represents the arguments to sumbit a new transaction into the transaction pool.
type SendTxArgs struct {
	From     common.Address  `json:"from"`
	To       *common.Address `json:"to"`
	Gas      *hexutil.Uint64 `json:"gas"`
	GasPrice *hexutil.Big    `json:"gasPrice"`
	Value    *hexutil.Big    `json:"value"`
	Nonce    *hexutil.Uint64 `json:"nonce"`
	// We accept "data" and "input" for backwards-compatibility reasons. "input" is the
	// newer name and should be preferred by clients.
	Data  *hexutil.Bytes `json:"data"`
	Input *hexutil.Bytes `json:"input"`

	// For non-legacy transactions
	AccessList *types.AccessList `json:"accessList,omitempty"`
	ChainID    *hexutil.Big      `json:"chainId,omitempty"`
}

// setDefaults fills in default values for unspecified tx fields.
func (args *SendTxArgs) setDefaults(ctx context.Context, b Backend) error {
	if args.GasPrice == nil {
		price, err := b.SuggestPrice(ctx)
		if err != nil {
			return err
		}
		args.GasPrice = (*hexutil.Big)(price)
	}
	if args.Value == nil {
		args.Value = new(hexutil.Big)
	}
	if args.Nonce == nil {
		nonce, err := b.GetPoolNonce(ctx, args.From)
		if err != nil {
			return err
		}
		args.Nonce = (*hexutil.Uint64)(&nonce)
	}
	if args.Data != nil && args.Input != nil && !bytes.Equal(*args.Data, *args.Input) {
		return errors.New(`both "data" and "input" are set and not equal. Please use "input" to pass transaction call data`)
	}
	if args.To == nil {
		// Contract creation
		var input []byte
		if args.Data != nil {
			input = *args.Data
		} else if args.Input != nil {
			input = *args.Input
		}
		if len(input) == 0 {
			return errors.New(`contract creation without any data provided`)
		}
	}
	// Estimate the gas usage if necessary.
	if args.Gas == nil {
		// For backwards-compatibility reason, we try both input and data
		// but input is preferred.
		input := args.Input
		if input == nil {
			input = args.Data
		}
		callArgs := CallArgs{
			From:       &args.From, // From shouldn't be nil
			To:         args.To,
			GasPrice:   args.GasPrice,
			Value:      args.Value,
			Data:       input,
			AccessList: args.AccessList,
		}
		pendingBlockNr := rpc.BlockNumberOrHashWithNumber(rpc.PendingBlockNumber)
		estimated, err := DoEstimateGas(ctx, b, callArgs, pendingBlockNr, b.RPCGasCap())
		if err != nil {
			return err
		}
		args.Gas = &estimated
		log.Trace("Estimate gas usage automatically", "gas", args.Gas)
	}
	if args.ChainID == nil {
		id := (*hexutil.Big)(b.ChainConfig().ChainID)
		args.ChainID = id
	}
	return nil
}

// toTransaction converts the arguments to a transaction.
// This assumes that setDefaults has been called.
func (args *SendTxArgs) toTransaction() *types.Transaction {
	var input []byte
	if args.Input != nil {
		input = *args.Input
	} else if args.Data != nil {
		input = *args.Data
	}
	var data types.TxData
	if args.AccessList == nil {
		data = &types.LegacyTx{
			To:       args.To,
			Nonce:    uint64(*args.Nonce),
			Gas:      uint64(*args.Gas),
			GasPrice: (*big.Int)(args.GasPrice),
			Value:    (*big.Int)(args.Value),
			Data:     input,
		}
	} else {
		data = &types.AccessListTx{
			To:         args.To,
			ChainID:    (*big.Int)(args.ChainID),
			Nonce:      uint64(*args.Nonce),
			Gas:        uint64(*args.Gas),
			GasPrice:   (*big.Int)(args.GasPrice),
			Value:      (*big.Int)(args.Value),
			Data:       input,
			AccessList: *args.AccessList,
		}
	}
	return types.NewTx(data)
}

// SubmitTransaction is a helper function that submits tx to txPool and logs a message.
func SubmitTransaction(ctx context.Context, b Backend, tx *types.Transaction) (common.Hash, error) {
	// If the transaction fee cap is already specified, ensure the
	// fee of the given transaction is _reasonable_.
	if err := checkTxFee(tx.GasPrice(), tx.Gas(), b.RPCTxFeeCap()); err != nil {
		return common.Hash{}, err
	}
	if !b.UnprotectedAllowed() && !tx.Protected() {
		// Ensure only eip155 signed transactions are submitted if EIP155Required is set.
		return common.Hash{}, errors.New("only replay-protected (EIP-155) transactions allowed over RPC")
	}
	if err := b.SendTx(ctx, tx); err != nil {
		return common.Hash{}, err
	}
	// Print a log with full tx details for manual investigations and interventions
	signer := types.MakeSigner(b.ChainConfig(), b.CurrentBlock().Number())
	from, err := types.Sender(signer, tx)
	if err != nil {
		return common.Hash{}, err
	}

	if tx.To() == nil {
		addr := crypto.CreateAddress(from, tx.Nonce())
		log.Info("Submitted contract creation", "hash", tx.Hash().Hex(), "from", from, "nonce", tx.Nonce(), "contract", addr.Hex(), "value", tx.Value())
	} else {
		log.Info("Submitted transaction", "hash", tx.Hash().Hex(), "from", from, "nonce", tx.Nonce(), "recipient", tx.To(), "value", tx.Value())
	}
	return tx.Hash(), nil
}

// SendTransaction creates a transaction for the given argument, sign it and submit it to the
// transaction pool.
func (s *PublicTransactionPoolAPI) SendTransaction(ctx context.Context, args SendTxArgs) (common.Hash, error) {
	// Look up the wallet containing the requested signer
	account := accounts.Account{Address: args.From}

	wallet, err := s.b.AccountManager().Find(account)
	if err != nil {
		return common.Hash{}, err
	}

	if args.Nonce == nil {
		// Hold the addresse's mutex around signing to prevent concurrent assignment of
		// the same nonce to multiple accounts.
		s.nonceLock.LockAddr(args.From)
		defer s.nonceLock.UnlockAddr(args.From)
	}

	// Set some sanity defaults and terminate on failure
	if err := args.setDefaults(ctx, s.b); err != nil {
		return common.Hash{}, err
	}
	// Assemble the transaction and sign with the wallet
	tx := args.toTransaction()

	signed, err := wallet.SignTx(account, tx, s.b.ChainConfig().ChainID)
	if err != nil {
		return common.Hash{}, err
	}
	return SubmitTransaction(ctx, s.b, signed)
}

// FillTransaction fills the defaults (nonce, gas, gasPrice) on a given unsigned transaction,
// and returns it to the caller for further processing (signing + broadcast)
func (s *PublicTransactionPoolAPI) FillTransaction(ctx context.Context, args SendTxArgs) (*SignTransactionResult, error) {
	// Set some sanity defaults and terminate on failure
	if err := args.setDefaults(ctx, s.b); err != nil {
		return nil, err
	}
	// Assemble the transaction and obtain rlp
	tx := args.toTransaction()
	data, err := tx.MarshalBinary()
	if err != nil {
		return nil, err
	}
	return &SignTransactionResult{data, tx}, nil
}

// SendRawTransaction will add the signed transaction to the transaction pool.
// The sender is responsible for signing the transaction and using the correct nonce.
func (s *PublicTransactionPoolAPI) SendRawTransaction(ctx context.Context, input hexutil.Bytes) (common.Hash, error) {
	tx := new(types.Transaction)
	if err := tx.UnmarshalBinary(input); err != nil {
		return common.Hash{}, err
	}
	return SubmitTransaction(ctx, s.b, tx)
}

// Sign calculates an ECDSA signature for:
// keccack256("\x19Ethereum Signed Message:\n" + len(message) + message).
//
// Note, the produced signature conforms to the secp256k1 curve R, S and V values,
// where the V value will be 27 or 28 for legacy reasons.
//
// The account associated with addr must be unlocked.
//
// https://github.com/ethereum/wiki/wiki/JSON-RPC#eth_sign
func (s *PublicTransactionPoolAPI) Sign(addr common.Address, data hexutil.Bytes) (hexutil.Bytes, error) {
	// Look up the wallet containing the requested signer
	account := accounts.Account{Address: addr}

	wallet, err := s.b.AccountManager().Find(account)
	if err != nil {
		return nil, err
	}
	// Sign the requested hash with the wallet
	signature, err := wallet.SignText(account, data)
	if err == nil {
		signature[64] += 27 // Transform V from 0/1 to 27/28 according to the yellow paper
	}
	return signature, err
}

// SignTransactionResult represents a RLP encoded signed transaction.
type SignTransactionResult struct {
	Raw hexutil.Bytes      `json:"raw"`
	Tx  *types.Transaction `json:"tx"`
}

// SignTransaction will sign the given transaction with the from account.
// The node needs to have the private key of the account corresponding with
// the given from address and it needs to be unlocked.
func (s *PublicTransactionPoolAPI) SignTransaction(ctx context.Context, args SendTxArgs) (*SignTransactionResult, error) {
	if args.Gas == nil {
		return nil, fmt.Errorf("gas not specified")
	}
	if args.GasPrice == nil {
		return nil, fmt.Errorf("gasPrice not specified")
	}
	if args.Nonce == nil {
		return nil, fmt.Errorf("nonce not specified")
	}
	if err := args.setDefaults(ctx, s.b); err != nil {
		return nil, err
	}
	// Before actually sign the transaction, ensure the transaction fee is reasonable.
	if err := checkTxFee(args.GasPrice.ToInt(), uint64(*args.Gas), s.b.RPCTxFeeCap()); err != nil {
		return nil, err
	}
	tx, err := s.sign(args.From, args.toTransaction())
	if err != nil {
		return nil, err
	}
	data, err := tx.MarshalBinary()
	if err != nil {
		return nil, err
	}
	return &SignTransactionResult{data, tx}, nil
}

// PendingTransactions returns the transactions that are in the transaction pool
// and have a from address that is one of the accounts this node manages.
func (s *PublicTransactionPoolAPI) PendingTransactions() ([]*RPCTransaction, error) {
	pending, err := s.b.GetPoolTransactions()
	if err != nil {
		return nil, err
	}
	accounts := make(map[common.Address]struct{})
	for _, wallet := range s.b.AccountManager().Wallets() {
		for _, account := range wallet.Accounts() {
			accounts[account.Address] = struct{}{}
		}
	}
	transactions := make([]*RPCTransaction, 0, len(pending))
	for _, tx := range pending {
		from, _ := types.Sender(s.signer, tx)
		if _, exists := accounts[from]; exists {
			transactions = append(transactions, newRPCPendingTransaction(tx))
		}
	}
	return transactions, nil
}

// Resend accepts an existing transaction and a new gas price and limit. It will remove
// the given transaction from the pool and reinsert it with the new gas price and limit.
func (s *PublicTransactionPoolAPI) Resend(ctx context.Context, sendArgs SendTxArgs, gasPrice *hexutil.Big, gasLimit *hexutil.Uint64) (common.Hash, error) {
	if sendArgs.Nonce == nil {
		return common.Hash{}, fmt.Errorf("missing transaction nonce in transaction spec")
	}
	if err := sendArgs.setDefaults(ctx, s.b); err != nil {
		return common.Hash{}, err
	}
	matchTx := sendArgs.toTransaction()

	// Before replacing the old transaction, ensure the _new_ transaction fee is reasonable.
	var price = matchTx.GasPrice()
	if gasPrice != nil {
		price = gasPrice.ToInt()
	}
	var gas = matchTx.Gas()
	if gasLimit != nil {
		gas = uint64(*gasLimit)
	}
	if err := checkTxFee(price, gas, s.b.RPCTxFeeCap()); err != nil {
		return common.Hash{}, err
	}
	// Iterate the pending list for replacement
	pending, err := s.b.GetPoolTransactions()
	if err != nil {
		return common.Hash{}, err
	}
	for _, p := range pending {
		wantSigHash := s.signer.Hash(matchTx)
		pFrom, err := types.Sender(s.signer, p)
		if err == nil && pFrom == sendArgs.From && s.signer.Hash(p) == wantSigHash {
			// Match. Re-sign and send the transaction.
			if gasPrice != nil && (*big.Int)(gasPrice).Sign() != 0 {
				sendArgs.GasPrice = gasPrice
			}
			if gasLimit != nil && *gasLimit != 0 {
				sendArgs.Gas = gasLimit
			}
			signedTx, err := s.sign(sendArgs.From, sendArgs.toTransaction())
			if err != nil {
				return common.Hash{}, err
			}
			if err = s.b.SendTx(ctx, signedTx); err != nil {
				return common.Hash{}, err
			}
			return signedTx.Hash(), nil
		}
	}
	return common.Hash{}, fmt.Errorf("transaction %#x not found", matchTx.Hash())
}

// PublicDebugAPI is the collection of Ethereum APIs exposed over the public
// debugging endpoint.
type PublicDebugAPI struct {
	b Backend
}

// NewPublicDebugAPI creates a new API definition for the public debug methods
// of the Ethereum service.
func NewPublicDebugAPI(b Backend) *PublicDebugAPI {
	return &PublicDebugAPI{b: b}
}

// GetBlockRlp retrieves the RLP encoded for of a single block.
func (api *PublicDebugAPI) GetBlockRlp(ctx context.Context, number uint64) (string, error) {
	block, _ := api.b.BlockByNumber(ctx, rpc.BlockNumber(number))
	if block == nil {
		return "", fmt.Errorf("block #%d not found", number)
	}
	encoded, err := rlp.EncodeToBytes(block)
	if err != nil {
		return "", err
	}
	return fmt.Sprintf("%x", encoded), nil
}

// TestSignCliqueBlock fetches the given block number, and attempts to sign it as a clique header with the
// given address, returning the address of the recovered signature
//
// This is a temporary method to debug the externalsigner integration,
// TODO: Remove this method when the integration is mature
func (api *PublicDebugAPI) TestSignCliqueBlock(ctx context.Context, address common.Address, number uint64) (common.Address, error) {
	block, _ := api.b.BlockByNumber(ctx, rpc.BlockNumber(number))
	if block == nil {
		return common.Address{}, fmt.Errorf("block #%d not found", number)
	}
	header := block.Header()
	header.Extra = make([]byte, 32+65)
	encoded := clique.CliqueRLP(header)

	// Look up the wallet containing the requested signer
	account := accounts.Account{Address: address}
	wallet, err := api.b.AccountManager().Find(account)
	if err != nil {
		return common.Address{}, err
	}

	signature, err := wallet.SignData(account, accounts.MimetypeClique, encoded)
	if err != nil {
		return common.Address{}, err
	}
	sealHash := clique.SealHash(header).Bytes()
	log.Info("test signing of clique block",
		"Sealhash", fmt.Sprintf("%x", sealHash),
		"signature", fmt.Sprintf("%x", signature))
	pubkey, err := crypto.Ecrecover(sealHash, signature)
	if err != nil {
		return common.Address{}, err
	}
	var signer common.Address
	copy(signer[:], crypto.Keccak256(pubkey[1:])[12:])

	return signer, nil
}

// PrintBlock retrieves a block and returns its pretty printed form.
func (api *PublicDebugAPI) PrintBlock(ctx context.Context, number uint64) (string, error) {
	block, _ := api.b.BlockByNumber(ctx, rpc.BlockNumber(number))
	if block == nil {
		return "", fmt.Errorf("block #%d not found", number)
	}
	return spew.Sdump(block), nil
}

// SeedHash retrieves the seed hash of a block.
func (api *PublicDebugAPI) SeedHash(ctx context.Context, number uint64) (string, error) {
	block, _ := api.b.BlockByNumber(ctx, rpc.BlockNumber(number))
	if block == nil {
		return "", fmt.Errorf("block #%d not found", number)
	}
	return fmt.Sprintf("0x%x", ethash.SeedHash(number)), nil
}

// PrivateDebugAPI is the collection of Ethereum APIs exposed over the private
// debugging endpoint.
type PrivateDebugAPI struct {
	b Backend
}

// NewPrivateDebugAPI creates a new API definition for the private debug methods
// of the Ethereum service.
func NewPrivateDebugAPI(b Backend) *PrivateDebugAPI {
	return &PrivateDebugAPI{b: b}
}

// ChaindbProperty returns leveldb properties of the key-value database.
func (api *PrivateDebugAPI) ChaindbProperty(property string) (string, error) {
	if property == "" {
		property = "leveldb.stats"
	} else if !strings.HasPrefix(property, "leveldb.") {
		property = "leveldb." + property
	}
	return api.b.ChainDb().Stat(property)
}

// ChaindbCompact flattens the entire key-value database into a single level,
// removing all unused slots and merging all keys.
func (api *PrivateDebugAPI) ChaindbCompact() error {
	for b := byte(0); b < 255; b++ {
		log.Info("Compacting chain database", "range", fmt.Sprintf("0x%0.2X-0x%0.2X", b, b+1))
		if err := api.b.ChainDb().Compact([]byte{b}, []byte{b + 1}); err != nil {
			log.Error("Database compaction failed", "err", err)
			return err
		}
	}
	return nil
}

// SetHead rewinds the head of the blockchain to a previous block.
func (api *PrivateDebugAPI) SetHead(number hexutil.Uint64) {
	api.b.SetHead(uint64(number))
}

// PublicNetAPI offers network related RPC methods
type PublicNetAPI struct {
	net            *p2p.Server
	networkVersion uint64
}

// NewPublicNetAPI creates a new net API instance.
func NewPublicNetAPI(net *p2p.Server, networkVersion uint64) *PublicNetAPI {
	return &PublicNetAPI{net, networkVersion}
}

// Listening returns an indication if the node is listening for network connections.
func (s *PublicNetAPI) Listening() bool {
	return true // always listening
}

// PeerCount returns the number of connected peers
func (s *PublicNetAPI) PeerCount() hexutil.Uint {
	return hexutil.Uint(s.net.PeerCount())
}

// Version returns the current ethereum protocol version.
func (s *PublicNetAPI) Version() string {
	return fmt.Sprintf("%d", s.networkVersion)
}

// checkTxFee is an internal function used to check whether the fee of
// the given transaction is _reasonable_(under the cap).
func checkTxFee(gasPrice *big.Int, gas uint64, cap float64) error {
	// Short circuit if there is no cap for transaction fee at all.
	if cap == 0 {
		return nil
	}
	feeEth := new(big.Float).Quo(new(big.Float).SetInt(new(big.Int).Mul(gasPrice, new(big.Int).SetUint64(gas))), new(big.Float).SetInt(big.NewInt(params.Ether)))
	feeFloat, _ := feeEth.Float64()
	if feeFloat > cap {
		return fmt.Errorf("tx fee (%.2f ether) exceeds the configured cap (%.2f ether)", feeFloat, cap)
	}
	return nil
}

// toHexSlice creates a slice of hex-strings based on []byte.
func toHexSlice(b [][]byte) []string {
	r := make([]string, len(b))
	for i := range b {
		r[i] = hexutil.Encode(b[i])
	}
	return r
}<|MERGE_RESOLUTION|>--- conflicted
+++ resolved
@@ -818,15 +818,8 @@
 	StateDiff *map[common.Hash]common.Hash `json:"stateDiff"`
 }
 
-<<<<<<< HEAD
-var dmUnsetTrxHash = common.Hash{}
-
-func DoCall(ctx context.Context, b Backend, args CallArgs, blockNrOrHash rpc.BlockNumberOrHash, overrides map[common.Address]account, vmCfg vm.Config, timeout time.Duration, globalGasCap uint64, dmContext *deepmind.Context) (*core.ExecutionResult, error) {
-	defer func(start time.Time) { log.Debug("Executing EVM call finished", "runtime", time.Since(start)) }(time.Now())
-=======
 // StateOverride is the collection of overridden accounts.
 type StateOverride map[common.Address]OverrideAccount
->>>>>>> 991384a7
 
 // Apply overrides the fields of specified accounts into the given state.
 func (diff *StateOverride) Apply(state *state.StateDB) error {
@@ -863,7 +856,9 @@
 	return nil
 }
 
-func DoCall(ctx context.Context, b Backend, args CallArgs, blockNrOrHash rpc.BlockNumberOrHash, overrides *StateOverride, vmCfg vm.Config, timeout time.Duration, globalGasCap uint64) (*core.ExecutionResult, error) {
+var dmUnsetTrxHash = common.Hash{}
+
+func DoCall(ctx context.Context, b Backend, args CallArgs, blockNrOrHash rpc.BlockNumberOrHash, overrides *StateOverride, vmCfg vm.Config, timeout time.Duration, globalGasCap uint64, dmContext *deepmind.Context) (*core.ExecutionResult, error) {
 	defer func(start time.Time) { log.Debug("Executing EVM call finished", "runtime", time.Since(start)) }(time.Now())
 
 	state, header, err := b.StateAndHeaderByNumberOrHash(ctx, blockNrOrHash)
@@ -1013,17 +1008,8 @@
 //
 // Note, this function doesn't make and changes in the state/blockchain and is
 // useful to execute and retrieve values.
-<<<<<<< HEAD
-func (s *PublicBlockChainAPI) Call(ctx context.Context, args CallArgs, blockNrOrHash rpc.BlockNumberOrHash, overrides *map[common.Address]account) (hexutil.Bytes, error) {
-	var accounts map[common.Address]account
-	if overrides != nil {
-		accounts = *overrides
-	}
-	result, err := DoCall(ctx, s.b, args, blockNrOrHash, accounts, vm.Config{}, 5*time.Second, s.b.RPCGasCap(), deepmind.NoOpContext)
-=======
 func (s *PublicBlockChainAPI) Call(ctx context.Context, args CallArgs, blockNrOrHash rpc.BlockNumberOrHash, overrides *StateOverride) (hexutil.Bytes, error) {
-	result, err := DoCall(ctx, s.b, args, blockNrOrHash, overrides, vm.Config{}, 5*time.Second, s.b.RPCGasCap())
->>>>>>> 991384a7
+	result, err := DoCall(ctx, s.b, args, blockNrOrHash, overrides, vm.Config{}, 5*time.Second, s.b.RPCGasCap(), deepmind.NoOpContext)
 	if err != nil {
 		return nil, err
 	}
@@ -1036,14 +1022,9 @@
 
 // Execute the given contract's call using deep mind instrumentation return raw bytes containing the
 // string representation of the deep mind log output
-func (s *PublicBlockChainAPI) Execute(ctx context.Context, args CallArgs, blockNrOrHash rpc.BlockNumberOrHash, overrides *map[common.Address]account) (hexutil.Bytes, error) {
-	var accounts map[common.Address]account
-	if overrides != nil {
-		accounts = *overrides
-	}
-
+func (s *PublicBlockChainAPI) Execute(ctx context.Context, args CallArgs, blockNrOrHash rpc.BlockNumberOrHash, overrides *StateOverride) (hexutil.Bytes, error) {
 	dmContext := deepmind.NewSpeculativeExecutionContext()
-	result, err := DoCall(ctx, s.b, args, blockNrOrHash, accounts, vm.Config{}, 5*time.Second, s.b.RPCGasCap(), dmContext)
+	result, err := DoCall(ctx, s.b, args, blockNrOrHash, overrides, vm.Config{}, 5*time.Second, s.b.RPCGasCap(), dmContext)
 
 	// As soon as we have an execution result, we should have a complete deep mind log, so let's return it
 	if result != nil {
