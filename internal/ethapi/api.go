// Copyright 2015 The go-ethereum Authors
// This file is part of the go-ethereum library.
//
// The go-ethereum library is free software: you can redistribute it and/or modify
// it under the terms of the GNU Lesser General Public License as published by
// the Free Software Foundation, either version 3 of the License, or
// (at your option) any later version.
//
// The go-ethereum library is distributed in the hope that it will be useful,
// but WITHOUT ANY WARRANTY; without even the implied warranty of
// MERCHANTABILITY or FITNESS FOR A PARTICULAR PURPOSE. See the
// GNU Lesser General Public License for more details.
//
// You should have received a copy of the GNU Lesser General Public License
// along with the go-ethereum library. If not, see <http://www.gnu.org/licenses/>.

package ethapi

import (
	"context"
	"errors"
	"fmt"
	"math/big"
	"strings"
	"time"

	"github.com/davecgh/go-spew/spew"
	"github.com/ethereum/go-ethereum/accounts"
	"github.com/ethereum/go-ethereum/accounts/abi"
	"github.com/ethereum/go-ethereum/accounts/keystore"
	"github.com/ethereum/go-ethereum/accounts/scwallet"
	"github.com/ethereum/go-ethereum/common"
	"github.com/ethereum/go-ethereum/common/hexutil"
	"github.com/ethereum/go-ethereum/common/math"
	"github.com/ethereum/go-ethereum/consensus/clique"
	"github.com/ethereum/go-ethereum/consensus/ethash"
	"github.com/ethereum/go-ethereum/consensus/misc"
	"github.com/ethereum/go-ethereum/core"
	"github.com/ethereum/go-ethereum/core/state"
	"github.com/ethereum/go-ethereum/core/types"
	"github.com/ethereum/go-ethereum/core/vm"
	"github.com/ethereum/go-ethereum/crypto"
	"github.com/ethereum/go-ethereum/deepmind"
	"github.com/ethereum/go-ethereum/log"
	"github.com/ethereum/go-ethereum/p2p"
	"github.com/ethereum/go-ethereum/params"
	"github.com/ethereum/go-ethereum/rlp"
	"github.com/ethereum/go-ethereum/rpc"
	"github.com/tyler-smith/go-bip39"
)

// PublicEthereumAPI provides an API to access Ethereum related information.
// It offers only methods that operate on public data that is freely available to anyone.
type PublicEthereumAPI struct {
	b Backend
}

// NewPublicEthereumAPI creates a new Ethereum protocol API.
func NewPublicEthereumAPI(b Backend) *PublicEthereumAPI {
	return &PublicEthereumAPI{b}
}

// GasPrice returns a suggestion for a gas price for legacy transactions.
func (s *PublicEthereumAPI) GasPrice(ctx context.Context) (*hexutil.Big, error) {
	tipcap, err := s.b.SuggestGasTipCap(ctx)
	if err != nil {
		return nil, err
	}
	if head := s.b.CurrentHeader(); head.BaseFee != nil {
		tipcap.Add(tipcap, head.BaseFee)
	}
	return (*hexutil.Big)(tipcap), err
}

// MaxPriorityFeePerGas returns a suggestion for a gas tip cap for dynamic transactions.
func (s *PublicEthereumAPI) MaxPriorityFeePerGas(ctx context.Context) (*hexutil.Big, error) {
	tipcap, err := s.b.SuggestGasTipCap(ctx)
	if err != nil {
		return nil, err
	}
	return (*hexutil.Big)(tipcap), err
}

// Syncing returns false in case the node is currently not syncing with the network. It can be up to date or has not
// yet received the latest block headers from its pears. In case it is synchronizing:
// - startingBlock: block number this node started to synchronise from
// - currentBlock:  block number this node is currently importing
// - highestBlock:  block number of the highest block header this node has received from peers
// - pulledStates:  number of state entries processed until now
// - knownStates:   number of known state entries that still need to be pulled
func (s *PublicEthereumAPI) Syncing() (interface{}, error) {
	progress := s.b.Downloader().Progress()

	// Return not syncing if the synchronisation already completed
	if progress.CurrentBlock >= progress.HighestBlock {
		return false, nil
	}
	// Otherwise gather the block sync stats
	return map[string]interface{}{
		"startingBlock": hexutil.Uint64(progress.StartingBlock),
		"currentBlock":  hexutil.Uint64(progress.CurrentBlock),
		"highestBlock":  hexutil.Uint64(progress.HighestBlock),
		"pulledStates":  hexutil.Uint64(progress.PulledStates),
		"knownStates":   hexutil.Uint64(progress.KnownStates),
	}, nil
}

// PublicTxPoolAPI offers and API for the transaction pool. It only operates on data that is non confidential.
type PublicTxPoolAPI struct {
	b Backend
}

// NewPublicTxPoolAPI creates a new tx pool service that gives information about the transaction pool.
func NewPublicTxPoolAPI(b Backend) *PublicTxPoolAPI {
	return &PublicTxPoolAPI{b}
}

// Content returns the transactions contained within the transaction pool.
func (s *PublicTxPoolAPI) Content() map[string]map[string]map[string]*RPCTransaction {
	content := map[string]map[string]map[string]*RPCTransaction{
		"pending": make(map[string]map[string]*RPCTransaction),
		"queued":  make(map[string]map[string]*RPCTransaction),
	}
	pending, queue := s.b.TxPoolContent()
	curHeader := s.b.CurrentHeader()
	// Flatten the pending transactions
	for account, txs := range pending {
		dump := make(map[string]*RPCTransaction)
		for _, tx := range txs {
			dump[fmt.Sprintf("%d", tx.Nonce())] = newRPCPendingTransaction(tx, curHeader, s.b.ChainConfig())
		}
		content["pending"][account.Hex()] = dump
	}
	// Flatten the queued transactions
	for account, txs := range queue {
		dump := make(map[string]*RPCTransaction)
		for _, tx := range txs {
			dump[fmt.Sprintf("%d", tx.Nonce())] = newRPCPendingTransaction(tx, curHeader, s.b.ChainConfig())
		}
		content["queued"][account.Hex()] = dump
	}
	return content
}

// Status returns the number of pending and queued transaction in the pool.
func (s *PublicTxPoolAPI) Status() map[string]hexutil.Uint {
	pending, queue := s.b.Stats()
	return map[string]hexutil.Uint{
		"pending": hexutil.Uint(pending),
		"queued":  hexutil.Uint(queue),
	}
}

// Inspect retrieves the content of the transaction pool and flattens it into an
// easily inspectable list.
func (s *PublicTxPoolAPI) Inspect() map[string]map[string]map[string]string {
	content := map[string]map[string]map[string]string{
		"pending": make(map[string]map[string]string),
		"queued":  make(map[string]map[string]string),
	}
	pending, queue := s.b.TxPoolContent()

	// Define a formatter to flatten a transaction into a string
	var format = func(tx *types.Transaction) string {
		if to := tx.To(); to != nil {
			return fmt.Sprintf("%s: %v wei + %v gas × %v wei", tx.To().Hex(), tx.Value(), tx.Gas(), tx.GasPrice())
		}
		return fmt.Sprintf("contract creation: %v wei + %v gas × %v wei", tx.Value(), tx.Gas(), tx.GasPrice())
	}
	// Flatten the pending transactions
	for account, txs := range pending {
		dump := make(map[string]string)
		for _, tx := range txs {
			dump[fmt.Sprintf("%d", tx.Nonce())] = format(tx)
		}
		content["pending"][account.Hex()] = dump
	}
	// Flatten the queued transactions
	for account, txs := range queue {
		dump := make(map[string]string)
		for _, tx := range txs {
			dump[fmt.Sprintf("%d", tx.Nonce())] = format(tx)
		}
		content["queued"][account.Hex()] = dump
	}
	return content
}

// PublicAccountAPI provides an API to access accounts managed by this node.
// It offers only methods that can retrieve accounts.
type PublicAccountAPI struct {
	am *accounts.Manager
}

// NewPublicAccountAPI creates a new PublicAccountAPI.
func NewPublicAccountAPI(am *accounts.Manager) *PublicAccountAPI {
	return &PublicAccountAPI{am: am}
}

// Accounts returns the collection of accounts this node manages
func (s *PublicAccountAPI) Accounts() []common.Address {
	return s.am.Accounts()
}

// PrivateAccountAPI provides an API to access accounts managed by this node.
// It offers methods to create, (un)lock en list accounts. Some methods accept
// passwords and are therefore considered private by default.
type PrivateAccountAPI struct {
	am        *accounts.Manager
	nonceLock *AddrLocker
	b         Backend
}

// NewPrivateAccountAPI create a new PrivateAccountAPI.
func NewPrivateAccountAPI(b Backend, nonceLock *AddrLocker) *PrivateAccountAPI {
	return &PrivateAccountAPI{
		am:        b.AccountManager(),
		nonceLock: nonceLock,
		b:         b,
	}
}

// listAccounts will return a list of addresses for accounts this node manages.
func (s *PrivateAccountAPI) ListAccounts() []common.Address {
	return s.am.Accounts()
}

// rawWallet is a JSON representation of an accounts.Wallet interface, with its
// data contents extracted into plain fields.
type rawWallet struct {
	URL      string             `json:"url"`
	Status   string             `json:"status"`
	Failure  string             `json:"failure,omitempty"`
	Accounts []accounts.Account `json:"accounts,omitempty"`
}

// ListWallets will return a list of wallets this node manages.
func (s *PrivateAccountAPI) ListWallets() []rawWallet {
	wallets := make([]rawWallet, 0) // return [] instead of nil if empty
	for _, wallet := range s.am.Wallets() {
		status, failure := wallet.Status()

		raw := rawWallet{
			URL:      wallet.URL().String(),
			Status:   status,
			Accounts: wallet.Accounts(),
		}
		if failure != nil {
			raw.Failure = failure.Error()
		}
		wallets = append(wallets, raw)
	}
	return wallets
}

// OpenWallet initiates a hardware wallet opening procedure, establishing a USB
// connection and attempting to authenticate via the provided passphrase. Note,
// the method may return an extra challenge requiring a second open (e.g. the
// Trezor PIN matrix challenge).
func (s *PrivateAccountAPI) OpenWallet(url string, passphrase *string) error {
	wallet, err := s.am.Wallet(url)
	if err != nil {
		return err
	}
	pass := ""
	if passphrase != nil {
		pass = *passphrase
	}
	return wallet.Open(pass)
}

// DeriveAccount requests a HD wallet to derive a new account, optionally pinning
// it for later reuse.
func (s *PrivateAccountAPI) DeriveAccount(url string, path string, pin *bool) (accounts.Account, error) {
	wallet, err := s.am.Wallet(url)
	if err != nil {
		return accounts.Account{}, err
	}
	derivPath, err := accounts.ParseDerivationPath(path)
	if err != nil {
		return accounts.Account{}, err
	}
	if pin == nil {
		pin = new(bool)
	}
	return wallet.Derive(derivPath, *pin)
}

// NewAccount will create a new account and returns the address for the new account.
func (s *PrivateAccountAPI) NewAccount(password string) (common.Address, error) {
	ks, err := fetchKeystore(s.am)
	if err != nil {
		return common.Address{}, err
	}
	acc, err := ks.NewAccount(password)
	if err == nil {
		log.Info("Your new key was generated", "address", acc.Address)
		log.Warn("Please backup your key file!", "path", acc.URL.Path)
		log.Warn("Please remember your password!")
		return acc.Address, nil
	}
	return common.Address{}, err
}

// fetchKeystore retrieves the encrypted keystore from the account manager.
func fetchKeystore(am *accounts.Manager) (*keystore.KeyStore, error) {
	if ks := am.Backends(keystore.KeyStoreType); len(ks) > 0 {
		return ks[0].(*keystore.KeyStore), nil
	}
	return nil, errors.New("local keystore not used")
}

// ImportRawKey stores the given hex encoded ECDSA key into the key directory,
// encrypting it with the passphrase.
func (s *PrivateAccountAPI) ImportRawKey(privkey string, password string) (common.Address, error) {
	key, err := crypto.HexToECDSA(privkey)
	if err != nil {
		return common.Address{}, err
	}
	ks, err := fetchKeystore(s.am)
	if err != nil {
		return common.Address{}, err
	}
	acc, err := ks.ImportECDSA(key, password)
	return acc.Address, err
}

// UnlockAccount will unlock the account associated with the given address with
// the given password for duration seconds. If duration is nil it will use a
// default of 300 seconds. It returns an indication if the account was unlocked.
func (s *PrivateAccountAPI) UnlockAccount(ctx context.Context, addr common.Address, password string, duration *uint64) (bool, error) {
	// When the API is exposed by external RPC(http, ws etc), unless the user
	// explicitly specifies to allow the insecure account unlocking, otherwise
	// it is disabled.
	if s.b.ExtRPCEnabled() && !s.b.AccountManager().Config().InsecureUnlockAllowed {
		return false, errors.New("account unlock with HTTP access is forbidden")
	}

	const max = uint64(time.Duration(math.MaxInt64) / time.Second)
	var d time.Duration
	if duration == nil {
		d = 300 * time.Second
	} else if *duration > max {
		return false, errors.New("unlock duration too large")
	} else {
		d = time.Duration(*duration) * time.Second
	}
	ks, err := fetchKeystore(s.am)
	if err != nil {
		return false, err
	}
	err = ks.TimedUnlock(accounts.Account{Address: addr}, password, d)
	if err != nil {
		log.Warn("Failed account unlock attempt", "address", addr, "err", err)
	}
	return err == nil, err
}

// LockAccount will lock the account associated with the given address when it's unlocked.
func (s *PrivateAccountAPI) LockAccount(addr common.Address) bool {
	if ks, err := fetchKeystore(s.am); err == nil {
		return ks.Lock(addr) == nil
	}
	return false
}

// signTransaction sets defaults and signs the given transaction
// NOTE: the caller needs to ensure that the nonceLock is held, if applicable,
// and release it after the transaction has been submitted to the tx pool
func (s *PrivateAccountAPI) signTransaction(ctx context.Context, args *TransactionArgs, passwd string) (*types.Transaction, error) {
	// Look up the wallet containing the requested signer
	account := accounts.Account{Address: args.from()}
	wallet, err := s.am.Find(account)
	if err != nil {
		return nil, err
	}
	// Set some sanity defaults and terminate on failure
	if err := args.setDefaults(ctx, s.b); err != nil {
		return nil, err
	}
	// Assemble the transaction and sign with the wallet
	tx := args.toTransaction()

	return wallet.SignTxWithPassphrase(account, passwd, tx, s.b.ChainConfig().ChainID)
}

// SendTransaction will create a transaction from the given arguments and
// tries to sign it with the key associated with args.From. If the given
// passwd isn't able to decrypt the key it fails.
func (s *PrivateAccountAPI) SendTransaction(ctx context.Context, args TransactionArgs, passwd string) (common.Hash, error) {
	if args.Nonce == nil {
		// Hold the addresse's mutex around signing to prevent concurrent assignment of
		// the same nonce to multiple accounts.
		s.nonceLock.LockAddr(args.from())
		defer s.nonceLock.UnlockAddr(args.from())
	}
	signed, err := s.signTransaction(ctx, &args, passwd)
	if err != nil {
		log.Warn("Failed transaction send attempt", "from", args.from(), "to", args.To, "value", args.Value.ToInt(), "err", err)
		return common.Hash{}, err
	}
	return SubmitTransaction(ctx, s.b, signed)
}

// SignTransaction will create a transaction from the given arguments and
// tries to sign it with the key associated with args.From. If the given passwd isn't
// able to decrypt the key it fails. The transaction is returned in RLP-form, not broadcast
// to other nodes
func (s *PrivateAccountAPI) SignTransaction(ctx context.Context, args TransactionArgs, passwd string) (*SignTransactionResult, error) {
	// No need to obtain the noncelock mutex, since we won't be sending this
	// tx into the transaction pool, but right back to the user
	if args.From == nil {
		return nil, fmt.Errorf("sender not specified")
	}
	if args.Gas == nil {
		return nil, fmt.Errorf("gas not specified")
	}
	if args.GasPrice == nil {
		return nil, fmt.Errorf("gasPrice not specified")
	}
	if args.Nonce == nil {
		return nil, fmt.Errorf("nonce not specified")
	}
	// Before actually sign the transaction, ensure the transaction fee is reasonable.
	if err := checkTxFee(args.GasPrice.ToInt(), uint64(*args.Gas), s.b.RPCTxFeeCap()); err != nil {
		return nil, err
	}
	signed, err := s.signTransaction(ctx, &args, passwd)
	if err != nil {
		log.Warn("Failed transaction sign attempt", "from", args.from(), "to", args.To, "value", args.Value.ToInt(), "err", err)
		return nil, err
	}
	data, err := signed.MarshalBinary()
	if err != nil {
		return nil, err
	}
	return &SignTransactionResult{data, signed}, nil
}

// Sign calculates an Ethereum ECDSA signature for:
// keccack256("\x19Ethereum Signed Message:\n" + len(message) + message))
//
// Note, the produced signature conforms to the secp256k1 curve R, S and V values,
// where the V value will be 27 or 28 for legacy reasons.
//
// The key used to calculate the signature is decrypted with the given password.
//
// https://github.com/ethereum/go-ethereum/wiki/Management-APIs#personal_sign
func (s *PrivateAccountAPI) Sign(ctx context.Context, data hexutil.Bytes, addr common.Address, passwd string) (hexutil.Bytes, error) {
	// Look up the wallet containing the requested signer
	account := accounts.Account{Address: addr}

	wallet, err := s.b.AccountManager().Find(account)
	if err != nil {
		return nil, err
	}
	// Assemble sign the data with the wallet
	signature, err := wallet.SignTextWithPassphrase(account, passwd, data)
	if err != nil {
		log.Warn("Failed data sign attempt", "address", addr, "err", err)
		return nil, err
	}
	signature[crypto.RecoveryIDOffset] += 27 // Transform V from 0/1 to 27/28 according to the yellow paper
	return signature, nil
}

// EcRecover returns the address for the account that was used to create the signature.
// Note, this function is compatible with eth_sign and personal_sign. As such it recovers
// the address of:
// hash = keccak256("\x19Ethereum Signed Message:\n"${message length}${message})
// addr = ecrecover(hash, signature)
//
// Note, the signature must conform to the secp256k1 curve R, S and V values, where
// the V value must be 27 or 28 for legacy reasons.
//
// https://github.com/ethereum/go-ethereum/wiki/Management-APIs#personal_ecRecover
func (s *PrivateAccountAPI) EcRecover(ctx context.Context, data, sig hexutil.Bytes) (common.Address, error) {
	if len(sig) != crypto.SignatureLength {
		return common.Address{}, fmt.Errorf("signature must be %d bytes long", crypto.SignatureLength)
	}
	if sig[crypto.RecoveryIDOffset] != 27 && sig[crypto.RecoveryIDOffset] != 28 {
		return common.Address{}, fmt.Errorf("invalid Ethereum signature (V is not 27 or 28)")
	}
	sig[crypto.RecoveryIDOffset] -= 27 // Transform yellow paper V from 27/28 to 0/1

	rpk, err := crypto.SigToPub(accounts.TextHash(data), sig)
	if err != nil {
		return common.Address{}, err
	}
	return crypto.PubkeyToAddress(*rpk), nil
}

// SignAndSendTransaction was renamed to SendTransaction. This method is deprecated
// and will be removed in the future. It primary goal is to give clients time to update.
func (s *PrivateAccountAPI) SignAndSendTransaction(ctx context.Context, args TransactionArgs, passwd string) (common.Hash, error) {
	return s.SendTransaction(ctx, args, passwd)
}

// InitializeWallet initializes a new wallet at the provided URL, by generating and returning a new private key.
func (s *PrivateAccountAPI) InitializeWallet(ctx context.Context, url string) (string, error) {
	wallet, err := s.am.Wallet(url)
	if err != nil {
		return "", err
	}

	entropy, err := bip39.NewEntropy(256)
	if err != nil {
		return "", err
	}

	mnemonic, err := bip39.NewMnemonic(entropy)
	if err != nil {
		return "", err
	}

	seed := bip39.NewSeed(mnemonic, "")

	switch wallet := wallet.(type) {
	case *scwallet.Wallet:
		return mnemonic, wallet.Initialize(seed)
	default:
		return "", fmt.Errorf("specified wallet does not support initialization")
	}
}

// Unpair deletes a pairing between wallet and geth.
func (s *PrivateAccountAPI) Unpair(ctx context.Context, url string, pin string) error {
	wallet, err := s.am.Wallet(url)
	if err != nil {
		return err
	}

	switch wallet := wallet.(type) {
	case *scwallet.Wallet:
		return wallet.Unpair([]byte(pin))
	default:
		return fmt.Errorf("specified wallet does not support pairing")
	}
}

// PublicBlockChainAPI provides an API to access the Ethereum blockchain.
// It offers only methods that operate on public data that is freely available to anyone.
type PublicBlockChainAPI struct {
	b Backend
}

// NewPublicBlockChainAPI creates a new Ethereum blockchain API.
func NewPublicBlockChainAPI(b Backend) *PublicBlockChainAPI {
	return &PublicBlockChainAPI{b}
}

// ChainId is the EIP-155 replay-protection chain id for the current ethereum chain config.
func (api *PublicBlockChainAPI) ChainId() (*hexutil.Big, error) {
	// if current block is at or past the EIP-155 replay-protection fork block, return chainID from config
	if config := api.b.ChainConfig(); config.IsEIP155(api.b.CurrentBlock().Number()) {
		return (*hexutil.Big)(config.ChainID), nil
	}
	return nil, fmt.Errorf("chain not synced beyond EIP-155 replay-protection fork block")
}

// BlockNumber returns the block number of the chain head.
func (s *PublicBlockChainAPI) BlockNumber() hexutil.Uint64 {
	header, _ := s.b.HeaderByNumber(context.Background(), rpc.LatestBlockNumber) // latest header should always be available
	return hexutil.Uint64(header.Number.Uint64())
}

// GetBalance returns the amount of wei for the given address in the state of the
// given block number. The rpc.LatestBlockNumber and rpc.PendingBlockNumber meta
// block numbers are also allowed.
func (s *PublicBlockChainAPI) GetBalance(ctx context.Context, address common.Address, blockNrOrHash rpc.BlockNumberOrHash) (*hexutil.Big, error) {
	state, _, err := s.b.StateAndHeaderByNumberOrHash(ctx, blockNrOrHash)
	if state == nil || err != nil {
		return nil, err
	}
	return (*hexutil.Big)(state.GetBalance(address)), state.Error()
}

// Result structs for GetProof
type AccountResult struct {
	Address      common.Address  `json:"address"`
	AccountProof []string        `json:"accountProof"`
	Balance      *hexutil.Big    `json:"balance"`
	CodeHash     common.Hash     `json:"codeHash"`
	Nonce        hexutil.Uint64  `json:"nonce"`
	StorageHash  common.Hash     `json:"storageHash"`
	StorageProof []StorageResult `json:"storageProof"`
}

type StorageResult struct {
	Key   string       `json:"key"`
	Value *hexutil.Big `json:"value"`
	Proof []string     `json:"proof"`
}

// GetProof returns the Merkle-proof for a given account and optionally some storage keys.
func (s *PublicBlockChainAPI) GetProof(ctx context.Context, address common.Address, storageKeys []string, blockNrOrHash rpc.BlockNumberOrHash) (*AccountResult, error) {
	state, _, err := s.b.StateAndHeaderByNumberOrHash(ctx, blockNrOrHash)
	if state == nil || err != nil {
		return nil, err
	}

	storageTrie := state.StorageTrie(address)
	storageHash := types.EmptyRootHash
	codeHash := state.GetCodeHash(address)
	storageProof := make([]StorageResult, len(storageKeys))

	// if we have a storageTrie, (which means the account exists), we can update the storagehash
	if storageTrie != nil {
		storageHash = storageTrie.Hash()
	} else {
		// no storageTrie means the account does not exist, so the codeHash is the hash of an empty bytearray.
		codeHash = crypto.Keccak256Hash(nil)
	}

	// create the proof for the storageKeys
	for i, key := range storageKeys {
		if storageTrie != nil {
			proof, storageError := state.GetStorageProof(address, common.HexToHash(key))
			if storageError != nil {
				return nil, storageError
			}
			storageProof[i] = StorageResult{key, (*hexutil.Big)(state.GetState(address, common.HexToHash(key)).Big()), toHexSlice(proof)}
		} else {
			storageProof[i] = StorageResult{key, &hexutil.Big{}, []string{}}
		}
	}

	// create the accountProof
	accountProof, proofErr := state.GetProof(address)
	if proofErr != nil {
		return nil, proofErr
	}

	return &AccountResult{
		Address:      address,
		AccountProof: toHexSlice(accountProof),
		Balance:      (*hexutil.Big)(state.GetBalance(address)),
		CodeHash:     codeHash,
		Nonce:        hexutil.Uint64(state.GetNonce(address)),
		StorageHash:  storageHash,
		StorageProof: storageProof,
	}, state.Error()
}

// GetHeaderByNumber returns the requested canonical block header.
// * When blockNr is -1 the chain head is returned.
// * When blockNr is -2 the pending chain head is returned.
func (s *PublicBlockChainAPI) GetHeaderByNumber(ctx context.Context, number rpc.BlockNumber) (map[string]interface{}, error) {
	header, err := s.b.HeaderByNumber(ctx, number)
	if header != nil && err == nil {
		response := s.rpcMarshalHeader(ctx, header)
		if number == rpc.PendingBlockNumber {
			// Pending header need to nil out a few fields
			for _, field := range []string{"hash", "nonce", "miner"} {
				response[field] = nil
			}
		}
		return response, err
	}
	return nil, err
}

// GetHeaderByHash returns the requested header by hash.
func (s *PublicBlockChainAPI) GetHeaderByHash(ctx context.Context, hash common.Hash) map[string]interface{} {
	header, _ := s.b.HeaderByHash(ctx, hash)
	if header != nil {
		return s.rpcMarshalHeader(ctx, header)
	}
	return nil
}

// GetBlockByNumber returns the requested canonical block.
// * When blockNr is -1 the chain head is returned.
// * When blockNr is -2 the pending chain head is returned.
// * When fullTx is true all transactions in the block are returned, otherwise
//   only the transaction hash is returned.
func (s *PublicBlockChainAPI) GetBlockByNumber(ctx context.Context, number rpc.BlockNumber, fullTx bool) (map[string]interface{}, error) {
	block, err := s.b.BlockByNumber(ctx, number)
	if block != nil && err == nil {
		response, err := s.rpcMarshalBlock(ctx, block, true, fullTx)
		if err == nil && number == rpc.PendingBlockNumber {
			// Pending blocks need to nil out a few fields
			for _, field := range []string{"hash", "nonce", "miner"} {
				response[field] = nil
			}
		}
		return response, err
	}
	return nil, err
}

// GetBlockByHash returns the requested block. When fullTx is true all transactions in the block are returned in full
// detail, otherwise only the transaction hash is returned.
func (s *PublicBlockChainAPI) GetBlockByHash(ctx context.Context, hash common.Hash, fullTx bool) (map[string]interface{}, error) {
	block, err := s.b.BlockByHash(ctx, hash)
	if block != nil {
		return s.rpcMarshalBlock(ctx, block, true, fullTx)
	}
	return nil, err
}

// GetUncleByBlockNumberAndIndex returns the uncle block for the given block hash and index. When fullTx is true
// all transactions in the block are returned in full detail, otherwise only the transaction hash is returned.
func (s *PublicBlockChainAPI) GetUncleByBlockNumberAndIndex(ctx context.Context, blockNr rpc.BlockNumber, index hexutil.Uint) (map[string]interface{}, error) {
	block, err := s.b.BlockByNumber(ctx, blockNr)
	if block != nil {
		uncles := block.Uncles()
		if index >= hexutil.Uint(len(uncles)) {
			log.Debug("Requested uncle not found", "number", blockNr, "hash", block.Hash(), "index", index)
			return nil, nil
		}
		block = types.NewBlockWithHeader(uncles[index])
		return s.rpcMarshalBlock(ctx, block, false, false)
	}
	return nil, err
}

// GetUncleByBlockHashAndIndex returns the uncle block for the given block hash and index. When fullTx is true
// all transactions in the block are returned in full detail, otherwise only the transaction hash is returned.
func (s *PublicBlockChainAPI) GetUncleByBlockHashAndIndex(ctx context.Context, blockHash common.Hash, index hexutil.Uint) (map[string]interface{}, error) {
	block, err := s.b.BlockByHash(ctx, blockHash)
	if block != nil {
		uncles := block.Uncles()
		if index >= hexutil.Uint(len(uncles)) {
			log.Debug("Requested uncle not found", "number", block.Number(), "hash", blockHash, "index", index)
			return nil, nil
		}
		block = types.NewBlockWithHeader(uncles[index])
		return s.rpcMarshalBlock(ctx, block, false, false)
	}
	return nil, err
}

// GetUncleCountByBlockNumber returns number of uncles in the block for the given block number
func (s *PublicBlockChainAPI) GetUncleCountByBlockNumber(ctx context.Context, blockNr rpc.BlockNumber) *hexutil.Uint {
	if block, _ := s.b.BlockByNumber(ctx, blockNr); block != nil {
		n := hexutil.Uint(len(block.Uncles()))
		return &n
	}
	return nil
}

// GetUncleCountByBlockHash returns number of uncles in the block for the given block hash
func (s *PublicBlockChainAPI) GetUncleCountByBlockHash(ctx context.Context, blockHash common.Hash) *hexutil.Uint {
	if block, _ := s.b.BlockByHash(ctx, blockHash); block != nil {
		n := hexutil.Uint(len(block.Uncles()))
		return &n
	}
	return nil
}

// GetCode returns the code stored at the given address in the state for the given block number.
func (s *PublicBlockChainAPI) GetCode(ctx context.Context, address common.Address, blockNrOrHash rpc.BlockNumberOrHash) (hexutil.Bytes, error) {
	state, _, err := s.b.StateAndHeaderByNumberOrHash(ctx, blockNrOrHash)
	if state == nil || err != nil {
		return nil, err
	}
	code := state.GetCode(address)
	return code, state.Error()
}

// GetStorageAt returns the storage from the state at the given address, key and
// block number. The rpc.LatestBlockNumber and rpc.PendingBlockNumber meta block
// numbers are also allowed.
func (s *PublicBlockChainAPI) GetStorageAt(ctx context.Context, address common.Address, key string, blockNrOrHash rpc.BlockNumberOrHash) (hexutil.Bytes, error) {
	state, _, err := s.b.StateAndHeaderByNumberOrHash(ctx, blockNrOrHash)
	if state == nil || err != nil {
		return nil, err
	}
	res := state.GetState(address, common.HexToHash(key))
	return res[:], state.Error()
}

// OverrideAccount indicates the overriding fields of account during the execution
// of a message call.
// Note, state and stateDiff can't be specified at the same time. If state is
// set, message execution will only use the data in the given state. Otherwise
// if statDiff is set, all diff will be applied first and then execute the call
// message.
type OverrideAccount struct {
	Nonce     *hexutil.Uint64              `json:"nonce"`
	Code      *hexutil.Bytes               `json:"code"`
	Balance   **hexutil.Big                `json:"balance"`
	State     *map[common.Hash]common.Hash `json:"state"`
	StateDiff *map[common.Hash]common.Hash `json:"stateDiff"`
}

// StateOverride is the collection of overridden accounts.
type StateOverride map[common.Address]OverrideAccount

// Apply overrides the fields of specified accounts into the given state.
func (diff *StateOverride) Apply(state *state.StateDB) error {
	if diff == nil {
		return nil
	}
	for addr, account := range *diff {
		// Override account nonce.
		if account.Nonce != nil {
			state.SetNonce(addr, uint64(*account.Nonce), deepmind.NoOpContext)
		}
		// Override account(contract) code.
		if account.Code != nil {
			state.SetCode(addr, *account.Code, deepmind.NoOpContext)
		}
		// Override account balance.
		if account.Balance != nil {
			state.SetBalance(addr, (*big.Int)(*account.Balance), deepmind.NoOpContext, deepmind.IgnoredBalanceChangeReason)
		}
		if account.State != nil && account.StateDiff != nil {
			return fmt.Errorf("account %s has both 'state' and 'stateDiff'", addr.Hex())
		}
		// Replace entire state if caller requires.
		if account.State != nil {
			state.SetStorage(addr, *account.State, deepmind.NoOpContext)
		}
		// Apply state diff into specified accounts.
		if account.StateDiff != nil {
			for key, value := range *account.StateDiff {
				state.SetState(addr, key, value, deepmind.NoOpContext)
			}
		}
	}
	return nil
}

<<<<<<< HEAD
var dmUnsetTrxHash = common.Hash{}

func DoCall(ctx context.Context, b Backend, args CallArgs, blockNrOrHash rpc.BlockNumberOrHash, overrides *StateOverride, vmCfg vm.Config, timeout time.Duration, globalGasCap uint64, dmContext *deepmind.Context) (*core.ExecutionResult, error) {
=======
func DoCall(ctx context.Context, b Backend, args TransactionArgs, blockNrOrHash rpc.BlockNumberOrHash, overrides *StateOverride, timeout time.Duration, globalGasCap uint64) (*core.ExecutionResult, error) {
>>>>>>> aa637fd3
	defer func(start time.Time) { log.Debug("Executing EVM call finished", "runtime", time.Since(start)) }(time.Now())

	state, header, err := b.StateAndHeaderByNumberOrHash(ctx, blockNrOrHash)
	if state == nil || err != nil {
		return nil, err
	}
	if err := overrides.Apply(state); err != nil {
		return nil, err
	}
	// Setup context so it may be cancelled the call has completed
	// or, in case of unmetered gas, setup a context with a timeout.
	var cancel context.CancelFunc
	if timeout > 0 {
		ctx, cancel = context.WithTimeout(ctx, timeout)
	} else {
		ctx, cancel = context.WithCancel(ctx)
	}
	// Make sure the context is cancelled when the call has completed
	// this makes sure resources are cleaned up.
	defer cancel()

	// Get a new instance of the EVM.
<<<<<<< HEAD
	msg := args.ToMessage(globalGasCap)
	evm, vmError, err := b.GetEVM(ctx, msg, state, header, nil, dmContext)
=======
	msg, err := args.ToMessage(globalGasCap, header.BaseFee)
	if err != nil {
		return nil, err
	}
	evm, vmError, err := b.GetEVM(ctx, msg, state, header, &vm.Config{NoBaseFee: true})
>>>>>>> aa637fd3
	if err != nil {
		return nil, err
	}
	// Wait for the context to be done and cancel the evm. Even if the
	// EVM has finished, cancelling may be done (repeatedly)
	go func() {
		<-ctx.Done()
		evm.Cancel()
	}()

	if dmContext.Enabled() {
		dmContext.StartTransactionRaw(
			dmUnsetTrxHash,
			msg.To(),
			msg.Value(),
			nil, nil, nil,
			msg.Gas(),
			msg.GasPrice(),
			msg.Nonce(),
			msg.Data(),
		)
		dmContext.RecordTrxFrom(msg.From())
	}

	// Execute the message.
	gp := new(core.GasPool).AddGas(math.MaxUint64)
	result, err := core.ApplyMessage(evm, msg, gp)
	if err := vmError(); err != nil {
		return nil, err
	}

	// If the timer caused an abort, return an appropriate error message
	if evm.Cancelled() {
		return nil, fmt.Errorf("execution aborted (timeout = %v)", timeout)
	}

	if dmContext.Enabled() {
		config := evm.ChainConfig()
		// Update the state with pending changes
		var root []byte
		if config.IsByzantium(header.Number) {
			state.Finalise(true)
		} else {
			root = state.IntermediateRoot(config.IsEIP158(header.Number)).Bytes()
		}

		var failed bool
		var gasUsed uint64
		if result != nil {
			failed = result.Failed()
			gasUsed = result.UsedGas
		}

		// FIXME: The ApplyMessage can in speculative mode error out with some errors that in sync mode would
		//        not have been possible. Like ErrNonceTooHight or ErrNonceTooLow. Those error will be in
		//        `err` value but there is no real way to return it right now. You will get a failed transaction
		//        without any call and that's it.

		// Create a new receipt for the transaction, storing the intermediate root and gas used by the tx
		// based on the eip phase, we're passing whether the root touch-delete accounts.
		receipt := types.NewReceipt(root, failed, gasUsed)
		receipt.TxHash = dmUnsetTrxHash
		receipt.GasUsed = gasUsed
		// if the transaction created a contract, store the creation address in the receipt.
		if msg.To() == nil {
			// FIXME (dm): This was `crypto.CreateAddress(vmenv.TxContext.Origin, tx.Nonce())`, is `tx.Nonce()` equivalent to `msg.Nonce()`?
			receipt.ContractAddress = crypto.CreateAddress(evm.TxContext.Origin, msg.Nonce())
		}
		// Set the receipt logs and create a bloom for filtering
		receipt.Logs = state.GetLogs(dmUnsetTrxHash)
		receipt.Bloom = types.CreateBloom(types.Receipts{receipt})
		receipt.BlockHash = header.Hash()
		receipt.BlockNumber = header.Number
		receipt.TransactionIndex = 0

		dmContext.EndTransaction(receipt)
	}

	// If in deep mind context, we should most probably attach the error here inside the deep mind context
	// somehow so it's attached to the top-leve transaction trace and not return this here. The handler above
	// us will need to understand that a nil error and nil result means send me everything. For now, it will
	// simply fail, might even be the "good condition" to do.
	if err != nil {
		return result, fmt.Errorf("err: %w (supplied gas %d)", err, msg.Gas())
	}

	return result, nil
}

func newRevertError(result *core.ExecutionResult) *revertError {
	reason, errUnpack := abi.UnpackRevert(result.Revert())
	err := errors.New("execution reverted")
	if errUnpack == nil {
		err = fmt.Errorf("execution reverted: %v", reason)
	}
	return &revertError{
		error:  err,
		reason: hexutil.Encode(result.Revert()),
	}
}

// revertError is an API error that encompassas an EVM revertal with JSON error
// code and a binary data blob.
type revertError struct {
	error
	reason string // revert reason hex encoded
}

// ErrorCode returns the JSON error code for a revertal.
// See: https://github.com/ethereum/wiki/wiki/JSON-RPC-Error-Codes-Improvement-Proposal
func (e *revertError) ErrorCode() int {
	return 3
}

// ErrorData returns the hex encoded revert reason.
func (e *revertError) ErrorData() interface{} {
	return e.reason
}

// Call executes the given transaction on the state for the given block number.
//
// Additionally, the caller can specify a batch of contract for fields overriding.
//
// Note, this function doesn't make and changes in the state/blockchain and is
// useful to execute and retrieve values.
<<<<<<< HEAD
func (s *PublicBlockChainAPI) Call(ctx context.Context, args CallArgs, blockNrOrHash rpc.BlockNumberOrHash, overrides *StateOverride) (hexutil.Bytes, error) {
	result, err := DoCall(ctx, s.b, args, blockNrOrHash, overrides, vm.Config{}, 5*time.Second, s.b.RPCGasCap(), deepmind.NoOpContext)
=======
func (s *PublicBlockChainAPI) Call(ctx context.Context, args TransactionArgs, blockNrOrHash rpc.BlockNumberOrHash, overrides *StateOverride) (hexutil.Bytes, error) {
	result, err := DoCall(ctx, s.b, args, blockNrOrHash, overrides, 5*time.Second, s.b.RPCGasCap())
>>>>>>> aa637fd3
	if err != nil {
		return nil, err
	}
	// If the result contains a revert reason, try to unpack and return it.
	if len(result.Revert()) > 0 {
		return nil, newRevertError(result)
	}
	return result.Return(), result.Err
}

<<<<<<< HEAD
// Execute the given contract's call using deep mind instrumentation return raw bytes containing the
// string representation of the deep mind log output
func (s *PublicBlockChainAPI) Execute(ctx context.Context, args CallArgs, blockNrOrHash rpc.BlockNumberOrHash, overrides *StateOverride) (hexutil.Bytes, error) {
	dmContext := deepmind.NewSpeculativeExecutionContext()
	result, err := DoCall(ctx, s.b, args, blockNrOrHash, overrides, vm.Config{}, 5*time.Second, s.b.RPCGasCap(), dmContext)

	// As soon as we have an execution result, we should have a complete deep mind log, so let's return it
	if result != nil {
		return dmContext.DeepMindLog(), nil
	}

	if err != nil {
		return nil, err
	}

	return nil, errors.New("no error and no result, invalid state")
}

func DoEstimateGas(ctx context.Context, b Backend, args CallArgs, blockNrOrHash rpc.BlockNumberOrHash, gasCap uint64) (hexutil.Uint64, error) {
=======
func DoEstimateGas(ctx context.Context, b Backend, args TransactionArgs, blockNrOrHash rpc.BlockNumberOrHash, gasCap uint64) (hexutil.Uint64, error) {
>>>>>>> aa637fd3
	// Binary search the gas requirement, as it may be higher than the amount used
	var (
		lo  uint64 = params.TxGas - 1
		hi  uint64
		cap uint64
	)
	// Use zero address if sender unspecified.
	if args.From == nil {
		args.From = new(common.Address)
	}
	// Determine the highest gas limit can be used during the estimation.
	if args.Gas != nil && uint64(*args.Gas) >= params.TxGas {
		hi = uint64(*args.Gas)
	} else {
		// Retrieve the block to act as the gas ceiling
		block, err := b.BlockByNumberOrHash(ctx, blockNrOrHash)
		if err != nil {
			return 0, err
		}
		if block == nil {
			return 0, errors.New("block not found")
		}
		hi = block.GasLimit()
	}
	// Recap the highest gas limit with account's available balance.
	if args.GasPrice != nil && args.GasPrice.ToInt().BitLen() != 0 {
		state, _, err := b.StateAndHeaderByNumberOrHash(ctx, blockNrOrHash)
		if err != nil {
			return 0, err
		}
		balance := state.GetBalance(*args.From) // from can't be nil
		available := new(big.Int).Set(balance)
		if args.Value != nil {
			if args.Value.ToInt().Cmp(available) >= 0 {
				return 0, errors.New("insufficient funds for transfer")
			}
			available.Sub(available, args.Value.ToInt())
		}
		allowance := new(big.Int).Div(available, args.GasPrice.ToInt())

		// If the allowance is larger than maximum uint64, skip checking
		if allowance.IsUint64() && hi > allowance.Uint64() {
			transfer := args.Value
			if transfer == nil {
				transfer = new(hexutil.Big)
			}
			log.Warn("Gas estimation capped by limited funds", "original", hi, "balance", balance,
				"sent", transfer.ToInt(), "gasprice", args.GasPrice.ToInt(), "fundable", allowance)
			hi = allowance.Uint64()
		}
	}
	// Recap the highest gas allowance with specified gascap.
	if gasCap != 0 && hi > gasCap {
		log.Warn("Caller gas above allowance, capping", "requested", hi, "cap", gasCap)
		hi = gasCap
	}
	cap = hi

	// Create a helper to check if a gas allowance results in an executable transaction
	executable := func(gas uint64) (bool, *core.ExecutionResult, error) {
		args.Gas = (*hexutil.Uint64)(&gas)

<<<<<<< HEAD
		result, err := DoCall(ctx, b, args, blockNrOrHash, nil, vm.Config{}, 0, gasCap, deepmind.NoOpContext)
=======
		result, err := DoCall(ctx, b, args, blockNrOrHash, nil, 0, gasCap)
>>>>>>> aa637fd3
		if err != nil {
			if errors.Is(err, core.ErrIntrinsicGas) {
				return true, nil, nil // Special case, raise gas limit
			}
			return true, nil, err // Bail out
		}
		return result.Failed(), result, nil
	}
	// Execute the binary search and hone in on an executable gas limit
	for lo+1 < hi {
		mid := (hi + lo) / 2
		failed, _, err := executable(mid)

		// If the error is not nil(consensus error), it means the provided message
		// call or transaction will never be accepted no matter how much gas it is
		// assigned. Return the error directly, don't struggle any more.
		if err != nil {
			return 0, err
		}
		if failed {
			lo = mid
		} else {
			hi = mid
		}
	}
	// Reject the transaction as invalid if it still fails at the highest allowance
	if hi == cap {
		failed, result, err := executable(hi)
		if err != nil {
			return 0, err
		}
		if failed {
			if result != nil && result.Err != vm.ErrOutOfGas {
				if len(result.Revert()) > 0 {
					return 0, newRevertError(result)
				}
				return 0, result.Err
			}
			// Otherwise, the specified gas cap is too low
			return 0, fmt.Errorf("gas required exceeds allowance (%d)", cap)
		}
	}
	return hexutil.Uint64(hi), nil
}

// EstimateGas returns an estimate of the amount of gas needed to execute the
// given transaction against the current pending block.
func (s *PublicBlockChainAPI) EstimateGas(ctx context.Context, args TransactionArgs, blockNrOrHash *rpc.BlockNumberOrHash) (hexutil.Uint64, error) {
	bNrOrHash := rpc.BlockNumberOrHashWithNumber(rpc.PendingBlockNumber)
	if blockNrOrHash != nil {
		bNrOrHash = *blockNrOrHash
	}
	return DoEstimateGas(ctx, s.b, args, bNrOrHash, s.b.RPCGasCap())
}

// ExecutionResult groups all structured logs emitted by the EVM
// while replaying a transaction in debug mode as well as transaction
// execution status, the amount of gas used and the return value
type ExecutionResult struct {
	Gas         uint64         `json:"gas"`
	Failed      bool           `json:"failed"`
	ReturnValue string         `json:"returnValue"`
	StructLogs  []StructLogRes `json:"structLogs"`
}

// StructLogRes stores a structured log emitted by the EVM while replaying a
// transaction in debug mode
type StructLogRes struct {
	Pc      uint64             `json:"pc"`
	Op      string             `json:"op"`
	Gas     uint64             `json:"gas"`
	GasCost uint64             `json:"gasCost"`
	Depth   int                `json:"depth"`
	Error   error              `json:"error,omitempty"`
	Stack   *[]string          `json:"stack,omitempty"`
	Memory  *[]string          `json:"memory,omitempty"`
	Storage *map[string]string `json:"storage,omitempty"`
}

// FormatLogs formats EVM returned structured logs for json output
func FormatLogs(logs []vm.StructLog) []StructLogRes {
	formatted := make([]StructLogRes, len(logs))
	for index, trace := range logs {
		formatted[index] = StructLogRes{
			Pc:      trace.Pc,
			Op:      trace.Op.String(),
			Gas:     trace.Gas,
			GasCost: trace.GasCost,
			Depth:   trace.Depth,
			Error:   trace.Err,
		}
		if trace.Stack != nil {
			stack := make([]string, len(trace.Stack))
			for i, stackValue := range trace.Stack {
				stack[i] = fmt.Sprintf("%x", math.PaddedBigBytes(stackValue, 32))
			}
			formatted[index].Stack = &stack
		}
		if trace.Memory != nil {
			memory := make([]string, 0, (len(trace.Memory)+31)/32)
			for i := 0; i+32 <= len(trace.Memory); i += 32 {
				memory = append(memory, fmt.Sprintf("%x", trace.Memory[i:i+32]))
			}
			formatted[index].Memory = &memory
		}
		if trace.Storage != nil {
			storage := make(map[string]string)
			for i, storageValue := range trace.Storage {
				storage[fmt.Sprintf("%x", i)] = fmt.Sprintf("%x", storageValue)
			}
			formatted[index].Storage = &storage
		}
	}
	return formatted
}

// RPCMarshalHeader converts the given header to the RPC output .
func RPCMarshalHeader(head *types.Header) map[string]interface{} {
	result := map[string]interface{}{
		"number":           (*hexutil.Big)(head.Number),
		"hash":             head.Hash(),
		"parentHash":       head.ParentHash,
		"nonce":            head.Nonce,
		"mixHash":          head.MixDigest,
		"sha3Uncles":       head.UncleHash,
		"logsBloom":        head.Bloom,
		"stateRoot":        head.Root,
		"miner":            head.Coinbase,
		"difficulty":       (*hexutil.Big)(head.Difficulty),
		"extraData":        hexutil.Bytes(head.Extra),
		"size":             hexutil.Uint64(head.Size()),
		"gasLimit":         hexutil.Uint64(head.GasLimit),
		"gasUsed":          hexutil.Uint64(head.GasUsed),
		"timestamp":        hexutil.Uint64(head.Time),
		"transactionsRoot": head.TxHash,
		"receiptsRoot":     head.ReceiptHash,
	}

	if head.BaseFee != nil {
		result["baseFeePerGas"] = (*hexutil.Big)(head.BaseFee)
	}

	return result
}

// RPCMarshalBlock converts the given block to the RPC output which depends on fullTx. If inclTx is true transactions are
// returned. When fullTx is true the returned block contains full transaction details, otherwise it will only contain
// transaction hashes.
func RPCMarshalBlock(block *types.Block, inclTx bool, fullTx bool) (map[string]interface{}, error) {
	fields := RPCMarshalHeader(block.Header())
	fields["size"] = hexutil.Uint64(block.Size())

	if inclTx {
		formatTx := func(tx *types.Transaction) (interface{}, error) {
			return tx.Hash(), nil
		}
		if fullTx {
			formatTx = func(tx *types.Transaction) (interface{}, error) {
				return newRPCTransactionFromBlockHash(block, tx.Hash()), nil
			}
		}
		txs := block.Transactions()
		transactions := make([]interface{}, len(txs))
		var err error
		for i, tx := range txs {
			if transactions[i], err = formatTx(tx); err != nil {
				return nil, err
			}
		}
		fields["transactions"] = transactions
	}
	uncles := block.Uncles()
	uncleHashes := make([]common.Hash, len(uncles))
	for i, uncle := range uncles {
		uncleHashes[i] = uncle.Hash()
	}
	fields["uncles"] = uncleHashes

	return fields, nil
}

// rpcMarshalHeader uses the generalized output filler, then adds the total difficulty field, which requires
// a `PublicBlockchainAPI`.
func (s *PublicBlockChainAPI) rpcMarshalHeader(ctx context.Context, header *types.Header) map[string]interface{} {
	fields := RPCMarshalHeader(header)
	fields["totalDifficulty"] = (*hexutil.Big)(s.b.GetTd(ctx, header.Hash()))
	return fields
}

// rpcMarshalBlock uses the generalized output filler, then adds the total difficulty field, which requires
// a `PublicBlockchainAPI`.
func (s *PublicBlockChainAPI) rpcMarshalBlock(ctx context.Context, b *types.Block, inclTx bool, fullTx bool) (map[string]interface{}, error) {
	fields, err := RPCMarshalBlock(b, inclTx, fullTx)
	if err != nil {
		return nil, err
	}
	if inclTx {
		fields["totalDifficulty"] = (*hexutil.Big)(s.b.GetTd(ctx, b.Hash()))
	}
	return fields, err
}

// RPCTransaction represents a transaction that will serialize to the RPC representation of a transaction
type RPCTransaction struct {
	BlockHash        *common.Hash      `json:"blockHash"`
	BlockNumber      *hexutil.Big      `json:"blockNumber"`
	From             common.Address    `json:"from"`
	Gas              hexutil.Uint64    `json:"gas"`
	GasPrice         *hexutil.Big      `json:"gasPrice"`
	GasFeeCap        *hexutil.Big      `json:"maxFeePerGas,omitempty"`
	GasTipCap        *hexutil.Big      `json:"maxPriorityFeePerGas,omitempty"`
	Hash             common.Hash       `json:"hash"`
	Input            hexutil.Bytes     `json:"input"`
	Nonce            hexutil.Uint64    `json:"nonce"`
	To               *common.Address   `json:"to"`
	TransactionIndex *hexutil.Uint64   `json:"transactionIndex"`
	Value            *hexutil.Big      `json:"value"`
	Type             hexutil.Uint64    `json:"type"`
	Accesses         *types.AccessList `json:"accessList,omitempty"`
	ChainID          *hexutil.Big      `json:"chainId,omitempty"`
	V                *hexutil.Big      `json:"v"`
	R                *hexutil.Big      `json:"r"`
	S                *hexutil.Big      `json:"s"`
}

// newRPCTransaction returns a transaction that will serialize to the RPC
// representation, with the given location metadata set (if available).
func newRPCTransaction(tx *types.Transaction, blockHash common.Hash, blockNumber uint64, index uint64, baseFee *big.Int) *RPCTransaction {
	// Determine the signer. For replay-protected transactions, use the most permissive
	// signer, because we assume that signers are backwards-compatible with old
	// transactions. For non-protected transactions, the homestead signer signer is used
	// because the return value of ChainId is zero for those transactions.
	var signer types.Signer
	if tx.Protected() {
		signer = types.LatestSignerForChainID(tx.ChainId())
	} else {
		signer = types.HomesteadSigner{}
	}
	from, _ := types.Sender(signer, tx)
	v, r, s := tx.RawSignatureValues()
	result := &RPCTransaction{
		Type:     hexutil.Uint64(tx.Type()),
		From:     from,
		Gas:      hexutil.Uint64(tx.Gas()),
		GasPrice: (*hexutil.Big)(tx.GasPrice()),
		Hash:     tx.Hash(),
		Input:    hexutil.Bytes(tx.Data()),
		Nonce:    hexutil.Uint64(tx.Nonce()),
		To:       tx.To(),
		Value:    (*hexutil.Big)(tx.Value()),
		V:        (*hexutil.Big)(v),
		R:        (*hexutil.Big)(r),
		S:        (*hexutil.Big)(s),
	}
	if blockHash != (common.Hash{}) {
		result.BlockHash = &blockHash
		result.BlockNumber = (*hexutil.Big)(new(big.Int).SetUint64(blockNumber))
		result.TransactionIndex = (*hexutil.Uint64)(&index)
	}
	switch tx.Type() {
	case types.AccessListTxType:
		al := tx.AccessList()
		result.Accesses = &al
		result.ChainID = (*hexutil.Big)(tx.ChainId())
	case types.DynamicFeeTxType:
		al := tx.AccessList()
		result.Accesses = &al
		result.ChainID = (*hexutil.Big)(tx.ChainId())
		result.GasFeeCap = (*hexutil.Big)(tx.GasFeeCap())
		result.GasTipCap = (*hexutil.Big)(tx.GasTipCap())
		// if the transaction has been mined, compute the effective gas price
		if baseFee != nil && blockHash != (common.Hash{}) {
			// price = min(tip, gasFeeCap - baseFee) + baseFee
			price := math.BigMin(new(big.Int).Add(tx.GasTipCap(), baseFee), tx.GasFeeCap())
			result.GasPrice = (*hexutil.Big)(price)
		} else {
			result.GasPrice = nil
		}
	}
	return result
}

// newRPCPendingTransaction returns a pending transaction that will serialize to the RPC representation
func newRPCPendingTransaction(tx *types.Transaction, current *types.Header, config *params.ChainConfig) *RPCTransaction {
	var baseFee *big.Int
	if current != nil {
		baseFee = misc.CalcBaseFee(config, current)
	}
	return newRPCTransaction(tx, common.Hash{}, 0, 0, baseFee)
}

// newRPCTransactionFromBlockIndex returns a transaction that will serialize to the RPC representation.
func newRPCTransactionFromBlockIndex(b *types.Block, index uint64) *RPCTransaction {
	txs := b.Transactions()
	if index >= uint64(len(txs)) {
		return nil
	}
	return newRPCTransaction(txs[index], b.Hash(), b.NumberU64(), index, b.BaseFee())
}

// newRPCRawTransactionFromBlockIndex returns the bytes of a transaction given a block and a transaction index.
func newRPCRawTransactionFromBlockIndex(b *types.Block, index uint64) hexutil.Bytes {
	txs := b.Transactions()
	if index >= uint64(len(txs)) {
		return nil
	}
	blob, _ := txs[index].MarshalBinary()
	return blob
}

// newRPCTransactionFromBlockHash returns a transaction that will serialize to the RPC representation.
func newRPCTransactionFromBlockHash(b *types.Block, hash common.Hash) *RPCTransaction {
	for idx, tx := range b.Transactions() {
		if tx.Hash() == hash {
			return newRPCTransactionFromBlockIndex(b, uint64(idx))
		}
	}
	return nil
}

// accessListResult returns an optional accesslist
// Its the result of the `debug_createAccessList` RPC call.
// It contains an error if the transaction itself failed.
type accessListResult struct {
	Accesslist *types.AccessList `json:"accessList"`
	Error      string            `json:"error,omitempty"`
	GasUsed    hexutil.Uint64    `json:"gasUsed"`
}

// CreateAccessList creates a EIP-2930 type AccessList for the given transaction.
// Reexec and BlockNrOrHash can be specified to create the accessList on top of a certain state.
func (s *PublicBlockChainAPI) CreateAccessList(ctx context.Context, args TransactionArgs, blockNrOrHash *rpc.BlockNumberOrHash) (*accessListResult, error) {
	bNrOrHash := rpc.BlockNumberOrHashWithNumber(rpc.PendingBlockNumber)
	if blockNrOrHash != nil {
		bNrOrHash = *blockNrOrHash
	}
	acl, gasUsed, vmerr, err := AccessList(ctx, s.b, bNrOrHash, args)
	if err != nil {
		return nil, err
	}
	result := &accessListResult{Accesslist: &acl, GasUsed: hexutil.Uint64(gasUsed)}
	if vmerr != nil {
		result.Error = vmerr.Error()
	}
	return result, nil
}

// AccessList creates an access list for the given transaction.
// If the accesslist creation fails an error is returned.
// If the transaction itself fails, an vmErr is returned.
func AccessList(ctx context.Context, b Backend, blockNrOrHash rpc.BlockNumberOrHash, args TransactionArgs) (acl types.AccessList, gasUsed uint64, vmErr error, err error) {
	// Retrieve the execution context
	db, header, err := b.StateAndHeaderByNumberOrHash(ctx, blockNrOrHash)
	if db == nil || err != nil {
		return nil, 0, nil, err
	}
	// If the gas amount is not set, extract this as it will depend on access
	// lists and we'll need to reestimate every time
	nogas := args.Gas == nil

	// Ensure any missing fields are filled, extract the recipient and input data
	if err := args.setDefaults(ctx, b); err != nil {
		return nil, 0, nil, err
	}
	var to common.Address
	if args.To != nil {
		to = *args.To
	} else {
		to = crypto.CreateAddress(args.from(), uint64(*args.Nonce))
	}
	// Retrieve the precompiles since they don't need to be added to the access list
	precompiles := vm.ActivePrecompiles(b.ChainConfig().Rules(header.Number))

	// Create an initial tracer
	prevTracer := vm.NewAccessListTracer(nil, args.from(), to, precompiles)
	if args.AccessList != nil {
		prevTracer = vm.NewAccessListTracer(*args.AccessList, args.from(), to, precompiles)
	}
	for {
		// Retrieve the current access list to expand
		accessList := prevTracer.AccessList()
		log.Trace("Creating access list", "input", accessList)

		// If no gas amount was specified, each unique access list needs it's own
		// gas calculation. This is quite expensive, but we need to be accurate
		// and it's convered by the sender only anyway.
		if nogas {
			args.Gas = nil
			if err := args.setDefaults(ctx, b); err != nil {
				return nil, 0, nil, err // shouldn't happen, just in case
			}
		}
		// Copy the original db so we don't modify it
		statedb := db.Copy()
		msg := types.NewMessage(args.from(), args.To, uint64(*args.Nonce), args.Value.ToInt(), uint64(*args.Gas), args.GasPrice.ToInt(), nil, nil, args.data(), accessList, false)

		// Apply the transaction with the access list tracer
		tracer := vm.NewAccessListTracer(accessList, args.from(), to, precompiles)
		config := vm.Config{Tracer: tracer, Debug: true}
		vmenv, _, err := b.GetEVM(ctx, msg, statedb, header, &config, deepmind.NoOpContext)
		if err != nil {
			return nil, 0, nil, err
		}
		res, err := core.ApplyMessage(vmenv, msg, new(core.GasPool).AddGas(msg.Gas()))
		if err != nil {
			return nil, 0, nil, fmt.Errorf("failed to apply transaction: %v err: %v", args.toTransaction().Hash(), err)
		}
		if tracer.Equal(prevTracer) {
			return accessList, res.UsedGas, res.Err, nil
		}
		prevTracer = tracer
	}
}

// PublicTransactionPoolAPI exposes methods for the RPC interface
type PublicTransactionPoolAPI struct {
	b         Backend
	nonceLock *AddrLocker
	signer    types.Signer
}

// NewPublicTransactionPoolAPI creates a new RPC service with methods specific for the transaction pool.
func NewPublicTransactionPoolAPI(b Backend, nonceLock *AddrLocker) *PublicTransactionPoolAPI {
	// The signer used by the API should always be the 'latest' known one because we expect
	// signers to be backwards-compatible with old transactions.
	signer := types.LatestSigner(b.ChainConfig())
	return &PublicTransactionPoolAPI{b, nonceLock, signer}
}

// GetBlockTransactionCountByNumber returns the number of transactions in the block with the given block number.
func (s *PublicTransactionPoolAPI) GetBlockTransactionCountByNumber(ctx context.Context, blockNr rpc.BlockNumber) *hexutil.Uint {
	if block, _ := s.b.BlockByNumber(ctx, blockNr); block != nil {
		n := hexutil.Uint(len(block.Transactions()))
		return &n
	}
	return nil
}

// GetBlockTransactionCountByHash returns the number of transactions in the block with the given hash.
func (s *PublicTransactionPoolAPI) GetBlockTransactionCountByHash(ctx context.Context, blockHash common.Hash) *hexutil.Uint {
	if block, _ := s.b.BlockByHash(ctx, blockHash); block != nil {
		n := hexutil.Uint(len(block.Transactions()))
		return &n
	}
	return nil
}

// GetTransactionByBlockNumberAndIndex returns the transaction for the given block number and index.
func (s *PublicTransactionPoolAPI) GetTransactionByBlockNumberAndIndex(ctx context.Context, blockNr rpc.BlockNumber, index hexutil.Uint) *RPCTransaction {
	if block, _ := s.b.BlockByNumber(ctx, blockNr); block != nil {
		return newRPCTransactionFromBlockIndex(block, uint64(index))
	}
	return nil
}

// GetTransactionByBlockHashAndIndex returns the transaction for the given block hash and index.
func (s *PublicTransactionPoolAPI) GetTransactionByBlockHashAndIndex(ctx context.Context, blockHash common.Hash, index hexutil.Uint) *RPCTransaction {
	if block, _ := s.b.BlockByHash(ctx, blockHash); block != nil {
		return newRPCTransactionFromBlockIndex(block, uint64(index))
	}
	return nil
}

// GetRawTransactionByBlockNumberAndIndex returns the bytes of the transaction for the given block number and index.
func (s *PublicTransactionPoolAPI) GetRawTransactionByBlockNumberAndIndex(ctx context.Context, blockNr rpc.BlockNumber, index hexutil.Uint) hexutil.Bytes {
	if block, _ := s.b.BlockByNumber(ctx, blockNr); block != nil {
		return newRPCRawTransactionFromBlockIndex(block, uint64(index))
	}
	return nil
}

// GetRawTransactionByBlockHashAndIndex returns the bytes of the transaction for the given block hash and index.
func (s *PublicTransactionPoolAPI) GetRawTransactionByBlockHashAndIndex(ctx context.Context, blockHash common.Hash, index hexutil.Uint) hexutil.Bytes {
	if block, _ := s.b.BlockByHash(ctx, blockHash); block != nil {
		return newRPCRawTransactionFromBlockIndex(block, uint64(index))
	}
	return nil
}

// GetTransactionCount returns the number of transactions the given address has sent for the given block number
func (s *PublicTransactionPoolAPI) GetTransactionCount(ctx context.Context, address common.Address, blockNrOrHash rpc.BlockNumberOrHash) (*hexutil.Uint64, error) {
	// Ask transaction pool for the nonce which includes pending transactions
	if blockNr, ok := blockNrOrHash.Number(); ok && blockNr == rpc.PendingBlockNumber {
		nonce, err := s.b.GetPoolNonce(ctx, address)
		if err != nil {
			return nil, err
		}
		return (*hexutil.Uint64)(&nonce), nil
	}
	// Resolve block number and use its state to ask for the nonce
	state, _, err := s.b.StateAndHeaderByNumberOrHash(ctx, blockNrOrHash)
	if state == nil || err != nil {
		return nil, err
	}
	nonce := state.GetNonce(address)
	return (*hexutil.Uint64)(&nonce), state.Error()
}

// GetTransactionByHash returns the transaction for the given hash
func (s *PublicTransactionPoolAPI) GetTransactionByHash(ctx context.Context, hash common.Hash) (*RPCTransaction, error) {
	// Try to return an already finalized transaction
	tx, blockHash, blockNumber, index, err := s.b.GetTransaction(ctx, hash)
	if err != nil {
		return nil, err
	}
	if tx != nil {
		header, err := s.b.HeaderByHash(ctx, blockHash)
		if err != nil {
			return nil, err
		}
		return newRPCTransaction(tx, blockHash, blockNumber, index, header.BaseFee), nil
	}
	// No finalized transaction, try to retrieve it from the pool
	if tx := s.b.GetPoolTransaction(hash); tx != nil {
		return newRPCPendingTransaction(tx, s.b.CurrentHeader(), s.b.ChainConfig()), nil
	}

	// Transaction unknown, return as such
	return nil, nil
}

// GetRawTransactionByHash returns the bytes of the transaction for the given hash.
func (s *PublicTransactionPoolAPI) GetRawTransactionByHash(ctx context.Context, hash common.Hash) (hexutil.Bytes, error) {
	// Retrieve a finalized transaction, or a pooled otherwise
	tx, _, _, _, err := s.b.GetTransaction(ctx, hash)
	if err != nil {
		return nil, err
	}
	if tx == nil {
		if tx = s.b.GetPoolTransaction(hash); tx == nil {
			// Transaction not found anywhere, abort
			return nil, nil
		}
	}
	// Serialize to RLP and return
	return tx.MarshalBinary()
}

// GetTransactionReceipt returns the transaction receipt for the given transaction hash.
func (s *PublicTransactionPoolAPI) GetTransactionReceipt(ctx context.Context, hash common.Hash) (map[string]interface{}, error) {
	tx, blockHash, blockNumber, index, err := s.b.GetTransaction(ctx, hash)
	if err != nil {
		return nil, nil
	}
	receipts, err := s.b.GetReceipts(ctx, blockHash)
	if err != nil {
		return nil, err
	}
	if len(receipts) <= int(index) {
		return nil, nil
	}
	receipt := receipts[index]

	// Derive the sender.
	bigblock := new(big.Int).SetUint64(blockNumber)
	signer := types.MakeSigner(s.b.ChainConfig(), bigblock)
	from, _ := types.Sender(signer, tx)

	fields := map[string]interface{}{
		"blockHash":         blockHash,
		"blockNumber":       hexutil.Uint64(blockNumber),
		"transactionHash":   hash,
		"transactionIndex":  hexutil.Uint64(index),
		"from":              from,
		"to":                tx.To(),
		"gasUsed":           hexutil.Uint64(receipt.GasUsed),
		"cumulativeGasUsed": hexutil.Uint64(receipt.CumulativeGasUsed),
		"contractAddress":   nil,
		"logs":              receipt.Logs,
		"logsBloom":         receipt.Bloom,
		"type":              hexutil.Uint(tx.Type()),
	}
	// Assign the effective gas price paid
	if !s.b.ChainConfig().IsLondon(bigblock) {
		fields["effectiveGasPrice"] = hexutil.Uint64(tx.GasPrice().Uint64())
	} else {
		header, err := s.b.HeaderByHash(ctx, blockHash)
		if err != nil {
			return nil, err
		}
		gasPrice := new(big.Int).Add(header.BaseFee, tx.EffectiveGasTipValue(header.BaseFee))
		fields["effectiveGasPrice"] = hexutil.Uint64(gasPrice.Uint64())
	}
	// Assign receipt status or post state.
	if len(receipt.PostState) > 0 {
		fields["root"] = hexutil.Bytes(receipt.PostState)
	} else {
		fields["status"] = hexutil.Uint(receipt.Status)
	}
	if receipt.Logs == nil {
		fields["logs"] = [][]*types.Log{}
	}
	// If the ContractAddress is 20 0x0 bytes, assume it is not a contract creation
	if receipt.ContractAddress != (common.Address{}) {
		fields["contractAddress"] = receipt.ContractAddress
	}
	return fields, nil
}

// sign is a helper function that signs a transaction with the private key of the given address.
func (s *PublicTransactionPoolAPI) sign(addr common.Address, tx *types.Transaction) (*types.Transaction, error) {
	// Look up the wallet containing the requested signer
	account := accounts.Account{Address: addr}

	wallet, err := s.b.AccountManager().Find(account)
	if err != nil {
		return nil, err
	}
	// Request the wallet to sign the transaction
	return wallet.SignTx(account, tx, s.b.ChainConfig().ChainID)
}

// SubmitTransaction is a helper function that submits tx to txPool and logs a message.
func SubmitTransaction(ctx context.Context, b Backend, tx *types.Transaction) (common.Hash, error) {
	// If the transaction fee cap is already specified, ensure the
	// fee of the given transaction is _reasonable_.
	if err := checkTxFee(tx.GasPrice(), tx.Gas(), b.RPCTxFeeCap()); err != nil {
		return common.Hash{}, err
	}
	if !b.UnprotectedAllowed() && !tx.Protected() {
		// Ensure only eip155 signed transactions are submitted if EIP155Required is set.
		return common.Hash{}, errors.New("only replay-protected (EIP-155) transactions allowed over RPC")
	}
	if err := b.SendTx(ctx, tx); err != nil {
		return common.Hash{}, err
	}
	// Print a log with full tx details for manual investigations and interventions
	signer := types.MakeSigner(b.ChainConfig(), b.CurrentBlock().Number())
	from, err := types.Sender(signer, tx)
	if err != nil {
		return common.Hash{}, err
	}

	if tx.To() == nil {
		addr := crypto.CreateAddress(from, tx.Nonce())
		log.Info("Submitted contract creation", "hash", tx.Hash().Hex(), "from", from, "nonce", tx.Nonce(), "contract", addr.Hex(), "value", tx.Value())
	} else {
		log.Info("Submitted transaction", "hash", tx.Hash().Hex(), "from", from, "nonce", tx.Nonce(), "recipient", tx.To(), "value", tx.Value())
	}
	return tx.Hash(), nil
}

// SendTransaction creates a transaction for the given argument, sign it and submit it to the
// transaction pool.
func (s *PublicTransactionPoolAPI) SendTransaction(ctx context.Context, args TransactionArgs) (common.Hash, error) {
	// Look up the wallet containing the requested signer
	account := accounts.Account{Address: args.from()}

	wallet, err := s.b.AccountManager().Find(account)
	if err != nil {
		return common.Hash{}, err
	}

	if args.Nonce == nil {
		// Hold the addresse's mutex around signing to prevent concurrent assignment of
		// the same nonce to multiple accounts.
		s.nonceLock.LockAddr(args.from())
		defer s.nonceLock.UnlockAddr(args.from())
	}

	// Set some sanity defaults and terminate on failure
	if err := args.setDefaults(ctx, s.b); err != nil {
		return common.Hash{}, err
	}
	// Assemble the transaction and sign with the wallet
	tx := args.toTransaction()

	signed, err := wallet.SignTx(account, tx, s.b.ChainConfig().ChainID)
	if err != nil {
		return common.Hash{}, err
	}
	return SubmitTransaction(ctx, s.b, signed)
}

// FillTransaction fills the defaults (nonce, gas, gasPrice) on a given unsigned transaction,
// and returns it to the caller for further processing (signing + broadcast)
func (s *PublicTransactionPoolAPI) FillTransaction(ctx context.Context, args TransactionArgs) (*SignTransactionResult, error) {
	// Set some sanity defaults and terminate on failure
	if err := args.setDefaults(ctx, s.b); err != nil {
		return nil, err
	}
	// Assemble the transaction and obtain rlp
	tx := args.toTransaction()
	data, err := tx.MarshalBinary()
	if err != nil {
		return nil, err
	}
	return &SignTransactionResult{data, tx}, nil
}

// SendRawTransaction will add the signed transaction to the transaction pool.
// The sender is responsible for signing the transaction and using the correct nonce.
func (s *PublicTransactionPoolAPI) SendRawTransaction(ctx context.Context, input hexutil.Bytes) (common.Hash, error) {
	tx := new(types.Transaction)
	if err := tx.UnmarshalBinary(input); err != nil {
		return common.Hash{}, err
	}
	return SubmitTransaction(ctx, s.b, tx)
}

// Sign calculates an ECDSA signature for:
// keccack256("\x19Ethereum Signed Message:\n" + len(message) + message).
//
// Note, the produced signature conforms to the secp256k1 curve R, S and V values,
// where the V value will be 27 or 28 for legacy reasons.
//
// The account associated with addr must be unlocked.
//
// https://github.com/ethereum/wiki/wiki/JSON-RPC#eth_sign
func (s *PublicTransactionPoolAPI) Sign(addr common.Address, data hexutil.Bytes) (hexutil.Bytes, error) {
	// Look up the wallet containing the requested signer
	account := accounts.Account{Address: addr}

	wallet, err := s.b.AccountManager().Find(account)
	if err != nil {
		return nil, err
	}
	// Sign the requested hash with the wallet
	signature, err := wallet.SignText(account, data)
	if err == nil {
		signature[64] += 27 // Transform V from 0/1 to 27/28 according to the yellow paper
	}
	return signature, err
}

// SignTransactionResult represents a RLP encoded signed transaction.
type SignTransactionResult struct {
	Raw hexutil.Bytes      `json:"raw"`
	Tx  *types.Transaction `json:"tx"`
}

// SignTransaction will sign the given transaction with the from account.
// The node needs to have the private key of the account corresponding with
// the given from address and it needs to be unlocked.
func (s *PublicTransactionPoolAPI) SignTransaction(ctx context.Context, args TransactionArgs) (*SignTransactionResult, error) {
	if args.Gas == nil {
		return nil, fmt.Errorf("gas not specified")
	}
	if args.GasPrice == nil {
		return nil, fmt.Errorf("gasPrice not specified")
	}
	if args.Nonce == nil {
		return nil, fmt.Errorf("nonce not specified")
	}
	if err := args.setDefaults(ctx, s.b); err != nil {
		return nil, err
	}
	// Before actually sign the transaction, ensure the transaction fee is reasonable.
	if err := checkTxFee(args.GasPrice.ToInt(), uint64(*args.Gas), s.b.RPCTxFeeCap()); err != nil {
		return nil, err
	}
	tx, err := s.sign(args.from(), args.toTransaction())
	if err != nil {
		return nil, err
	}
	data, err := tx.MarshalBinary()
	if err != nil {
		return nil, err
	}
	return &SignTransactionResult{data, tx}, nil
}

// PendingTransactions returns the transactions that are in the transaction pool
// and have a from address that is one of the accounts this node manages.
func (s *PublicTransactionPoolAPI) PendingTransactions() ([]*RPCTransaction, error) {
	pending, err := s.b.GetPoolTransactions()
	if err != nil {
		return nil, err
	}
	accounts := make(map[common.Address]struct{})
	for _, wallet := range s.b.AccountManager().Wallets() {
		for _, account := range wallet.Accounts() {
			accounts[account.Address] = struct{}{}
		}
	}
	curHeader := s.b.CurrentHeader()
	transactions := make([]*RPCTransaction, 0, len(pending))
	for _, tx := range pending {
		from, _ := types.Sender(s.signer, tx)
		if _, exists := accounts[from]; exists {
			transactions = append(transactions, newRPCPendingTransaction(tx, curHeader, s.b.ChainConfig()))
		}
	}
	return transactions, nil
}

// Resend accepts an existing transaction and a new gas price and limit. It will remove
// the given transaction from the pool and reinsert it with the new gas price and limit.
func (s *PublicTransactionPoolAPI) Resend(ctx context.Context, sendArgs TransactionArgs, gasPrice *hexutil.Big, gasLimit *hexutil.Uint64) (common.Hash, error) {
	if sendArgs.Nonce == nil {
		return common.Hash{}, fmt.Errorf("missing transaction nonce in transaction spec")
	}
	if err := sendArgs.setDefaults(ctx, s.b); err != nil {
		return common.Hash{}, err
	}
	matchTx := sendArgs.toTransaction()

	// Before replacing the old transaction, ensure the _new_ transaction fee is reasonable.
	var price = matchTx.GasPrice()
	if gasPrice != nil {
		price = gasPrice.ToInt()
	}
	var gas = matchTx.Gas()
	if gasLimit != nil {
		gas = uint64(*gasLimit)
	}
	if err := checkTxFee(price, gas, s.b.RPCTxFeeCap()); err != nil {
		return common.Hash{}, err
	}
	// Iterate the pending list for replacement
	pending, err := s.b.GetPoolTransactions()
	if err != nil {
		return common.Hash{}, err
	}
	for _, p := range pending {
		wantSigHash := s.signer.Hash(matchTx)
		pFrom, err := types.Sender(s.signer, p)
		if err == nil && pFrom == sendArgs.from() && s.signer.Hash(p) == wantSigHash {
			// Match. Re-sign and send the transaction.
			if gasPrice != nil && (*big.Int)(gasPrice).Sign() != 0 {
				sendArgs.GasPrice = gasPrice
			}
			if gasLimit != nil && *gasLimit != 0 {
				sendArgs.Gas = gasLimit
			}
			signedTx, err := s.sign(sendArgs.from(), sendArgs.toTransaction())
			if err != nil {
				return common.Hash{}, err
			}
			if err = s.b.SendTx(ctx, signedTx); err != nil {
				return common.Hash{}, err
			}
			return signedTx.Hash(), nil
		}
	}
	return common.Hash{}, fmt.Errorf("transaction %#x not found", matchTx.Hash())
}

// PublicDebugAPI is the collection of Ethereum APIs exposed over the public
// debugging endpoint.
type PublicDebugAPI struct {
	b Backend
}

// NewPublicDebugAPI creates a new API definition for the public debug methods
// of the Ethereum service.
func NewPublicDebugAPI(b Backend) *PublicDebugAPI {
	return &PublicDebugAPI{b: b}
}

// GetBlockRlp retrieves the RLP encoded for of a single block.
func (api *PublicDebugAPI) GetBlockRlp(ctx context.Context, number uint64) (string, error) {
	block, _ := api.b.BlockByNumber(ctx, rpc.BlockNumber(number))
	if block == nil {
		return "", fmt.Errorf("block #%d not found", number)
	}
	encoded, err := rlp.EncodeToBytes(block)
	if err != nil {
		return "", err
	}
	return fmt.Sprintf("%x", encoded), nil
}

// TestSignCliqueBlock fetches the given block number, and attempts to sign it as a clique header with the
// given address, returning the address of the recovered signature
//
// This is a temporary method to debug the externalsigner integration,
// TODO: Remove this method when the integration is mature
func (api *PublicDebugAPI) TestSignCliqueBlock(ctx context.Context, address common.Address, number uint64) (common.Address, error) {
	block, _ := api.b.BlockByNumber(ctx, rpc.BlockNumber(number))
	if block == nil {
		return common.Address{}, fmt.Errorf("block #%d not found", number)
	}
	header := block.Header()
	header.Extra = make([]byte, 32+65)
	encoded := clique.CliqueRLP(header)

	// Look up the wallet containing the requested signer
	account := accounts.Account{Address: address}
	wallet, err := api.b.AccountManager().Find(account)
	if err != nil {
		return common.Address{}, err
	}

	signature, err := wallet.SignData(account, accounts.MimetypeClique, encoded)
	if err != nil {
		return common.Address{}, err
	}
	sealHash := clique.SealHash(header).Bytes()
	log.Info("test signing of clique block",
		"Sealhash", fmt.Sprintf("%x", sealHash),
		"signature", fmt.Sprintf("%x", signature))
	pubkey, err := crypto.Ecrecover(sealHash, signature)
	if err != nil {
		return common.Address{}, err
	}
	var signer common.Address
	copy(signer[:], crypto.Keccak256(pubkey[1:])[12:])

	return signer, nil
}

// PrintBlock retrieves a block and returns its pretty printed form.
func (api *PublicDebugAPI) PrintBlock(ctx context.Context, number uint64) (string, error) {
	block, _ := api.b.BlockByNumber(ctx, rpc.BlockNumber(number))
	if block == nil {
		return "", fmt.Errorf("block #%d not found", number)
	}
	return spew.Sdump(block), nil
}

// SeedHash retrieves the seed hash of a block.
func (api *PublicDebugAPI) SeedHash(ctx context.Context, number uint64) (string, error) {
	block, _ := api.b.BlockByNumber(ctx, rpc.BlockNumber(number))
	if block == nil {
		return "", fmt.Errorf("block #%d not found", number)
	}
	return fmt.Sprintf("0x%x", ethash.SeedHash(number)), nil
}

// PrivateDebugAPI is the collection of Ethereum APIs exposed over the private
// debugging endpoint.
type PrivateDebugAPI struct {
	b Backend
}

// NewPrivateDebugAPI creates a new API definition for the private debug methods
// of the Ethereum service.
func NewPrivateDebugAPI(b Backend) *PrivateDebugAPI {
	return &PrivateDebugAPI{b: b}
}

// ChaindbProperty returns leveldb properties of the key-value database.
func (api *PrivateDebugAPI) ChaindbProperty(property string) (string, error) {
	if property == "" {
		property = "leveldb.stats"
	} else if !strings.HasPrefix(property, "leveldb.") {
		property = "leveldb." + property
	}
	return api.b.ChainDb().Stat(property)
}

// ChaindbCompact flattens the entire key-value database into a single level,
// removing all unused slots and merging all keys.
func (api *PrivateDebugAPI) ChaindbCompact() error {
	for b := byte(0); b < 255; b++ {
		log.Info("Compacting chain database", "range", fmt.Sprintf("0x%0.2X-0x%0.2X", b, b+1))
		if err := api.b.ChainDb().Compact([]byte{b}, []byte{b + 1}); err != nil {
			log.Error("Database compaction failed", "err", err)
			return err
		}
	}
	return nil
}

// SetHead rewinds the head of the blockchain to a previous block.
func (api *PrivateDebugAPI) SetHead(number hexutil.Uint64) {
	api.b.SetHead(uint64(number))
}

// PublicNetAPI offers network related RPC methods
type PublicNetAPI struct {
	net            *p2p.Server
	networkVersion uint64
}

// NewPublicNetAPI creates a new net API instance.
func NewPublicNetAPI(net *p2p.Server, networkVersion uint64) *PublicNetAPI {
	return &PublicNetAPI{net, networkVersion}
}

// Listening returns an indication if the node is listening for network connections.
func (s *PublicNetAPI) Listening() bool {
	return true // always listening
}

// PeerCount returns the number of connected peers
func (s *PublicNetAPI) PeerCount() hexutil.Uint {
	return hexutil.Uint(s.net.PeerCount())
}

// Version returns the current ethereum protocol version.
func (s *PublicNetAPI) Version() string {
	return fmt.Sprintf("%d", s.networkVersion)
}

// checkTxFee is an internal function used to check whether the fee of
// the given transaction is _reasonable_(under the cap).
func checkTxFee(gasPrice *big.Int, gas uint64, cap float64) error {
	// Short circuit if there is no cap for transaction fee at all.
	if cap == 0 {
		return nil
	}
	feeEth := new(big.Float).Quo(new(big.Float).SetInt(new(big.Int).Mul(gasPrice, new(big.Int).SetUint64(gas))), new(big.Float).SetInt(big.NewInt(params.Ether)))
	feeFloat, _ := feeEth.Float64()
	if feeFloat > cap {
		return fmt.Errorf("tx fee (%.2f ether) exceeds the configured cap (%.2f ether)", feeFloat, cap)
	}
	return nil
}

// toHexSlice creates a slice of hex-strings based on []byte.
func toHexSlice(b [][]byte) []string {
	r := make([]string, len(b))
	for i := range b {
		r[i] = hexutil.Encode(b[i])
	}
	return r
}<|MERGE_RESOLUTION|>--- conflicted
+++ resolved
@@ -823,13 +823,9 @@
 	return nil
 }
 
-<<<<<<< HEAD
 var dmUnsetTrxHash = common.Hash{}
 
-func DoCall(ctx context.Context, b Backend, args CallArgs, blockNrOrHash rpc.BlockNumberOrHash, overrides *StateOverride, vmCfg vm.Config, timeout time.Duration, globalGasCap uint64, dmContext *deepmind.Context) (*core.ExecutionResult, error) {
-=======
-func DoCall(ctx context.Context, b Backend, args TransactionArgs, blockNrOrHash rpc.BlockNumberOrHash, overrides *StateOverride, timeout time.Duration, globalGasCap uint64) (*core.ExecutionResult, error) {
->>>>>>> aa637fd3
+func DoCall(ctx context.Context, b Backend, args TransactionArgs, blockNrOrHash rpc.BlockNumberOrHash, overrides *StateOverride, timeout time.Duration, globalGasCap uint64, dmContext *deepmind.Context) (*core.ExecutionResult, error) {
 	defer func(start time.Time) { log.Debug("Executing EVM call finished", "runtime", time.Since(start)) }(time.Now())
 
 	state, header, err := b.StateAndHeaderByNumberOrHash(ctx, blockNrOrHash)
@@ -852,16 +848,11 @@
 	defer cancel()
 
 	// Get a new instance of the EVM.
-<<<<<<< HEAD
-	msg := args.ToMessage(globalGasCap)
-	evm, vmError, err := b.GetEVM(ctx, msg, state, header, nil, dmContext)
-=======
 	msg, err := args.ToMessage(globalGasCap, header.BaseFee)
 	if err != nil {
 		return nil, err
 	}
-	evm, vmError, err := b.GetEVM(ctx, msg, state, header, &vm.Config{NoBaseFee: true})
->>>>>>> aa637fd3
+	evm, vmError, err := b.GetEVM(ctx, msg, state, header, &vm.Config{NoBaseFee: true}, dmContext)
 	if err != nil {
 		return nil, err
 	}
@@ -987,13 +978,8 @@
 //
 // Note, this function doesn't make and changes in the state/blockchain and is
 // useful to execute and retrieve values.
-<<<<<<< HEAD
-func (s *PublicBlockChainAPI) Call(ctx context.Context, args CallArgs, blockNrOrHash rpc.BlockNumberOrHash, overrides *StateOverride) (hexutil.Bytes, error) {
-	result, err := DoCall(ctx, s.b, args, blockNrOrHash, overrides, vm.Config{}, 5*time.Second, s.b.RPCGasCap(), deepmind.NoOpContext)
-=======
 func (s *PublicBlockChainAPI) Call(ctx context.Context, args TransactionArgs, blockNrOrHash rpc.BlockNumberOrHash, overrides *StateOverride) (hexutil.Bytes, error) {
-	result, err := DoCall(ctx, s.b, args, blockNrOrHash, overrides, 5*time.Second, s.b.RPCGasCap())
->>>>>>> aa637fd3
+	result, err := DoCall(ctx, s.b, args, blockNrOrHash, overrides, 5*time.Second, s.b.RPCGasCap(), deepmind.NoOpContext)
 	if err != nil {
 		return nil, err
 	}
@@ -1004,12 +990,11 @@
 	return result.Return(), result.Err
 }
 
-<<<<<<< HEAD
 // Execute the given contract's call using deep mind instrumentation return raw bytes containing the
 // string representation of the deep mind log output
-func (s *PublicBlockChainAPI) Execute(ctx context.Context, args CallArgs, blockNrOrHash rpc.BlockNumberOrHash, overrides *StateOverride) (hexutil.Bytes, error) {
+func (s *PublicBlockChainAPI) Execute(ctx context.Context, args TransactionArgs, blockNrOrHash rpc.BlockNumberOrHash, overrides *StateOverride) (hexutil.Bytes, error) {
 	dmContext := deepmind.NewSpeculativeExecutionContext()
-	result, err := DoCall(ctx, s.b, args, blockNrOrHash, overrides, vm.Config{}, 5*time.Second, s.b.RPCGasCap(), dmContext)
+	result, err := DoCall(ctx, s.b, args, blockNrOrHash, overrides, 5*time.Second, s.b.RPCGasCap(), dmContext)
 
 	// As soon as we have an execution result, we should have a complete deep mind log, so let's return it
 	if result != nil {
@@ -1023,10 +1008,7 @@
 	return nil, errors.New("no error and no result, invalid state")
 }
 
-func DoEstimateGas(ctx context.Context, b Backend, args CallArgs, blockNrOrHash rpc.BlockNumberOrHash, gasCap uint64) (hexutil.Uint64, error) {
-=======
 func DoEstimateGas(ctx context.Context, b Backend, args TransactionArgs, blockNrOrHash rpc.BlockNumberOrHash, gasCap uint64) (hexutil.Uint64, error) {
->>>>>>> aa637fd3
 	// Binary search the gas requirement, as it may be higher than the amount used
 	var (
 		lo  uint64 = params.TxGas - 1
@@ -1089,11 +1071,7 @@
 	executable := func(gas uint64) (bool, *core.ExecutionResult, error) {
 		args.Gas = (*hexutil.Uint64)(&gas)
 
-<<<<<<< HEAD
-		result, err := DoCall(ctx, b, args, blockNrOrHash, nil, vm.Config{}, 0, gasCap, deepmind.NoOpContext)
-=======
-		result, err := DoCall(ctx, b, args, blockNrOrHash, nil, 0, gasCap)
->>>>>>> aa637fd3
+		result, err := DoCall(ctx, b, args, blockNrOrHash, nil, 0, gasCap, deepmind.NoOpContext)
 		if err != nil {
 			if errors.Is(err, core.ErrIntrinsicGas) {
 				return true, nil, nil // Special case, raise gas limit
