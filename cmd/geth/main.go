--- conflicted
+++ resolved
@@ -20,10 +20,6 @@
 import (
 	"fmt"
 	"os"
-<<<<<<< HEAD
-=======
-	godebug "runtime/debug"
->>>>>>> 04640a33
 	"sort"
 	"strconv"
 	"strings"
@@ -45,15 +41,11 @@
 	"github.com/ethereum/go-ethereum/metrics"
 	"github.com/ethereum/go-ethereum/node"
 	"github.com/ethereum/go-ethereum/params"
-<<<<<<< HEAD
 
 	// Force-load the tracer engines to trigger registration
 	_ "github.com/ethereum/go-ethereum/eth/tracers/js"
 	_ "github.com/ethereum/go-ethereum/eth/tracers/native"
 
-=======
-	gopsutil "github.com/shirou/gopsutil/mem"
->>>>>>> 04640a33
 	"gopkg.in/urfave/cli.v1"
 )
 
@@ -81,12 +73,8 @@
 		utils.NoUSBFlag,
 		utils.USBFlag,
 		utils.SmartCardDaemonPathFlag,
-<<<<<<< HEAD
 		utils.OverrideArrowGlacierFlag,
 		utils.OverrideTerminalTotalDifficulty,
-=======
-		utils.OverrideBerlinFlag,
->>>>>>> 04640a33
 		utils.EthashCacheDirFlag,
 		utils.EthashCachesInMemoryFlag,
 		utils.EthashCachesOnDiskFlag,
@@ -121,12 +109,8 @@
 		utils.UltraLightFractionFlag,
 		utils.UltraLightOnlyAnnounceFlag,
 		utils.LightNoSyncServeFlag,
-<<<<<<< HEAD
 		utils.EthPeerRequiredBlocksFlag,
 		utils.LegacyWhitelistFlag,
-=======
-		utils.WhitelistFlag,
->>>>>>> 04640a33
 		utils.BloomFilterSizeFlag,
 		utils.CacheFlag,
 		utils.CacheDatabaseFlag,
@@ -137,21 +121,14 @@
 		utils.CacheSnapshotFlag,
 		utils.CacheNoPrefetchFlag,
 		utils.CachePreimagesFlag,
-<<<<<<< HEAD
 		utils.FDLimitFlag,
-=======
->>>>>>> 04640a33
 		utils.ListenPortFlag,
 		utils.MaxPeersFlag,
 		utils.MaxPendingPeersFlag,
 		utils.MiningEnabledFlag,
 		utils.MinerThreadsFlag,
 		utils.MinerNotifyFlag,
-<<<<<<< HEAD
 		utils.LegacyMinerGasTargetFlag,
-=======
-		utils.MinerGasTargetFlag,
->>>>>>> 04640a33
 		utils.MinerGasLimitFlag,
 		utils.MinerGasPriceFlag,
 		utils.MinerEtherbaseFlag,
@@ -168,19 +145,12 @@
 		utils.MainnetFlag,
 		utils.DeveloperFlag,
 		utils.DeveloperPeriodFlag,
-<<<<<<< HEAD
 		utils.DeveloperGasLimitFlag,
 		utils.RopstenFlag,
 		utils.SepoliaFlag,
 		utils.RinkebyFlag,
 		utils.GoerliFlag,
 		utils.KilnFlag,
-=======
-		utils.RopstenFlag,
-		utils.RinkebyFlag,
-		utils.GoerliFlag,
-		utils.YoloV3Flag,
->>>>>>> 04640a33
 		utils.VMEnableDebugFlag,
 		utils.NetworkIdFlag,
 		utils.EthStatsURLFlag,
@@ -189,13 +159,8 @@
 		utils.GpoBlocksFlag,
 		utils.GpoPercentileFlag,
 		utils.GpoMaxGasPriceFlag,
-<<<<<<< HEAD
 		utils.GpoIgnoreGasPriceFlag,
 		utils.MinerNotifyFullFlag,
-=======
-		utils.EWASMInterpreterFlag,
-		utils.EVMInterpreterFlag,
->>>>>>> 04640a33
 		configFileFlag,
 	}
 
@@ -204,21 +169,11 @@
 		utils.HTTPListenAddrFlag,
 		utils.HTTPPortFlag,
 		utils.HTTPCORSDomainFlag,
-<<<<<<< HEAD
 		utils.AuthListenFlag,
 		utils.AuthPortFlag,
 		utils.AuthVirtualHostsFlag,
 		utils.JWTSecretFlag,
 		utils.HTTPVirtualHostsFlag,
-=======
-		utils.HTTPVirtualHostsFlag,
-		utils.LegacyRPCEnabledFlag,
-		utils.LegacyRPCListenAddrFlag,
-		utils.LegacyRPCPortFlag,
-		utils.LegacyRPCCORSDomainFlag,
-		utils.LegacyRPCVirtualHostsFlag,
-		utils.LegacyRPCApiFlag,
->>>>>>> 04640a33
 		utils.GraphQLEnabledFlag,
 		utils.GraphQLCORSDomainFlag,
 		utils.GraphQLVirtualHostsFlag,
@@ -234,10 +189,7 @@
 		utils.IPCPathFlag,
 		utils.InsecureUnlockAllowedFlag,
 		utils.RPCGlobalGasCapFlag,
-<<<<<<< HEAD
 		utils.RPCGlobalEVMTimeoutFlag,
-=======
->>>>>>> 04640a33
 		utils.RPCGlobalTxFeeCapFlag,
 		utils.AllowUnprotectedTxs,
 	}
@@ -264,11 +216,7 @@
 	// Initialize the CLI app and start Geth
 	app.Action = geth
 	app.HideVersion = true // we have a command to print the version
-<<<<<<< HEAD
 	app.Copyright = "Copyright 2013-2022 The go-ethereum Authors"
-=======
-	app.Copyright = "Copyright 2013-2021 The go-ethereum Authors"
->>>>>>> 04640a33
 	app.Commands = []cli.Command{
 		// See chaincmd.go:
 		initCommand,
@@ -311,14 +259,6 @@
 	app.Flags = append(app.Flags, metricsFlags...)
 
 	app.Before = func(ctx *cli.Context) error {
-<<<<<<< HEAD
-		// Force sync mode to `full` for deep mind code (whatever the value flag!)
-		if err := ctx.GlobalSet(utils.SyncModeFlag.Name, "full"); err != nil {
-			log.Error("deep mind failed to set sync mode to full", err)
-		}
-
-=======
->>>>>>> 04640a33
 		if err := debug.Setup(ctx); err != nil {
 			return err
 		}
@@ -352,24 +292,15 @@
 	case ctx.GlobalIsSet(utils.RopstenFlag.Name):
 		log.Info("Starting Geth on Ropsten testnet...")
 
-<<<<<<< HEAD
 	case ctx.GlobalIsSet(utils.SepoliaFlag.Name):
 		log.Info("Starting Geth on Sepolia testnet...")
 
-=======
->>>>>>> 04640a33
 	case ctx.GlobalIsSet(utils.RinkebyFlag.Name):
 		log.Info("Starting Geth on Rinkeby testnet...")
 
 	case ctx.GlobalIsSet(utils.GoerliFlag.Name):
 		log.Info("Starting Geth on Görli testnet...")
 
-<<<<<<< HEAD
-=======
-	case ctx.GlobalIsSet(utils.YoloV3Flag.Name):
-		log.Info("Starting Geth on YOLOv3 testnet...")
-
->>>>>>> 04640a33
 	case ctx.GlobalIsSet(utils.DeveloperFlag.Name):
 		log.Info("Starting Geth in ephemeral dev mode...")
 
@@ -379,15 +310,11 @@
 	// If we're a full node on mainnet without --cache specified, bump default cache allowance
 	if ctx.GlobalString(utils.SyncModeFlag.Name) != "light" && !ctx.GlobalIsSet(utils.CacheFlag.Name) && !ctx.GlobalIsSet(utils.NetworkIdFlag.Name) {
 		// Make sure we're not on any supported preconfigured testnet either
-<<<<<<< HEAD
 		if !ctx.GlobalIsSet(utils.RopstenFlag.Name) &&
 			!ctx.GlobalIsSet(utils.SepoliaFlag.Name) &&
 			!ctx.GlobalIsSet(utils.RinkebyFlag.Name) &&
 			!ctx.GlobalIsSet(utils.GoerliFlag.Name) &&
 			!ctx.GlobalIsSet(utils.DeveloperFlag.Name) {
-=======
-		if !ctx.GlobalIsSet(utils.RopstenFlag.Name) && !ctx.GlobalIsSet(utils.RinkebyFlag.Name) && !ctx.GlobalIsSet(utils.GoerliFlag.Name) && !ctx.GlobalIsSet(utils.DeveloperFlag.Name) {
->>>>>>> 04640a33
 			// Nope, we're really on mainnet. Bump that cache up!
 			log.Info("Bumping default cache on mainnet", "provided", ctx.GlobalInt(utils.CacheFlag.Name), "updated", 4096)
 			ctx.GlobalSet(utils.CacheFlag.Name, strconv.Itoa(4096))
@@ -398,28 +325,6 @@
 		log.Info("Dropping default light client cache", "provided", ctx.GlobalInt(utils.CacheFlag.Name), "updated", 128)
 		ctx.GlobalSet(utils.CacheFlag.Name, strconv.Itoa(128))
 	}
-<<<<<<< HEAD
-=======
-	// Cap the cache allowance and tune the garbage collector
-	mem, err := gopsutil.VirtualMemory()
-	if err == nil {
-		if 32<<(^uintptr(0)>>63) == 32 && mem.Total > 2*1024*1024*1024 {
-			log.Warn("Lowering memory allowance on 32bit arch", "available", mem.Total/1024/1024, "addressable", 2*1024)
-			mem.Total = 2 * 1024 * 1024 * 1024
-		}
-		allowance := int(mem.Total / 1024 / 1024 / 3)
-		if cache := ctx.GlobalInt(utils.CacheFlag.Name); cache > allowance {
-			log.Warn("Sanitizing cache to Go's GC limits", "provided", cache, "updated", allowance)
-			ctx.GlobalSet(utils.CacheFlag.Name, strconv.Itoa(allowance))
-		}
-	}
-	// Ensure Go's GC ignores the database cache for trigger percentage
-	cache := ctx.GlobalInt(utils.CacheFlag.Name)
-	gogc := math.Max(20, math.Min(100, 100/(float64(cache)/1024)))
-
-	log.Debug("Sanitizing Go's GC trigger", "percent", int(gogc))
-	godebug.SetGCPercent(int(gogc))
->>>>>>> 04640a33
 
 	// Start metrics export if enabled
 	utils.SetupMetrics(ctx)
@@ -440,11 +345,7 @@
 	stack, backend := makeFullNode(ctx)
 	defer stack.Close()
 
-<<<<<<< HEAD
 	startNode(ctx, stack, backend, false)
-=======
-	startNode(ctx, stack, backend)
->>>>>>> 04640a33
 	stack.Wait()
 	return nil
 }
@@ -452,19 +353,11 @@
 // startNode boots up the system node and all registered protocols, after which
 // it unlocks any requested accounts, and starts the RPC/IPC interfaces and the
 // miner.
-<<<<<<< HEAD
 func startNode(ctx *cli.Context, stack *node.Node, backend ethapi.Backend, isConsole bool) {
 	debug.Memsize.Add("node", stack)
 
 	// Start up the node itself
 	utils.StartNode(ctx, stack, isConsole)
-=======
-func startNode(ctx *cli.Context, stack *node.Node, backend ethapi.Backend) {
-	debug.Memsize.Add("node", stack)
-
-	// Start up the node itself
-	utils.StartNode(ctx, stack)
->>>>>>> 04640a33
 
 	// Unlock any account specifically requested
 	unlockAccounts(ctx, stack)
@@ -545,11 +438,7 @@
 		}
 		ethBackend, ok := backend.(*eth.EthAPIBackend)
 		if !ok {
-<<<<<<< HEAD
 			utils.Fatalf("Ethereum service not running")
-=======
-			utils.Fatalf("Ethereum service not running: %v", err)
->>>>>>> 04640a33
 		}
 		// Set the gas price to the limits from the CLI and start mining
 		gasprice := utils.GlobalBig(ctx, utils.MinerGasPriceFlag.Name)
