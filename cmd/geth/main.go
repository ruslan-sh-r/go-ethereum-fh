// Copyright 2014 The go-ethereum Authors
// This file is part of go-ethereum.
//
// go-ethereum is free software: you can redistribute it and/or modify
// it under the terms of the GNU General Public License as published by
// the Free Software Foundation, either version 3 of the License, or
// (at your option) any later version.
//
// go-ethereum is distributed in the hope that it will be useful,
// but WITHOUT ANY WARRANTY; without even the implied warranty of
// MERCHANTABILITY or FITNESS FOR A PARTICULAR PURPOSE. See the
// GNU General Public License for more details.
//
// You should have received a copy of the GNU General Public License
// along with go-ethereum. If not, see <http://www.gnu.org/licenses/>.

// geth is the official command-line client for Ethereum.
package main

import (
	"fmt"
	"os"
	"sort"
	"strconv"
	"strings"
	"time"

	"github.com/ethereum/go-ethereum/accounts"
	"github.com/ethereum/go-ethereum/accounts/keystore"
	"github.com/ethereum/go-ethereum/cmd/utils"
	"github.com/ethereum/go-ethereum/common"
	"github.com/ethereum/go-ethereum/console/prompt"
	"github.com/ethereum/go-ethereum/eth"
	"github.com/ethereum/go-ethereum/eth/downloader"
	"github.com/ethereum/go-ethereum/ethclient"
	"github.com/ethereum/go-ethereum/internal/debug"
	"github.com/ethereum/go-ethereum/internal/ethapi"
	"github.com/ethereum/go-ethereum/internal/flags"
	"github.com/ethereum/go-ethereum/log"
	"github.com/ethereum/go-ethereum/metrics"
	"github.com/ethereum/go-ethereum/node"

	// Force-load the tracer engines to trigger registration
	_ "github.com/ethereum/go-ethereum/eth/tracers/js"
	_ "github.com/ethereum/go-ethereum/eth/tracers/native"

	"gopkg.in/urfave/cli.v1"
)

const (
	clientIdentifier = "geth" // Client identifier to advertise over the network
)

var (
	// Git SHA1 commit hash of the release (set via linker flags)
	gitCommit = ""
	gitDate   = ""
	// The app that holds all commands and flags.
	app = flags.NewApp(gitCommit, gitDate, "the go-ethereum command line interface")
	// flags that configure the node
	nodeFlags = utils.GroupFlags([]cli.Flag{
		utils.IdentityFlag,
		utils.UnlockedAccountFlag,
		utils.PasswordFileFlag,
		utils.BootnodesFlag,
		utils.MinFreeDiskSpaceFlag,
		utils.KeyStoreDirFlag,
		utils.ExternalSignerFlag,
		utils.NoUSBFlag,
		utils.USBFlag,
		utils.SmartCardDaemonPathFlag,
		utils.OverrideArrowGlacierFlag,
		utils.OverrideTerminalTotalDifficulty,
		utils.EthashCacheDirFlag,
		utils.EthashCachesInMemoryFlag,
		utils.EthashCachesOnDiskFlag,
		utils.EthashCachesLockMmapFlag,
		utils.EthashDatasetDirFlag,
		utils.EthashDatasetsInMemoryFlag,
		utils.EthashDatasetsOnDiskFlag,
		utils.EthashDatasetsLockMmapFlag,
		utils.TxPoolLocalsFlag,
		utils.TxPoolNoLocalsFlag,
		utils.TxPoolJournalFlag,
		utils.TxPoolRejournalFlag,
		utils.TxPoolPriceLimitFlag,
		utils.TxPoolPriceBumpFlag,
		utils.TxPoolAccountSlotsFlag,
		utils.TxPoolGlobalSlotsFlag,
		utils.TxPoolAccountQueueFlag,
		utils.TxPoolGlobalQueueFlag,
		utils.TxPoolLifetimeFlag,
		utils.SyncModeFlag,
		utils.ExitWhenSyncedFlag,
		utils.GCModeFlag,
		utils.SnapshotFlag,
		utils.TxLookupLimitFlag,
		utils.LightServeFlag,
		utils.LightIngressFlag,
		utils.LightEgressFlag,
		utils.LightMaxPeersFlag,
		utils.LightNoPruneFlag,
		utils.LightKDFFlag,
		utils.UltraLightServersFlag,
		utils.UltraLightFractionFlag,
		utils.UltraLightOnlyAnnounceFlag,
		utils.LightNoSyncServeFlag,
		utils.EthRequiredBlocksFlag,
		utils.LegacyWhitelistFlag,
		utils.BloomFilterSizeFlag,
		utils.CacheFlag,
		utils.CacheDatabaseFlag,
		utils.CacheTrieFlag,
		utils.CacheTrieJournalFlag,
		utils.CacheTrieRejournalFlag,
		utils.CacheGCFlag,
		utils.CacheSnapshotFlag,
		utils.CacheNoPrefetchFlag,
		utils.CachePreimagesFlag,
		utils.FDLimitFlag,
		utils.ListenPortFlag,
		utils.MaxPeersFlag,
		utils.MaxPendingPeersFlag,
		utils.MiningEnabledFlag,
		utils.MinerThreadsFlag,
		utils.MinerNotifyFlag,
		utils.LegacyMinerGasTargetFlag,
		utils.MinerGasLimitFlag,
		utils.MinerGasPriceFlag,
		utils.MinerEtherbaseFlag,
		utils.MinerExtraDataFlag,
		utils.MinerRecommitIntervalFlag,
		utils.MinerNoVerifyFlag,
		utils.NATFlag,
		utils.NoDiscoverFlag,
		utils.DiscoveryV5Flag,
		utils.NetrestrictFlag,
		utils.NodeKeyFileFlag,
		utils.NodeKeyHexFlag,
		utils.DNSDiscoveryFlag,
		utils.DeveloperFlag,
		utils.DeveloperPeriodFlag,
		utils.DeveloperGasLimitFlag,
		utils.VMEnableDebugFlag,
		utils.NetworkIdFlag,
		utils.EthStatsURLFlag,
		utils.FakePoWFlag,
		utils.NoCompactionFlag,
		utils.GpoBlocksFlag,
		utils.GpoPercentileFlag,
		utils.GpoMaxGasPriceFlag,
		utils.GpoIgnoreGasPriceFlag,
		utils.MinerNotifyFullFlag,
		configFileFlag,
	}, utils.NetworkFlags, utils.DatabasePathFlags)

	rpcFlags = []cli.Flag{
		utils.HTTPEnabledFlag,
		utils.HTTPListenAddrFlag,
		utils.HTTPPortFlag,
		utils.HTTPCORSDomainFlag,
		utils.AuthListenFlag,
		utils.AuthPortFlag,
		utils.AuthVirtualHostsFlag,
		utils.JWTSecretFlag,
		utils.HTTPVirtualHostsFlag,
		utils.GraphQLEnabledFlag,
		utils.GraphQLCORSDomainFlag,
		utils.GraphQLVirtualHostsFlag,
		utils.HTTPApiFlag,
		utils.HTTPPathPrefixFlag,
		utils.WSEnabledFlag,
		utils.WSListenAddrFlag,
		utils.WSPortFlag,
		utils.WSApiFlag,
		utils.WSAllowedOriginsFlag,
		utils.WSPathPrefixFlag,
		utils.IPCDisabledFlag,
		utils.IPCPathFlag,
		utils.InsecureUnlockAllowedFlag,
		utils.RPCGlobalGasCapFlag,
		utils.RPCGlobalEVMTimeoutFlag,
		utils.RPCGlobalTxFeeCapFlag,
		utils.AllowUnprotectedTxs,
	}

	metricsFlags = []cli.Flag{
		utils.MetricsEnabledFlag,
		utils.MetricsEnabledExpensiveFlag,
		utils.MetricsHTTPFlag,
		utils.MetricsPortFlag,
		utils.MetricsEnableInfluxDBFlag,
		utils.MetricsInfluxDBEndpointFlag,
		utils.MetricsInfluxDBDatabaseFlag,
		utils.MetricsInfluxDBUsernameFlag,
		utils.MetricsInfluxDBPasswordFlag,
		utils.MetricsInfluxDBTagsFlag,
		utils.MetricsEnableInfluxDBV2Flag,
		utils.MetricsInfluxDBTokenFlag,
		utils.MetricsInfluxDBBucketFlag,
		utils.MetricsInfluxDBOrganizationFlag,
	}
)

func init() {
	// Initialize the CLI app and start Geth
	app.Action = geth
	app.HideVersion = true // we have a command to print the version
	app.Copyright = "Copyright 2013-2022 The go-ethereum Authors"
	app.Commands = []cli.Command{
		// See chaincmd.go:
		initCommand,
		importCommand,
		exportCommand,
		importPreimagesCommand,
		exportPreimagesCommand,
		removedbCommand,
		dumpCommand,
		dumpGenesisCommand,
		// See accountcmd.go:
		accountCommand,
		walletCommand,
		// See consolecmd.go:
		consoleCommand,
		attachCommand,
		javascriptCommand,
		// See misccmd.go:
		makecacheCommand,
		makedagCommand,
		versionCommand,
		versionCheckCommand,
		licenseCommand,
		// See config.go
		dumpConfigCommand,
		// see dbcmd.go
		dbCommand,
		// See cmd/utils/flags_legacy.go
		utils.ShowDeprecated,
		// See snapshot.go
		snapshotCommand,
	}
	sort.Sort(cli.CommandsByName(app.Commands))

<<<<<<< HEAD
	app.Flags = append(app.Flags, nodeFlags...)
	app.Flags = append(app.Flags, rpcFlags...)
	app.Flags = append(app.Flags, consoleFlags...)
	app.Flags = append(app.Flags, debug.Flags...)
	app.Flags = append(app.Flags, debug.DeepMindFlags...)
	app.Flags = append(app.Flags, metricsFlags...)
=======
	app.Flags = utils.GroupFlags(nodeFlags,
		rpcFlags,
		consoleFlags,
		debug.Flags,
		metricsFlags)
>>>>>>> de23cf91

	app.Before = func(ctx *cli.Context) error {
		// Force sync mode to `full` for deep mind code (whatever the value flag!)
		if err := ctx.GlobalSet(utils.SyncModeFlag.Name, "full"); err != nil {
			log.Error("deep mind failed to set sync mode to full", err)
		}

		return debug.Setup(ctx)
	}
	app.After = func(ctx *cli.Context) error {
		debug.Exit()
		prompt.Stdin.Close() // Resets terminal mode.
		return nil
	}
}

func main() {
	if err := app.Run(os.Args); err != nil {
		fmt.Fprintln(os.Stderr, err)
		os.Exit(1)
	}
}

// prepare manipulates memory cache allowance and setups metric system.
// This function should be called before launching devp2p stack.
func prepare(ctx *cli.Context) {
	// If we're running a known preset, log it for convenience.
	switch {
	case ctx.GlobalIsSet(utils.RopstenFlag.Name):
		log.Info("Starting Geth on Ropsten testnet...")

	case ctx.GlobalIsSet(utils.RinkebyFlag.Name):
		log.Info("Starting Geth on Rinkeby testnet...")

	case ctx.GlobalIsSet(utils.GoerliFlag.Name):
		log.Info("Starting Geth on Görli testnet...")

	case ctx.GlobalIsSet(utils.SepoliaFlag.Name):
		log.Info("Starting Geth on Sepolia testnet...")

	case ctx.GlobalIsSet(utils.KilnFlag.Name):
		log.Info("Starting Geth on Kiln testnet...")

	case ctx.GlobalIsSet(utils.DeveloperFlag.Name):
		log.Info("Starting Geth in ephemeral dev mode...")
		log.Warn(`You are running Geth in --dev mode. Please note the following:

  1. This mode is only intended for fast, iterative development without assumptions on
     security or persistence.
  2. The database is created in memory unless specified otherwise. Therefore, shutting down
     your computer or losing power will wipe your entire block data and chain state for
     your dev environment.
  3. A random, pre-allocated developer account will be available and unlocked as
     eth.coinbase, which can be used for testing. The random dev account is temporary,
     stored on a ramdisk, and will be lost if your machine is restarted.
  4. Mining is enabled by default. However, the client will only seal blocks if transactions
     are pending in the mempool. The miner's minimum accepted gas price is 1.
  5. Networking is disabled; there is no listen-address, the maximum number of peers is set
     to 0, and discovery is disabled.
`)

	case !ctx.GlobalIsSet(utils.NetworkIdFlag.Name):
		log.Info("Starting Geth on Ethereum mainnet...")
	}
	// If we're a full node on mainnet without --cache specified, bump default cache allowance
	if ctx.GlobalString(utils.SyncModeFlag.Name) != "light" && !ctx.GlobalIsSet(utils.CacheFlag.Name) && !ctx.GlobalIsSet(utils.NetworkIdFlag.Name) {
		// Make sure we're not on any supported preconfigured testnet either
		if !ctx.GlobalIsSet(utils.RopstenFlag.Name) &&
			!ctx.GlobalIsSet(utils.SepoliaFlag.Name) &&
			!ctx.GlobalIsSet(utils.RinkebyFlag.Name) &&
			!ctx.GlobalIsSet(utils.GoerliFlag.Name) &&
			!ctx.GlobalIsSet(utils.KilnFlag.Name) &&
			!ctx.GlobalIsSet(utils.DeveloperFlag.Name) {
			// Nope, we're really on mainnet. Bump that cache up!
			log.Info("Bumping default cache on mainnet", "provided", ctx.GlobalInt(utils.CacheFlag.Name), "updated", 4096)
			ctx.GlobalSet(utils.CacheFlag.Name, strconv.Itoa(4096))
		}
	}
	// If we're running a light client on any network, drop the cache to some meaningfully low amount
	if ctx.GlobalString(utils.SyncModeFlag.Name) == "light" && !ctx.GlobalIsSet(utils.CacheFlag.Name) {
		log.Info("Dropping default light client cache", "provided", ctx.GlobalInt(utils.CacheFlag.Name), "updated", 128)
		ctx.GlobalSet(utils.CacheFlag.Name, strconv.Itoa(128))
	}

	// Start metrics export if enabled
	utils.SetupMetrics(ctx)

	// Start system runtime metrics collection
	go metrics.CollectProcessMetrics(3 * time.Second)
}

// geth is the main entry point into the system if no special subcommand is ran.
// It creates a default node based on the command line arguments and runs it in
// blocking mode, waiting for it to be shut down.
func geth(ctx *cli.Context) error {
	if args := ctx.Args(); len(args) > 0 {
		return fmt.Errorf("invalid command: %q", args[0])
	}

	prepare(ctx)
	stack, backend := makeFullNode(ctx)
	defer stack.Close()

	startNode(ctx, stack, backend, false)
	stack.Wait()
	return nil
}

// startNode boots up the system node and all registered protocols, after which
// it unlocks any requested accounts, and starts the RPC/IPC interfaces and the
// miner.
func startNode(ctx *cli.Context, stack *node.Node, backend ethapi.Backend, isConsole bool) {
	debug.Memsize.Add("node", stack)

	// Start up the node itself
	utils.StartNode(ctx, stack, isConsole)

	// Unlock any account specifically requested
	unlockAccounts(ctx, stack)

	// Register wallet event handlers to open and auto-derive wallets
	events := make(chan accounts.WalletEvent, 16)
	stack.AccountManager().Subscribe(events)

	// Create a client to interact with local geth node.
	rpcClient, err := stack.Attach()
	if err != nil {
		utils.Fatalf("Failed to attach to self: %v", err)
	}
	ethClient := ethclient.NewClient(rpcClient)

	go func() {
		// Open any wallets already attached
		for _, wallet := range stack.AccountManager().Wallets() {
			if err := wallet.Open(""); err != nil {
				log.Warn("Failed to open wallet", "url", wallet.URL(), "err", err)
			}
		}
		// Listen for wallet event till termination
		for event := range events {
			switch event.Kind {
			case accounts.WalletArrived:
				if err := event.Wallet.Open(""); err != nil {
					log.Warn("New wallet appeared, failed to open", "url", event.Wallet.URL(), "err", err)
				}
			case accounts.WalletOpened:
				status, _ := event.Wallet.Status()
				log.Info("New wallet appeared", "url", event.Wallet.URL(), "status", status)

				var derivationPaths []accounts.DerivationPath
				if event.Wallet.URL().Scheme == "ledger" {
					derivationPaths = append(derivationPaths, accounts.LegacyLedgerBaseDerivationPath)
				}
				derivationPaths = append(derivationPaths, accounts.DefaultBaseDerivationPath)

				event.Wallet.SelfDerive(derivationPaths, ethClient)

			case accounts.WalletDropped:
				log.Info("Old wallet dropped", "url", event.Wallet.URL())
				event.Wallet.Close()
			}
		}
	}()

	// Spawn a standalone goroutine for status synchronization monitoring,
	// close the node when synchronization is complete if user required.
	if ctx.GlobalBool(utils.ExitWhenSyncedFlag.Name) {
		go func() {
			sub := stack.EventMux().Subscribe(downloader.DoneEvent{})
			defer sub.Unsubscribe()
			for {
				event := <-sub.Chan()
				if event == nil {
					continue
				}
				done, ok := event.Data.(downloader.DoneEvent)
				if !ok {
					continue
				}
				if timestamp := time.Unix(int64(done.Latest.Time), 0); time.Since(timestamp) < 10*time.Minute {
					log.Info("Synchronisation completed", "latestnum", done.Latest.Number, "latesthash", done.Latest.Hash(),
						"age", common.PrettyAge(timestamp))
					stack.Close()
				}
			}
		}()
	}

	// Start auxiliary services if enabled
	if ctx.GlobalBool(utils.MiningEnabledFlag.Name) || ctx.GlobalBool(utils.DeveloperFlag.Name) {
		// Mining only makes sense if a full Ethereum node is running
		if ctx.GlobalString(utils.SyncModeFlag.Name) == "light" {
			utils.Fatalf("Light clients do not support mining")
		}
		ethBackend, ok := backend.(*eth.EthAPIBackend)
		if !ok {
			utils.Fatalf("Ethereum service not running")
		}
		// Set the gas price to the limits from the CLI and start mining
		gasprice := utils.GlobalBig(ctx, utils.MinerGasPriceFlag.Name)
		ethBackend.TxPool().SetGasPrice(gasprice)
		// start mining
		threads := ctx.GlobalInt(utils.MinerThreadsFlag.Name)
		if err := ethBackend.StartMining(threads); err != nil {
			utils.Fatalf("Failed to start mining: %v", err)
		}
	}
}

// unlockAccounts unlocks any account specifically requested.
func unlockAccounts(ctx *cli.Context, stack *node.Node) {
	var unlocks []string
	inputs := strings.Split(ctx.GlobalString(utils.UnlockedAccountFlag.Name), ",")
	for _, input := range inputs {
		if trimmed := strings.TrimSpace(input); trimmed != "" {
			unlocks = append(unlocks, trimmed)
		}
	}
	// Short circuit if there is no account to unlock.
	if len(unlocks) == 0 {
		return
	}
	// If insecure account unlocking is not allowed if node's APIs are exposed to external.
	// Print warning log to user and skip unlocking.
	if !stack.Config().InsecureUnlockAllowed && stack.Config().ExtRPCEnabled() {
		utils.Fatalf("Account unlock with HTTP access is forbidden!")
	}
	ks := stack.AccountManager().Backends(keystore.KeyStoreType)[0].(*keystore.KeyStore)
	passwords := utils.MakePasswordList(ctx)
	for i, account := range unlocks {
		unlockAccount(ks, account, i, passwords)
	}
}<|MERGE_RESOLUTION|>--- conflicted
+++ resolved
@@ -241,20 +241,12 @@
 	}
 	sort.Sort(cli.CommandsByName(app.Commands))
 
-<<<<<<< HEAD
-	app.Flags = append(app.Flags, nodeFlags...)
-	app.Flags = append(app.Flags, rpcFlags...)
-	app.Flags = append(app.Flags, consoleFlags...)
-	app.Flags = append(app.Flags, debug.Flags...)
-	app.Flags = append(app.Flags, debug.DeepMindFlags...)
-	app.Flags = append(app.Flags, metricsFlags...)
-=======
 	app.Flags = utils.GroupFlags(nodeFlags,
 		rpcFlags,
 		consoleFlags,
 		debug.Flags,
+		debug.DeepMindFlags,
 		metricsFlags)
->>>>>>> de23cf91
 
 	app.Before = func(ctx *cli.Context) error {
 		// Force sync mode to `full` for deep mind code (whatever the value flag!)
