// Copyright 2014 The go-ethereum Authors
// This file is part of go-ethereum.
//
// go-ethereum is free software: you can redistribute it and/or modify
// it under the terms of the GNU General Public License as published by
// the Free Software Foundation, either version 3 of the License, or
// (at your option) any later version.
//
// go-ethereum is distributed in the hope that it will be useful,
// but WITHOUT ANY WARRANTY; without even the implied warranty of
// MERCHANTABILITY or FITNESS FOR A PARTICULAR PURPOSE. See the
// GNU General Public License for more details.
//
// You should have received a copy of the GNU General Public License
// along with go-ethereum. If not, see <http://www.gnu.org/licenses/>.

// geth is the official command-line client for Ethereum.
package main

import (
	"fmt"
	"os"
	"sort"
	"strconv"
	"strings"
	"time"

	"github.com/ethereum/go-ethereum/accounts"
	"github.com/ethereum/go-ethereum/accounts/keystore"
	"github.com/ethereum/go-ethereum/cmd/utils"
	"github.com/ethereum/go-ethereum/common"
	"github.com/ethereum/go-ethereum/console/prompt"
	"github.com/ethereum/go-ethereum/deepmind"
	"github.com/ethereum/go-ethereum/eth"
	"github.com/ethereum/go-ethereum/eth/downloader"
	"github.com/ethereum/go-ethereum/ethclient"
	"github.com/ethereum/go-ethereum/internal/debug"
	"github.com/ethereum/go-ethereum/internal/ethapi"
	"github.com/ethereum/go-ethereum/internal/flags"
	"github.com/ethereum/go-ethereum/log"
	"github.com/ethereum/go-ethereum/metrics"
	"github.com/ethereum/go-ethereum/node"
	"github.com/ethereum/go-ethereum/params"

	// Force-load the tracer engines to trigger registration
	_ "github.com/ethereum/go-ethereum/eth/tracers/js"
	_ "github.com/ethereum/go-ethereum/eth/tracers/native"

	"github.com/urfave/cli/v2"
)

const (
	clientIdentifier = "geth" // Client identifier to advertise over the network
)

var (
	// Git SHA1 commit hash of the release (set via linker flags)
	gitCommit = ""
	gitDate   = ""
	// The app that holds all commands and flags.
	app = flags.NewApp(gitCommit, gitDate, "the go-ethereum command line interface")
	// flags that configure the node
	nodeFlags = utils.GroupFlags([]cli.Flag{
		utils.IdentityFlag,
		utils.UnlockedAccountFlag,
		utils.PasswordFileFlag,
		utils.BootnodesFlag,
		utils.MinFreeDiskSpaceFlag,
		utils.KeyStoreDirFlag,
		utils.ExternalSignerFlag,
		utils.NoUSBFlag,
		utils.USBFlag,
		utils.SmartCardDaemonPathFlag,
		utils.OverrideGrayGlacierFlag,
		utils.OverrideTerminalTotalDifficulty,
		utils.EthashCacheDirFlag,
		utils.EthashCachesInMemoryFlag,
		utils.EthashCachesOnDiskFlag,
		utils.EthashCachesLockMmapFlag,
		utils.EthashDatasetDirFlag,
		utils.EthashDatasetsInMemoryFlag,
		utils.EthashDatasetsOnDiskFlag,
		utils.EthashDatasetsLockMmapFlag,
		utils.TxPoolLocalsFlag,
		utils.TxPoolNoLocalsFlag,
		utils.TxPoolJournalFlag,
		utils.TxPoolRejournalFlag,
		utils.TxPoolPriceLimitFlag,
		utils.TxPoolPriceBumpFlag,
		utils.TxPoolAccountSlotsFlag,
		utils.TxPoolGlobalSlotsFlag,
		utils.TxPoolAccountQueueFlag,
		utils.TxPoolGlobalQueueFlag,
		utils.TxPoolLifetimeFlag,
		utils.SyncModeFlag,
		utils.ExitWhenSyncedFlag,
		utils.GCModeFlag,
		utils.SnapshotFlag,
		utils.TxLookupLimitFlag,
		utils.LightServeFlag,
		utils.LightIngressFlag,
		utils.LightEgressFlag,
		utils.LightMaxPeersFlag,
		utils.LightNoPruneFlag,
		utils.LightKDFFlag,
		utils.UltraLightServersFlag,
		utils.UltraLightFractionFlag,
		utils.UltraLightOnlyAnnounceFlag,
		utils.LightNoSyncServeFlag,
		utils.EthRequiredBlocksFlag,
		utils.LegacyWhitelistFlag,
		utils.BloomFilterSizeFlag,
		utils.CacheFlag,
		utils.CacheDatabaseFlag,
		utils.CacheTrieFlag,
		utils.CacheTrieJournalFlag,
		utils.CacheTrieRejournalFlag,
		utils.CacheGCFlag,
		utils.CacheSnapshotFlag,
		utils.CacheNoPrefetchFlag,
		utils.CachePreimagesFlag,
		utils.FDLimitFlag,
		utils.ListenPortFlag,
		utils.DiscoveryPortFlag,
		utils.MaxPeersFlag,
		utils.MaxPendingPeersFlag,
		utils.MiningEnabledFlag,
		utils.MinerThreadsFlag,
		utils.MinerNotifyFlag,
		utils.LegacyMinerGasTargetFlag,
		utils.MinerGasLimitFlag,
		utils.MinerGasPriceFlag,
		utils.MinerEtherbaseFlag,
		utils.MinerExtraDataFlag,
		utils.MinerRecommitIntervalFlag,
		utils.MinerNoVerifyFlag,
		utils.NATFlag,
		utils.NoDiscoverFlag,
		utils.DiscoveryV5Flag,
		utils.NetrestrictFlag,
		utils.NodeKeyFileFlag,
		utils.NodeKeyHexFlag,
		utils.DNSDiscoveryFlag,
		utils.DeveloperFlag,
		utils.DeveloperPeriodFlag,
		utils.DeveloperGasLimitFlag,
		utils.VMEnableDebugFlag,
		utils.NetworkIdFlag,
		utils.EthStatsURLFlag,
		utils.FakePoWFlag,
		utils.NoCompactionFlag,
		utils.GpoBlocksFlag,
		utils.GpoPercentileFlag,
		utils.GpoMaxGasPriceFlag,
		utils.GpoIgnoreGasPriceFlag,
		utils.MinerNotifyFullFlag,
		utils.IgnoreLegacyReceiptsFlag,
		configFileFlag,
	}, utils.NetworkFlags, utils.DatabasePathFlags)

	rpcFlags = []cli.Flag{
		utils.HTTPEnabledFlag,
		utils.HTTPListenAddrFlag,
		utils.HTTPPortFlag,
		utils.HTTPCORSDomainFlag,
		utils.AuthListenFlag,
		utils.AuthPortFlag,
		utils.AuthVirtualHostsFlag,
		utils.JWTSecretFlag,
		utils.HTTPVirtualHostsFlag,
		utils.GraphQLEnabledFlag,
		utils.GraphQLCORSDomainFlag,
		utils.GraphQLVirtualHostsFlag,
		utils.HTTPApiFlag,
		utils.HTTPPathPrefixFlag,
		utils.WSEnabledFlag,
		utils.WSListenAddrFlag,
		utils.WSPortFlag,
		utils.WSApiFlag,
		utils.WSAllowedOriginsFlag,
		utils.WSPathPrefixFlag,
		utils.IPCDisabledFlag,
		utils.IPCPathFlag,
		utils.InsecureUnlockAllowedFlag,
		utils.RPCGlobalGasCapFlag,
		utils.RPCGlobalEVMTimeoutFlag,
		utils.RPCGlobalTxFeeCapFlag,
		utils.AllowUnprotectedTxs,
	}

	metricsFlags = []cli.Flag{
		utils.MetricsEnabledFlag,
		utils.MetricsEnabledExpensiveFlag,
		utils.MetricsHTTPFlag,
		utils.MetricsPortFlag,
		utils.MetricsEnableInfluxDBFlag,
		utils.MetricsInfluxDBEndpointFlag,
		utils.MetricsInfluxDBDatabaseFlag,
		utils.MetricsInfluxDBUsernameFlag,
		utils.MetricsInfluxDBPasswordFlag,
		utils.MetricsInfluxDBTagsFlag,
		utils.MetricsEnableInfluxDBV2Flag,
		utils.MetricsInfluxDBTokenFlag,
		utils.MetricsInfluxDBBucketFlag,
		utils.MetricsInfluxDBOrganizationFlag,
	}
)

func init() {
	// Initialize the CLI app and start Geth
	app.Action = geth
	app.HideVersion = true // we have a command to print the version
	app.Copyright = "Copyright 2013-2022 The go-ethereum Authors"
	app.Commands = []*cli.Command{
		// See chaincmd.go:
		initCommand,
		importCommand,
		exportCommand,
		importPreimagesCommand,
		exportPreimagesCommand,
		removedbCommand,
		dumpCommand,
		dumpGenesisCommand,
		// See accountcmd.go:
		accountCommand,
		walletCommand,
		// See consolecmd.go:
		consoleCommand,
		attachCommand,
		javascriptCommand,
		// See misccmd.go:
		makecacheCommand,
		makedagCommand,
		versionCommand,
		versionCheckCommand,
		licenseCommand,
		// See config.go
		dumpConfigCommand,
		// see dbcmd.go
		dbCommand,
		// See cmd/utils/flags_legacy.go
		utils.ShowDeprecated,
		// See snapshot.go
		snapshotCommand,
	}
	sort.Sort(cli.CommandsByName(app.Commands))

	app.Flags = utils.GroupFlags(
		nodeFlags,
		rpcFlags,
		consoleFlags,
		debug.Flags,
		debug.DeepMindFlags,
		metricsFlags,
	)

	app.Before = func(ctx *cli.Context) error {
<<<<<<< HEAD
		if err := debug.Setup(ctx, utils.MakeGenesis(ctx)); err != nil {
			return err
=======
		flags.MigrateGlobalFlags(ctx)

		// Force sync mode to `full` for deep mind code (whatever the value flag!)
		if err := ctx.Set(utils.SyncModeFlag.Name, "full"); err != nil {
			log.Error("deep mind failed to set sync mode to full", err)
>>>>>>> 6983d883
		}

		deepmind.MaybeSyncContext().InitVersion(
			params.VersionWithCommit(gitCommit, gitDate),
			params.DeepmindVersion(),
			params.Variant,
		)

		return nil
	}
	app.After = func(ctx *cli.Context) error {
		debug.Exit()
		prompt.Stdin.Close() // Resets terminal mode.
		return nil
	}
}

func main() {
	if err := app.Run(os.Args); err != nil {
		fmt.Fprintln(os.Stderr, err)
		os.Exit(1)
	}
}

// prepare manipulates memory cache allowance and setups metric system.
// This function should be called before launching devp2p stack.
func prepare(ctx *cli.Context) {
	// If we're running a known preset, log it for convenience.
	switch {
	case ctx.IsSet(utils.RopstenFlag.Name):
		log.Info("Starting Geth on Ropsten testnet...")

	case ctx.IsSet(utils.RinkebyFlag.Name):
		log.Info("Starting Geth on Rinkeby testnet...")

	case ctx.IsSet(utils.GoerliFlag.Name):
		log.Info("Starting Geth on Görli testnet...")

	case ctx.IsSet(utils.SepoliaFlag.Name):
		log.Info("Starting Geth on Sepolia testnet...")

	case ctx.IsSet(utils.KilnFlag.Name):
		log.Info("Starting Geth on Kiln testnet...")

	case ctx.IsSet(utils.DeveloperFlag.Name):
		log.Info("Starting Geth in ephemeral dev mode...")
		log.Warn(`You are running Geth in --dev mode. Please note the following:

  1. This mode is only intended for fast, iterative development without assumptions on
     security or persistence.
  2. The database is created in memory unless specified otherwise. Therefore, shutting down
     your computer or losing power will wipe your entire block data and chain state for
     your dev environment.
  3. A random, pre-allocated developer account will be available and unlocked as
     eth.coinbase, which can be used for testing. The random dev account is temporary,
     stored on a ramdisk, and will be lost if your machine is restarted.
  4. Mining is enabled by default. However, the client will only seal blocks if transactions
     are pending in the mempool. The miner's minimum accepted gas price is 1.
  5. Networking is disabled; there is no listen-address, the maximum number of peers is set
     to 0, and discovery is disabled.
`)

	case !ctx.IsSet(utils.NetworkIdFlag.Name):
		log.Info("Starting Geth on Ethereum mainnet...")
	}
	// If we're a full node on mainnet without --cache specified, bump default cache allowance
	if ctx.String(utils.SyncModeFlag.Name) != "light" && !ctx.IsSet(utils.CacheFlag.Name) && !ctx.IsSet(utils.NetworkIdFlag.Name) {
		// Make sure we're not on any supported preconfigured testnet either
		if !ctx.IsSet(utils.RopstenFlag.Name) &&
			!ctx.IsSet(utils.SepoliaFlag.Name) &&
			!ctx.IsSet(utils.RinkebyFlag.Name) &&
			!ctx.IsSet(utils.GoerliFlag.Name) &&
			!ctx.IsSet(utils.KilnFlag.Name) &&
			!ctx.IsSet(utils.DeveloperFlag.Name) {
			// Nope, we're really on mainnet. Bump that cache up!
			log.Info("Bumping default cache on mainnet", "provided", ctx.Int(utils.CacheFlag.Name), "updated", 4096)
			ctx.Set(utils.CacheFlag.Name, strconv.Itoa(4096))
		}
	}
	// If we're running a light client on any network, drop the cache to some meaningfully low amount
	if ctx.String(utils.SyncModeFlag.Name) == "light" && !ctx.IsSet(utils.CacheFlag.Name) {
		log.Info("Dropping default light client cache", "provided", ctx.Int(utils.CacheFlag.Name), "updated", 128)
		ctx.Set(utils.CacheFlag.Name, strconv.Itoa(128))
	}

	// Start metrics export if enabled
	utils.SetupMetrics(ctx)

	// Start system runtime metrics collection
	go metrics.CollectProcessMetrics(3 * time.Second)
}

// geth is the main entry point into the system if no special subcommand is ran.
// It creates a default node based on the command line arguments and runs it in
// blocking mode, waiting for it to be shut down.
func geth(ctx *cli.Context) error {
	if args := ctx.Args().Slice(); len(args) > 0 {
		return fmt.Errorf("invalid command: %q", args[0])
	}

	prepare(ctx)
	stack, backend := makeFullNode(ctx)
	defer stack.Close()

	startNode(ctx, stack, backend, false)
	stack.Wait()
	return nil
}

// startNode boots up the system node and all registered protocols, after which
// it unlocks any requested accounts, and starts the RPC/IPC interfaces and the
// miner.
func startNode(ctx *cli.Context, stack *node.Node, backend ethapi.Backend, isConsole bool) {
	debug.Memsize.Add("node", stack)

	// Start up the node itself
	utils.StartNode(ctx, stack, isConsole)

	// Unlock any account specifically requested
	unlockAccounts(ctx, stack)

	// Register wallet event handlers to open and auto-derive wallets
	events := make(chan accounts.WalletEvent, 16)
	stack.AccountManager().Subscribe(events)

	// Create a client to interact with local geth node.
	rpcClient, err := stack.Attach()
	if err != nil {
		utils.Fatalf("Failed to attach to self: %v", err)
	}
	ethClient := ethclient.NewClient(rpcClient)

	go func() {
		// Open any wallets already attached
		for _, wallet := range stack.AccountManager().Wallets() {
			if err := wallet.Open(""); err != nil {
				log.Warn("Failed to open wallet", "url", wallet.URL(), "err", err)
			}
		}
		// Listen for wallet event till termination
		for event := range events {
			switch event.Kind {
			case accounts.WalletArrived:
				if err := event.Wallet.Open(""); err != nil {
					log.Warn("New wallet appeared, failed to open", "url", event.Wallet.URL(), "err", err)
				}
			case accounts.WalletOpened:
				status, _ := event.Wallet.Status()
				log.Info("New wallet appeared", "url", event.Wallet.URL(), "status", status)

				var derivationPaths []accounts.DerivationPath
				if event.Wallet.URL().Scheme == "ledger" {
					derivationPaths = append(derivationPaths, accounts.LegacyLedgerBaseDerivationPath)
				}
				derivationPaths = append(derivationPaths, accounts.DefaultBaseDerivationPath)

				event.Wallet.SelfDerive(derivationPaths, ethClient)

			case accounts.WalletDropped:
				log.Info("Old wallet dropped", "url", event.Wallet.URL())
				event.Wallet.Close()
			}
		}
	}()

	// Spawn a standalone goroutine for status synchronization monitoring,
	// close the node when synchronization is complete if user required.
	if ctx.Bool(utils.ExitWhenSyncedFlag.Name) {
		go func() {
			sub := stack.EventMux().Subscribe(downloader.DoneEvent{})
			defer sub.Unsubscribe()
			for {
				event := <-sub.Chan()
				if event == nil {
					continue
				}
				done, ok := event.Data.(downloader.DoneEvent)
				if !ok {
					continue
				}
				if timestamp := time.Unix(int64(done.Latest.Time), 0); time.Since(timestamp) < 10*time.Minute {
					log.Info("Synchronisation completed", "latestnum", done.Latest.Number, "latesthash", done.Latest.Hash(),
						"age", common.PrettyAge(timestamp))
					stack.Close()
				}
			}
		}()
	}

	// Start auxiliary services if enabled
	if ctx.Bool(utils.MiningEnabledFlag.Name) || ctx.Bool(utils.DeveloperFlag.Name) {
		// Mining only makes sense if a full Ethereum node is running
		if ctx.String(utils.SyncModeFlag.Name) == "light" {
			utils.Fatalf("Light clients do not support mining")
		}
		ethBackend, ok := backend.(*eth.EthAPIBackend)
		if !ok {
			utils.Fatalf("Ethereum service not running")
		}
		// Set the gas price to the limits from the CLI and start mining
		gasprice := flags.GlobalBig(ctx, utils.MinerGasPriceFlag.Name)
		ethBackend.TxPool().SetGasPrice(gasprice)
		// start mining
		threads := ctx.Int(utils.MinerThreadsFlag.Name)
		if err := ethBackend.StartMining(threads); err != nil {
			utils.Fatalf("Failed to start mining: %v", err)
		}
	}
}

// unlockAccounts unlocks any account specifically requested.
func unlockAccounts(ctx *cli.Context, stack *node.Node) {
	var unlocks []string
	inputs := strings.Split(ctx.String(utils.UnlockedAccountFlag.Name), ",")
	for _, input := range inputs {
		if trimmed := strings.TrimSpace(input); trimmed != "" {
			unlocks = append(unlocks, trimmed)
		}
	}
	// Short circuit if there is no account to unlock.
	if len(unlocks) == 0 {
		return
	}
	// If insecure account unlocking is not allowed if node's APIs are exposed to external.
	// Print warning log to user and skip unlocking.
	if !stack.Config().InsecureUnlockAllowed && stack.Config().ExtRPCEnabled() {
		utils.Fatalf("Account unlock with HTTP access is forbidden!")
	}
	ks := stack.AccountManager().Backends(keystore.KeyStoreType)[0].(*keystore.KeyStore)
	passwords := utils.MakePasswordList(ctx)
	for i, account := range unlocks {
		unlockAccount(ks, account, i, passwords)
	}
}<|MERGE_RESOLUTION|>--- conflicted
+++ resolved
@@ -255,16 +255,15 @@
 	)
 
 	app.Before = func(ctx *cli.Context) error {
-<<<<<<< HEAD
-		if err := debug.Setup(ctx, utils.MakeGenesis(ctx)); err != nil {
-			return err
-=======
 		flags.MigrateGlobalFlags(ctx)
 
 		// Force sync mode to `full` for deep mind code (whatever the value flag!)
 		if err := ctx.Set(utils.SyncModeFlag.Name, "full"); err != nil {
 			log.Error("deep mind failed to set sync mode to full", err)
->>>>>>> 6983d883
+		}
+
+		if err := debug.Setup(ctx, utils.MakeGenesis(ctx)); err != nil {
+			return err
 		}
 
 		deepmind.MaybeSyncContext().InitVersion(
