--- conflicted
+++ resolved
@@ -31,12 +31,8 @@
 	"github.com/ethereum/go-ethereum/accounts/keystore"
 	"github.com/ethereum/go-ethereum/cmd/utils"
 	"github.com/ethereum/go-ethereum/common"
-<<<<<<< HEAD
 	"github.com/ethereum/go-ethereum/console/prompt"
-=======
-	"github.com/ethereum/go-ethereum/console"
 	"github.com/ethereum/go-ethereum/deepmind"
->>>>>>> 703917a6
 	"github.com/ethereum/go-ethereum/eth"
 	"github.com/ethereum/go-ethereum/eth/downloader"
 	"github.com/ethereum/go-ethereum/ethclient"
@@ -46,13 +42,9 @@
 	"github.com/ethereum/go-ethereum/log"
 	"github.com/ethereum/go-ethereum/metrics"
 	"github.com/ethereum/go-ethereum/node"
-<<<<<<< HEAD
+	"github.com/ethereum/go-ethereum/params"
 	gopsutil "github.com/shirou/gopsutil/mem"
 	"gopkg.in/urfave/cli.v1"
-=======
-	"github.com/ethereum/go-ethereum/params"
-	cli "gopkg.in/urfave/cli.v1"
->>>>>>> 703917a6
 )
 
 const (
@@ -258,24 +250,16 @@
 	app.Flags = append(app.Flags, metricsFlags...)
 
 	app.Before = func(ctx *cli.Context) error {
-<<<<<<< HEAD
-		// Force sync mode to `full` for deep mind code (whatever the value flag!)
-		if err := ctx.GlobalSet(utils.SyncModeFlag.Name, "full"); err != nil {
-			log.Error("deep mind failed to set sync mode to full", err)
-		}
-
-		return debug.Setup(ctx)
-=======
-		if err := debug.Setup(ctx, ""); err != nil {
+		if err := debug.Setup(ctx); err != nil {
 			return err
 		}
+
 		deepmind.MaybeSyncContext().InitVersion(
 			params.VersionWithCommit(gitCommit, gitDate),
 			params.DeepmindVersion(),
 			params.Variant,
 		)
 		return nil
->>>>>>> 703917a6
 	}
 	app.After = func(ctx *cli.Context) error {
 		debug.Exit()
