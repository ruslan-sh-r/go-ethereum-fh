--- conflicted
+++ resolved
@@ -61,19 +61,8 @@
 		Name:      "dumpgenesis",
 		Usage:     "Dumps genesis block JSON configuration to stdout",
 		ArgsUsage: "",
-<<<<<<< HEAD
-		Flags: []cli.Flag{
-			utils.MainnetFlag,
-			utils.RopstenFlag,
-			utils.SepoliaFlag,
-			utils.RinkebyFlag,
-			utils.GoerliFlag,
-		},
-		Category: "BLOCKCHAIN COMMANDS",
-=======
 		Flags:     utils.NetworkFlags,
 		Category:  "BLOCKCHAIN COMMANDS",
->>>>>>> d90f67b2
 		Description: `
 The dumpgenesis command dumps the genesis block configuration in JSON format to stdout.`,
 	}
@@ -150,18 +139,10 @@
 		Name:      "export-preimages",
 		Usage:     "Export the preimage database into an RLP stream",
 		ArgsUsage: "<dumpfile>",
-<<<<<<< HEAD
-		Flags: []cli.Flag{
-			utils.DataDirFlag,
-			utils.CacheFlag,
-			utils.SyncModeFlag,
-		},
-=======
 		Flags: append([]cli.Flag{
 			utils.CacheFlag,
 			utils.SyncModeFlag,
 		}, utils.DatabasePathFlags...),
->>>>>>> d90f67b2
 		Category: "BLOCKCHAIN COMMANDS",
 		Description: `
 The export-preimages command exports hash preimages to an RLP encoded stream.
@@ -173,12 +154,7 @@
 		Name:      "dump",
 		Usage:     "Dump a specific block from storage",
 		ArgsUsage: "[? <blockHash> | <blockNum>]",
-<<<<<<< HEAD
-		Flags: []cli.Flag{
-			utils.DataDirFlag,
-=======
 		Flags: append([]cli.Flag{
->>>>>>> d90f67b2
 			utils.CacheFlag,
 			utils.IterativeOutputFlag,
 			utils.ExcludeCodeFlag,
@@ -186,11 +162,7 @@
 			utils.IncludeIncompletesFlag,
 			utils.StartKeyFlag,
 			utils.DumpLimitFlag,
-<<<<<<< HEAD
-		},
-=======
 		}, utils.DatabasePathFlags...),
->>>>>>> d90f67b2
 		Category: "BLOCKCHAIN COMMANDS",
 		Description: `
 This command dumps out the state for a given block (or latest, if none provided).
@@ -220,11 +192,7 @@
 	stack, _ := makeConfigNode(ctx)
 	defer stack.Close()
 	for _, name := range []string{"chaindata", "lightchaindata"} {
-<<<<<<< HEAD
-		chaindb, err := stack.OpenDatabase(name, 0, 0, "", false)
-=======
 		chaindb, err := stack.OpenDatabaseWithFreezer(name, 0, 0, ctx.GlobalString(utils.AncientFlag.Name), "", false)
->>>>>>> d90f67b2
 		if err != nil {
 			utils.Fatalf("Failed to open database: %v", err)
 		}
