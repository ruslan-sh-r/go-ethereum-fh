// Copyright 2015 The go-ethereum Authors
// This file is part of the go-ethereum library.
//
// The go-ethereum library is free software: you can redistribute it and/or modify
// it under the terms of the GNU Lesser General Public License as published by
// the Free Software Foundation, either version 3 of the License, or
// (at your option) any later version.
//
// The go-ethereum library is distributed in the hope that it will be useful,
// but WITHOUT ANY WARRANTY; without even the implied warranty of
// MERCHANTABILITY or FITNESS FOR A PARTICULAR PURPOSE. See the
// GNU Lesser General Public License for more details.
//
// You should have received a copy of the GNU Lesser General Public License
// along with the go-ethereum library. If not, see <http://www.gnu.org/licenses/>.

package rpc

import (
	"context"
	"encoding/json"
	"fmt"
	"math"
	"strconv"
	"strings"

	"github.com/ethereum/go-ethereum/common"
	"github.com/ethereum/go-ethereum/common/hexutil"
)

// API describes the set of methods offered over the RPC interface
type API struct {
	Namespace     string      // namespace under which the rpc methods of Service are exposed
	Version       string      // api version for DApp's
	Service       interface{} // receiver instance which holds the methods
	Public        bool        // indication if the methods must be considered safe for public use
	Authenticated bool        // whether the api should only be available behind authentication.
}

// ServerCodec implements reading, parsing and writing RPC messages for the server side of
// a RPC session. Implementations must be go-routine safe since the codec can be called in
// multiple go-routines concurrently.
type ServerCodec interface {
	peerInfo() PeerInfo
	readBatch() (msgs []*jsonrpcMessage, isBatch bool, err error)
	close()

	jsonWriter
}

// jsonWriter can write JSON messages to its underlying connection.
// Implementations must be safe for concurrent use.
type jsonWriter interface {
	writeJSON(context.Context, interface{}) error
	// Closed returns a channel which is closed when the connection is closed.
	closed() <-chan interface{}
	// RemoteAddr returns the peer address of the connection.
	remoteAddr() string
}

type BlockNumber int64

const (
	FinalizedBlockNumber = BlockNumber(-3)
	PendingBlockNumber   = BlockNumber(-2)
	LatestBlockNumber    = BlockNumber(-1)
	EarliestBlockNumber  = BlockNumber(0)
)

// UnmarshalJSON parses the given JSON fragment into a BlockNumber. It supports:
// - "latest", "earliest" or "pending" as string arguments
// - the block number
// Returned errors:
// - an invalid block number error when the given argument isn't a known strings
// - an out of range error when the given block number is either too little or too large
func (bn *BlockNumber) UnmarshalJSON(data []byte) error {
	input := strings.TrimSpace(string(data))
	if len(input) >= 2 && input[0] == '"' && input[len(input)-1] == '"' {
		input = input[1 : len(input)-1]
	}

	switch input {
	case "earliest":
		*bn = EarliestBlockNumber
		return nil
	case "latest":
		*bn = LatestBlockNumber
		return nil
	case "pending":
		*bn = PendingBlockNumber
		return nil
	case "finalized":
		*bn = FinalizedBlockNumber
		return nil
	}

	blckNum, err := hexutil.DecodeUint64(input)
	if err != nil {
		return err
	}
	if blckNum > math.MaxInt64 {
		return fmt.Errorf("block number larger than int64")
	}
	*bn = BlockNumber(blckNum)
	return nil
}

// MarshalText implements encoding.TextMarshaler. It marshals:
// - "latest", "earliest" or "pending" as strings
// - other numbers as hex
func (bn BlockNumber) MarshalText() ([]byte, error) {
	switch bn {
	case EarliestBlockNumber:
		return []byte("earliest"), nil
	case LatestBlockNumber:
		return []byte("latest"), nil
	case PendingBlockNumber:
		return []byte("pending"), nil
<<<<<<< HEAD
=======
	case FinalizedBlockNumber:
		return []byte("finalized"), nil
>>>>>>> d90f67b2
	default:
		return hexutil.Uint64(bn).MarshalText()
	}
}

func (bn BlockNumber) Int64() int64 {
	return (int64)(bn)
}

type BlockNumberOrHash struct {
	BlockNumber      *BlockNumber `json:"blockNumber,omitempty"`
	BlockHash        *common.Hash `json:"blockHash,omitempty"`
	RequireCanonical bool         `json:"requireCanonical,omitempty"`
}

func (bnh *BlockNumberOrHash) UnmarshalJSON(data []byte) error {
	type erased BlockNumberOrHash
	e := erased{}
	err := json.Unmarshal(data, &e)
	if err == nil {
		if e.BlockNumber != nil && e.BlockHash != nil {
			return fmt.Errorf("cannot specify both BlockHash and BlockNumber, choose one or the other")
		}
		bnh.BlockNumber = e.BlockNumber
		bnh.BlockHash = e.BlockHash
		bnh.RequireCanonical = e.RequireCanonical
		return nil
	}
	var input string
	err = json.Unmarshal(data, &input)
	if err != nil {
		return err
	}
	switch input {
	case "earliest":
		bn := EarliestBlockNumber
		bnh.BlockNumber = &bn
		return nil
	case "latest":
		bn := LatestBlockNumber
		bnh.BlockNumber = &bn
		return nil
	case "pending":
		bn := PendingBlockNumber
		bnh.BlockNumber = &bn
		return nil
	case "finalized":
		bn := FinalizedBlockNumber
		bnh.BlockNumber = &bn
		return nil
	default:
		if len(input) == 66 {
			hash := common.Hash{}
			err := hash.UnmarshalText([]byte(input))
			if err != nil {
				return err
			}
			bnh.BlockHash = &hash
			return nil
		} else {
			blckNum, err := hexutil.DecodeUint64(input)
			if err != nil {
				return err
			}
			if blckNum > math.MaxInt64 {
				return fmt.Errorf("blocknumber too high")
			}
			bn := BlockNumber(blckNum)
			bnh.BlockNumber = &bn
			return nil
		}
	}
}

func (bnh *BlockNumberOrHash) Number() (BlockNumber, bool) {
	if bnh.BlockNumber != nil {
		return *bnh.BlockNumber, true
	}
	return BlockNumber(0), false
}

func (bnh *BlockNumberOrHash) String() string {
	if bnh.BlockNumber != nil {
		return strconv.Itoa(int(*bnh.BlockNumber))
	}
	if bnh.BlockHash != nil {
		return bnh.BlockHash.String()
	}
	return "nil"
}

func (bnh *BlockNumberOrHash) Hash() (common.Hash, bool) {
	if bnh.BlockHash != nil {
		return *bnh.BlockHash, true
	}
	return common.Hash{}, false
}

func BlockNumberOrHashWithNumber(blockNr BlockNumber) BlockNumberOrHash {
	return BlockNumberOrHash{
		BlockNumber:      &blockNr,
		BlockHash:        nil,
		RequireCanonical: false,
	}
}

func BlockNumberOrHashWithHash(hash common.Hash, canonical bool) BlockNumberOrHash {
	return BlockNumberOrHash{
		BlockNumber:      nil,
		BlockHash:        &hash,
		RequireCanonical: canonical,
	}
}

// DecimalOrHex unmarshals a non-negative decimal or hex parameter into a uint64.
type DecimalOrHex uint64

// UnmarshalJSON implements json.Unmarshaler.
func (dh *DecimalOrHex) UnmarshalJSON(data []byte) error {
	input := strings.TrimSpace(string(data))
	if len(input) >= 2 && input[0] == '"' && input[len(input)-1] == '"' {
		input = input[1 : len(input)-1]
	}

	value, err := strconv.ParseUint(input, 10, 64)
	if err != nil {
		value, err = hexutil.DecodeUint64(input)
	}
	if err != nil {
		return err
	}
	*dh = DecimalOrHex(value)
	return nil
}<|MERGE_RESOLUTION|>--- conflicted
+++ resolved
@@ -116,11 +116,8 @@
 		return []byte("latest"), nil
 	case PendingBlockNumber:
 		return []byte("pending"), nil
-<<<<<<< HEAD
-=======
 	case FinalizedBlockNumber:
 		return []byte("finalized"), nil
->>>>>>> d90f67b2
 	default:
 		return hexutil.Uint64(bn).MarshalText()
 	}
