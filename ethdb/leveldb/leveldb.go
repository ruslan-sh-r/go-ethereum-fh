--- conflicted
+++ resolved
@@ -28,7 +28,6 @@
 	"time"
 
 	"github.com/ethereum/go-ethereum/common"
-	"github.com/ethereum/go-ethereum/deepmind"
 	"github.com/ethereum/go-ethereum/ethdb"
 	"github.com/ethereum/go-ethereum/log"
 	"github.com/ethereum/go-ethereum/metrics"
@@ -87,9 +86,8 @@
 
 // New returns a wrapped LevelDB object. The namespace is the prefix that the
 // metrics reporting should use for surfacing internal stats.
-<<<<<<< HEAD
-func New(file string, cache int, handles int, namespace string) (*Database, error) {
-	return NewCustom(file, namespace, func(options *opt.Options) {
+func New(file string, cache int, handles int, namespace string, deepmindCompactionDisabled bool) (*Database, error) {
+	return NewCustom(file, namespace, deepmindCompactionDisabled, func(options *opt.Options) {
 		// Ensure we have some minimal caching and file guarantees
 		if cache < minCache {
 			cache = minCache
@@ -107,55 +105,28 @@
 // NewCustom returns a wrapped LevelDB object. The namespace is the prefix that the
 // metrics reporting should use for surfacing internal stats.
 // The customize function allows the caller to modify the leveldb options.
-func NewCustom(file string, namespace string, customize func(options *opt.Options)) (*Database, error) {
+func NewCustom(file string, namespace string, deepmindCompactionDisabled bool, customize func(options *opt.Options)) (*Database, error) {
 	options := configureOptions(customize)
 	logger := log.New("database", file)
 	usedCache := options.GetBlockCacheCapacity() + options.GetWriteBuffer()*2
 	logCtx := []interface{}{"cache", common.StorageSize(usedCache), "handles", options.GetOpenFilesCacheCapacity()}
 	if options.ReadOnly {
 		logCtx = append(logCtx, "readonly", "true")
-=======
-func New(file string, cache int, handles int, namespace string, deepmindCompactionDisabled bool) (*Database, error) {
-	// Ensure we have some minimal caching and file guarantees
-	if cache < minCache {
-		cache = minCache
->>>>>>> 2dc33900
 	}
 	logger.Info("Allocated cache and file handles", logCtx...)
-
-	if deepmind.CompactionDisabled {
-		// By setting those values really high, we disable compaction of the database completely
-		maxInt := int(^uint(0) >> 1)
-
-		options.CompactionL0Trigger = maxInt
-		options.WriteL0PauseTrigger = maxInt
-		options.WriteL0SlowdownTrigger = maxInt
-	}
-
-	// Open the db and recover any potential corruptions
-<<<<<<< HEAD
-	db, err := leveldb.OpenFile(file, options)
-=======
-	opts := &opt.Options{
-		OpenFilesCacheCapacity: handles,
-		BlockCacheCapacity:     cache / 2 * opt.MiB,
-		WriteBuffer:            cache / 4 * opt.MiB, // Two of these are used internally
-		Filter:                 filter.NewBloomFilter(10),
-		DisableSeeksCompaction: true,
-	}
 
 	if deepmindCompactionDisabled {
 		logger.Info("Disabling database compaction by setting L0 Compaction + Write triggers threshold to MAX_INT")
 		// By setting those values really high, we disable compaction of the database completely
 		maxInt := int(^uint(0) >> 1)
 
-		opts.CompactionL0Trigger = maxInt
-		opts.WriteL0PauseTrigger = maxInt
-		opts.WriteL0SlowdownTrigger = maxInt
-	}
-
-	db, err := leveldb.OpenFile(file, opts)
->>>>>>> 2dc33900
+		options.CompactionL0Trigger = maxInt
+		options.WriteL0PauseTrigger = maxInt
+		options.WriteL0SlowdownTrigger = maxInt
+	}
+
+	// Open the db and recover any potential corruptions
+	db, err := leveldb.OpenFile(file, options)
 	if _, corrupted := err.(*errors.ErrCorrupted); corrupted {
 		db, err = leveldb.RecoverFile(file, nil)
 	}
@@ -272,12 +243,8 @@
 // is treated as a key after all keys in the data store. If both is nil then it
 // will compact entire data store.
 func (db *Database) Compact(start []byte, limit []byte) error {
-<<<<<<< HEAD
-	if deepmind.CompactionDisabled {
-=======
 	if db.deepmindCompactionDisabled {
 		db.log.Info("Database compaction is disabled through --firehose-deep-mind-compaction-disabled")
->>>>>>> 2dc33900
 		return nil
 	}
 
