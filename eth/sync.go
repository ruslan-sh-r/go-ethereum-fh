// Copyright 2015 The go-ethereum Authors
// This file is part of the go-ethereum library.
//
// The go-ethereum library is free software: you can redistribute it and/or modify
// it under the terms of the GNU Lesser General Public License as published by
// the Free Software Foundation, either version 3 of the License, or
// (at your option) any later version.
//
// The go-ethereum library is distributed in the hope that it will be useful,
// but WITHOUT ANY WARRANTY; without even the implied warranty of
// MERCHANTABILITY or FITNESS FOR A PARTICULAR PURPOSE. See the
// GNU Lesser General Public License for more details.
//
// You should have received a copy of the GNU Lesser General Public License
// along with the go-ethereum library. If not, see <http://www.gnu.org/licenses/>.

package eth

import (
	"math/big"
	"math/rand"
	"sync/atomic"
	"time"

	"github.com/ethereum/go-ethereum/common"
	"github.com/ethereum/go-ethereum/core/rawdb"
	"github.com/ethereum/go-ethereum/core/types"
	"github.com/ethereum/go-ethereum/deepmind"
	"github.com/ethereum/go-ethereum/eth/downloader"
	"github.com/ethereum/go-ethereum/log"
	"github.com/ethereum/go-ethereum/p2p/enode"
)

const (
	forceSyncCycle      = 10 * time.Second // Time interval to force syncs, even if few peers are available
	defaultMinSyncPeers = 5                // Amount of peers desired to start syncing

	// This is the target size for the packs of transactions sent by txsyncLoop64.
	// A pack can get larger than this if a single transactions exceeds this size.
	txsyncPackSize = 100 * 1024
)

type txsync struct {
	p   *peer
	txs []*types.Transaction
}

// syncTransactions starts sending all currently pending transactions to the given peer.
func (pm *ProtocolManager) syncTransactions(p *peer) {
	// Assemble the set of transaction to broadcast or announce to the remote
	// peer. Fun fact, this is quite an expensive operation as it needs to sort
	// the transactions if the sorting is not cached yet. However, with a random
	// order, insertions could overflow the non-executable queues and get dropped.
	//
	// TODO(karalabe): Figure out if we could get away with random order somehow
	var txs types.Transactions
	pending, _ := pm.txpool.Pending()
	for _, batch := range pending {
		txs = append(txs, batch...)
	}
	if len(txs) == 0 {
		return
	}
	// The eth/65 protocol introduces proper transaction announcements, so instead
	// of dripping transactions across multiple peers, just send the entire list as
	// an announcement and let the remote side decide what they need (likely nothing).
	if p.version >= eth65 {
		hashes := make([]common.Hash, len(txs))
		for i, tx := range txs {
			hashes[i] = tx.Hash()
		}
		p.AsyncSendPooledTransactionHashes(hashes)
		return
	}
	// Out of luck, peer is running legacy protocols, drop the txs over
	select {
	case pm.txsyncCh <- &txsync{p: p, txs: txs}:
	case <-pm.quitSync:
	}
}

// txsyncLoop64 takes care of the initial transaction sync for each new
// connection. When a new peer appears, we relay all currently pending
// transactions. In order to minimise egress bandwidth usage, we send
// the transactions in small packs to one peer at a time.
func (pm *ProtocolManager) txsyncLoop64() {
	defer pm.wg.Done()

	var (
		pending = make(map[enode.ID]*txsync)
		sending = false               // whether a send is active
		pack    = new(txsync)         // the pack that is being sent
		done    = make(chan error, 1) // result of the send
	)

	// send starts a sending a pack of transactions from the sync.
	send := func(s *txsync) {
		if s.p.version >= eth65 {
			panic("initial transaction syncer running on eth/65+")
		}
		// Fill pack with transactions up to the target size.
		size := common.StorageSize(0)
		pack.p = s.p
		pack.txs = pack.txs[:0]
		for i := 0; i < len(s.txs) && size < txsyncPackSize; i++ {
			pack.txs = append(pack.txs, s.txs[i])
			size += s.txs[i].Size()
		}
		// Remove the transactions that will be sent.
		s.txs = s.txs[:copy(s.txs, s.txs[len(pack.txs):])]
		if len(s.txs) == 0 {
			delete(pending, s.p.ID())
		}
		// Send the pack in the background.
		s.p.Log().Trace("Sending batch of transactions", "count", len(pack.txs), "bytes", size)
		sending = true
		go func() { done <- pack.p.SendTransactions64(pack.txs) }()
	}

	// pick chooses the next pending sync.
	pick := func() *txsync {
		if len(pending) == 0 {
			return nil
		}
		n := rand.Intn(len(pending)) + 1
		for _, s := range pending {
			if n--; n == 0 {
				return s
			}
		}
		return nil
	}

	for {
		select {
		case s := <-pm.txsyncCh:
			pending[s.p.ID()] = s
			if !sending {
				send(s)
			}
		case err := <-done:
			sending = false
			// Stop tracking peers that cause send failures.
			if err != nil {
				pack.p.Log().Debug("Transaction send failed", "err", err)
				delete(pending, pack.p.ID())
			}
			// Schedule the next send.
			if s := pick(); s != nil {
				send(s)
			}
		case <-pm.quitSync:
			return
		}
	}
}

// chainSyncer coordinates blockchain sync components.
type chainSyncer struct {
	pm          *ProtocolManager
	force       *time.Timer
	forced      bool // true when force timer fired
	peerEventCh chan struct{}
	doneCh      chan error // non-nil when sync is running
}

// chainSyncOp is a scheduled sync operation.
type chainSyncOp struct {
	mode downloader.SyncMode
	peer *peer
	td   *big.Int
	head common.Hash
}

// newChainSyncer creates a chainSyncer.
func newChainSyncer(pm *ProtocolManager) *chainSyncer {
	return &chainSyncer{
		pm:          pm,
		peerEventCh: make(chan struct{}),
	}
}

// handlePeerEvent notifies the syncer about a change in the peer set.
// This is called for new peers and every time a peer announces a new
// chain head.
func (cs *chainSyncer) handlePeerEvent(p *peer) bool {
	select {
	case cs.peerEventCh <- struct{}{}:
		return true
	case <-cs.pm.quitSync:
		return false
	}
}

// loop runs in its own goroutine and launches the sync when necessary.
func (cs *chainSyncer) loop() {
	defer cs.pm.wg.Done()

	cs.pm.blockFetcher.Start()
	cs.pm.txFetcher.Start()
	defer cs.pm.blockFetcher.Stop()
	defer cs.pm.txFetcher.Stop()

	// The force timer lowers the peer count threshold down to one when it fires.
	// This ensures we'll always start sync even if there aren't enough peers.
	cs.force = time.NewTimer(forceSyncCycle)
	defer cs.force.Stop()

	for {
		if op := cs.nextSyncOp(); op != nil {
			cs.startSync(op)
		}

		select {
		case <-cs.peerEventCh:
			// Peer information changed, recheck.
		case <-cs.doneCh:
			cs.doneCh = nil
			cs.force.Reset(forceSyncCycle)
			cs.forced = false
		case <-cs.force.C:
			cs.forced = true

		case <-cs.pm.quitSync:
			// Disable all insertion on the blockchain. This needs to happen before
			// terminating the downloader because the downloader waits for blockchain
			// inserts, and these can take a long time to finish.
			cs.pm.blockchain.StopInsert()
			cs.pm.downloader.Terminate()
			if cs.doneCh != nil {
				// Wait for the current sync to end.
				<-cs.doneCh
			}
			return
		}
	}
}

// nextSyncOp determines whether sync is required at this time.
func (cs *chainSyncer) nextSyncOp() *chainSyncOp {
	if cs.doneCh != nil {
		return nil // Sync already running.
	}

	// Ensure we're at minimum peer count.
	minPeers := defaultMinSyncPeers
	if cs.forced {
		minPeers = 1
	} else if minPeers > cs.pm.maxPeers {
		minPeers = cs.pm.maxPeers
	}
	if cs.pm.peers.Len() < minPeers {
		return nil
	}

	// We have enough peers, check TD.
	peer := cs.pm.peers.BestPeer()
	if peer == nil {
		return nil
	}
	mode, ourTD := cs.modeAndLocalHead()
	op := peerToSyncOp(mode, peer)
	if op.td.Cmp(ourTD) <= 0 {
		return nil // We're in sync.
	}
	return op
}

func peerToSyncOp(mode downloader.SyncMode, p *peer) *chainSyncOp {
	peerHead, peerTD := p.Head()
	return &chainSyncOp{mode: mode, peer: p, td: peerTD, head: peerHead}
}

func (cs *chainSyncer) modeAndLocalHead() (downloader.SyncMode, *big.Int) {
	// If we're in fast sync mode, return that directly
	if atomic.LoadUint32(&cs.pm.fastSync) == 1 {
		block := cs.pm.blockchain.CurrentFastBlock()
		td := cs.pm.blockchain.GetTdByHash(block.Hash())
		return downloader.FastSync, td
	}
	// We are probably in full sync, but we might have rewound to before the
	// fast sync pivot, check if we should reenable
	if pivot := rawdb.ReadLastPivotNumber(cs.pm.chaindb); pivot != nil {
		if head := cs.pm.blockchain.CurrentBlock(); head.NumberU64() < *pivot {
			block := cs.pm.blockchain.CurrentFastBlock()
			td := cs.pm.blockchain.GetTdByHash(block.Hash())
			return downloader.FastSync, td
		}
	}
	// Nope, we're really full syncing
	head := cs.pm.blockchain.CurrentHeader()
	td := cs.pm.blockchain.GetTd(head.Hash(), head.Number.Uint64())
	return downloader.FullSync, td
}

// startSync launches doSync in a new goroutine.
func (cs *chainSyncer) startSync(op *chainSyncOp) {
	cs.doneCh = make(chan error, 1)
	go func() { cs.doneCh <- cs.pm.doSync(op) }()
}

// doSync synchronizes the local blockchain with a remote peer.
func (pm *ProtocolManager) doSync(op *chainSyncOp) error {
	if op.mode == downloader.FastSync {
		// Before launch the fast sync, we have to ensure user uses the same
		// txlookup limit.
		// The main concern here is: during the fast sync Geth won't index the
		// block(generate tx indices) before the HEAD-limit. But if user changes
		// the limit in the next fast sync(e.g. user kill Geth manually and
		// restart) then it will be hard for Geth to figure out the oldest block
		// has been indexed. So here for the user-experience wise, it's non-optimal
		// that user can't change limit during the fast sync. If changed, Geth
		// will just blindly use the original one.
		limit := pm.blockchain.TxLookupLimit()
		if stored := rawdb.ReadFastTxLookupLimit(pm.chaindb); stored == nil {
			rawdb.WriteFastTxLookupLimit(pm.chaindb, limit)
		} else if *stored != limit {
			pm.blockchain.SetTxLookupLimit(*stored)
			log.Warn("Update txLookup limit", "provided", limit, "updated", *stored)
		}
	}
<<<<<<< HEAD
	// Run the sync cycle, and disable fast sync if we're past the pivot block
	err := pm.downloader.Synchronise(op.peer.id, op.head, op.td, op.mode)
	if err != nil {
		return err
=======
	if deepmind.Enabled {
		// If deepmind is enabled, we force the mode to be a FullSync mode to ensure we correctly
		// process all transactions. It should probably be adapter so that speculative execution
		// node could use fast sync which is not the case here.
		mode = downloader.FullSync
		atomic.StoreUint32(&pm.fastSync, 0)
	}

	// Run the sync cycle, and disable fast sync if we've went past the pivot block
	if err := pm.downloader.Synchronise(peer.id, pHead, pTd, mode); err != nil {
		return
>>>>>>> d79aaeab
	}
	if atomic.LoadUint32(&pm.fastSync) == 1 {
		log.Info("Fast sync complete, auto disabling")
		atomic.StoreUint32(&pm.fastSync, 0)
	}

	// If we've successfully finished a sync cycle and passed any required checkpoint,
	// enable accepting transactions from the network.
	head := pm.blockchain.CurrentBlock()
	if head.NumberU64() >= pm.checkpointNumber {
		// Checkpoint passed, sanity check the timestamp to have a fallback mechanism
		// for non-checkpointed (number = 0) private networks.
		if head.Time() >= uint64(time.Now().AddDate(0, -1, 0).Unix()) {
			atomic.StoreUint32(&pm.acceptTxs, 1)
		}
	}

	if head.NumberU64() > 0 {
		// We've completed a sync cycle, notify all peers of new state. This path is
		// essential in star-topology networks where a gateway node needs to notify
		// all its out-of-date peers of the availability of a new block. This failure
		// scenario will most often crop up in private and hackathon networks with
		// degenerate connectivity, but it should be healthy for the mainnet too to
		// more reliably update peers or the local TD state.
		pm.BroadcastBlock(head, false)
	}

	return nil
}<|MERGE_RESOLUTION|>--- conflicted
+++ resolved
@@ -319,24 +319,19 @@
 			log.Warn("Update txLookup limit", "provided", limit, "updated", *stored)
 		}
 	}
-<<<<<<< HEAD
+
+	if deepmind.Enabled {
+		// If deepmind is enabled, we force the mode to be a FullSync mode to ensure we correctly
+		// process all transactions. It should probably be adapter so that speculative execution
+		// node could use fast sync which is not the case here.
+		op.mode = downloader.FullSync
+		atomic.StoreUint32(&pm.fastSync, 0)
+	}
+
 	// Run the sync cycle, and disable fast sync if we're past the pivot block
 	err := pm.downloader.Synchronise(op.peer.id, op.head, op.td, op.mode)
 	if err != nil {
 		return err
-=======
-	if deepmind.Enabled {
-		// If deepmind is enabled, we force the mode to be a FullSync mode to ensure we correctly
-		// process all transactions. It should probably be adapter so that speculative execution
-		// node could use fast sync which is not the case here.
-		mode = downloader.FullSync
-		atomic.StoreUint32(&pm.fastSync, 0)
-	}
-
-	// Run the sync cycle, and disable fast sync if we've went past the pivot block
-	if err := pm.downloader.Synchronise(peer.id, pHead, pTd, mode); err != nil {
-		return
->>>>>>> d79aaeab
 	}
 	if atomic.LoadUint32(&pm.fastSync) == 1 {
 		log.Info("Fast sync complete, auto disabling")
