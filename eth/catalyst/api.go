--- conflicted
+++ resolved
@@ -81,12 +81,8 @@
 
 func (env *blockExecutionEnv) commitTransaction(tx *types.Transaction, coinbase common.Address) error {
 	vmconfig := *env.chain.GetVMConfig()
-<<<<<<< HEAD
+	snap := env.state.Snapshot()
 	receipt, err := core.ApplyTransaction(env.chain.Config(), env.chain, &coinbase, env.gasPool, env.state, env.header, tx, &env.header.GasUsed, vmconfig, deepmind.NoOpContext)
-=======
-	snap := env.state.Snapshot()
-	receipt, err := core.ApplyTransaction(env.chain.Config(), env.chain, &coinbase, env.gasPool, env.state, env.header, tx, &env.header.GasUsed, vmconfig)
->>>>>>> aa637fd3
 	if err != nil {
 		env.state.RevertToSnapshot(snap)
 		return err
