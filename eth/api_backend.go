// Copyright 2015 The go-ethereum Authors
// This file is part of the go-ethereum library.
//
// The go-ethereum library is free software: you can redistribute it and/or modify
// it under the terms of the GNU Lesser General Public License as published by
// the Free Software Foundation, either version 3 of the License, or
// (at your option) any later version.
//
// The go-ethereum library is distributed in the hope that it will be useful,
// but WITHOUT ANY WARRANTY; without even the implied warranty of
// MERCHANTABILITY or FITNESS FOR A PARTICULAR PURPOSE. See the
// GNU Lesser General Public License for more details.
//
// You should have received a copy of the GNU Lesser General Public License
// along with the go-ethereum library. If not, see <http://www.gnu.org/licenses/>.

package eth

import (
	"context"
	"errors"
	"math/big"

	"github.com/ethereum/go-ethereum/accounts"
	"github.com/ethereum/go-ethereum/common"
	"github.com/ethereum/go-ethereum/consensus"
	"github.com/ethereum/go-ethereum/core"
	"github.com/ethereum/go-ethereum/core/bloombits"
	"github.com/ethereum/go-ethereum/core/rawdb"
	"github.com/ethereum/go-ethereum/core/state"
	"github.com/ethereum/go-ethereum/core/types"
	"github.com/ethereum/go-ethereum/core/vm"
	"github.com/ethereum/go-ethereum/deepmind"
	"github.com/ethereum/go-ethereum/eth/downloader"
	"github.com/ethereum/go-ethereum/eth/gasprice"
	"github.com/ethereum/go-ethereum/ethdb"
	"github.com/ethereum/go-ethereum/event"
	"github.com/ethereum/go-ethereum/miner"
	"github.com/ethereum/go-ethereum/params"
	"github.com/ethereum/go-ethereum/rpc"
)

// EthAPIBackend implements ethapi.Backend for full nodes
type EthAPIBackend struct {
	extRPCEnabled       bool
	allowUnprotectedTxs bool
	eth                 *Ethereum
	gpo                 *gasprice.Oracle
}

// ChainConfig returns the active chain configuration.
func (b *EthAPIBackend) ChainConfig() *params.ChainConfig {
	return b.eth.blockchain.Config()
}

func (b *EthAPIBackend) CurrentBlock() *types.Block {
	return b.eth.blockchain.CurrentBlock()
}

func (b *EthAPIBackend) SetHead(number uint64) {
	b.eth.handler.downloader.Cancel()
	b.eth.blockchain.SetHead(number)
}

func (b *EthAPIBackend) HeaderByNumber(ctx context.Context, number rpc.BlockNumber) (*types.Header, error) {
	// Pending block is only known by the miner
	if number == rpc.PendingBlockNumber {
		block := b.eth.miner.PendingBlock()
		return block.Header(), nil
	}
	// Otherwise resolve and return the block
	if number == rpc.LatestBlockNumber {
		return b.eth.blockchain.CurrentBlock().Header(), nil
	}
	return b.eth.blockchain.GetHeaderByNumber(uint64(number)), nil
}

func (b *EthAPIBackend) HeaderByNumberOrHash(ctx context.Context, blockNrOrHash rpc.BlockNumberOrHash) (*types.Header, error) {
	if blockNr, ok := blockNrOrHash.Number(); ok {
		return b.HeaderByNumber(ctx, blockNr)
	}
	if hash, ok := blockNrOrHash.Hash(); ok {
		header := b.eth.blockchain.GetHeaderByHash(hash)
		if header == nil {
			return nil, errors.New("header for hash not found")
		}
		if blockNrOrHash.RequireCanonical && b.eth.blockchain.GetCanonicalHash(header.Number.Uint64()) != hash {
			return nil, errors.New("hash is not currently canonical")
		}
		return header, nil
	}
	return nil, errors.New("invalid arguments; neither block nor hash specified")
}

func (b *EthAPIBackend) HeaderByHash(ctx context.Context, hash common.Hash) (*types.Header, error) {
	return b.eth.blockchain.GetHeaderByHash(hash), nil
}

func (b *EthAPIBackend) BlockByNumber(ctx context.Context, number rpc.BlockNumber) (*types.Block, error) {
	// Pending block is only known by the miner
	if number == rpc.PendingBlockNumber {
		block := b.eth.miner.PendingBlock()
		return block, nil
	}
	// Otherwise resolve and return the block
	if number == rpc.LatestBlockNumber {
		return b.eth.blockchain.CurrentBlock(), nil
	}
	return b.eth.blockchain.GetBlockByNumber(uint64(number)), nil
}

func (b *EthAPIBackend) BlockByHash(ctx context.Context, hash common.Hash) (*types.Block, error) {
	return b.eth.blockchain.GetBlockByHash(hash), nil
}

func (b *EthAPIBackend) BlockByNumberOrHash(ctx context.Context, blockNrOrHash rpc.BlockNumberOrHash) (*types.Block, error) {
	if blockNr, ok := blockNrOrHash.Number(); ok {
		return b.BlockByNumber(ctx, blockNr)
	}
	if hash, ok := blockNrOrHash.Hash(); ok {
		header := b.eth.blockchain.GetHeaderByHash(hash)
		if header == nil {
			return nil, errors.New("header for hash not found")
		}
		if blockNrOrHash.RequireCanonical && b.eth.blockchain.GetCanonicalHash(header.Number.Uint64()) != hash {
			return nil, errors.New("hash is not currently canonical")
		}
		block := b.eth.blockchain.GetBlock(hash, header.Number.Uint64())
		if block == nil {
			return nil, errors.New("header found, but block body is missing")
		}
		return block, nil
	}
	return nil, errors.New("invalid arguments; neither block nor hash specified")
}

func (b *EthAPIBackend) StateAndHeaderByNumber(ctx context.Context, number rpc.BlockNumber) (*state.StateDB, *types.Header, error) {
	// Pending state is only known by the miner
	if number == rpc.PendingBlockNumber {
		block, state := b.eth.miner.Pending()
		return state, block.Header(), nil
	}
	// Otherwise resolve the block number and return its state
	header, err := b.HeaderByNumber(ctx, number)
	if err != nil {
		return nil, nil, err
	}
	if header == nil {
		return nil, nil, errors.New("header not found")
	}
	stateDb, err := b.eth.BlockChain().StateAt(header.Root)
	return stateDb, header, err
}

func (b *EthAPIBackend) StateAndHeaderByNumberOrHash(ctx context.Context, blockNrOrHash rpc.BlockNumberOrHash) (*state.StateDB, *types.Header, error) {
	if blockNr, ok := blockNrOrHash.Number(); ok {
		return b.StateAndHeaderByNumber(ctx, blockNr)
	}
	if hash, ok := blockNrOrHash.Hash(); ok {
		header, err := b.HeaderByHash(ctx, hash)
		if err != nil {
			return nil, nil, err
		}
		if header == nil {
			return nil, nil, errors.New("header for hash not found")
		}
		if blockNrOrHash.RequireCanonical && b.eth.blockchain.GetCanonicalHash(header.Number.Uint64()) != hash {
			return nil, nil, errors.New("hash is not currently canonical")
		}
		stateDb, err := b.eth.BlockChain().StateAt(header.Root)
		return stateDb, header, err
	}
	return nil, nil, errors.New("invalid arguments; neither block nor hash specified")
}

func (b *EthAPIBackend) GetReceipts(ctx context.Context, hash common.Hash) (types.Receipts, error) {
	return b.eth.blockchain.GetReceiptsByHash(hash), nil
}

func (b *EthAPIBackend) GetLogs(ctx context.Context, hash common.Hash) ([][]*types.Log, error) {
	receipts := b.eth.blockchain.GetReceiptsByHash(hash)
	if receipts == nil {
		return nil, nil
	}
	logs := make([][]*types.Log, len(receipts))
	for i, receipt := range receipts {
		logs[i] = receipt.Logs
	}
	return logs, nil
}

func (b *EthAPIBackend) GetTd(ctx context.Context, hash common.Hash) *big.Int {
	return b.eth.blockchain.GetTdByHash(hash)
}

<<<<<<< HEAD
func (b *EthAPIBackend) GetEVM(ctx context.Context, msg core.Message, state *state.StateDB, header *types.Header, dmContext *deepmind.Context) (*vm.EVM, func() error, error) {
=======
func (b *EthAPIBackend) GetEVM(ctx context.Context, msg core.Message, state *state.StateDB, header *types.Header, vmConfig *vm.Config) (*vm.EVM, func() error, error) {
>>>>>>> 97d11b01
	vmError := func() error { return nil }
	if vmConfig == nil {
		vmConfig = b.eth.blockchain.GetVMConfig()
	}
	txContext := core.NewEVMTxContext(msg)
	context := core.NewEVMBlockContext(header, b.eth.BlockChain(), nil)
<<<<<<< HEAD
	return vm.NewEVM(context, txContext, state, b.eth.blockchain.Config(), *b.eth.blockchain.GetVMConfig(), dmContext), vmError, nil
=======
	return vm.NewEVM(context, txContext, state, b.eth.blockchain.Config(), *vmConfig), vmError, nil
>>>>>>> 97d11b01
}

func (b *EthAPIBackend) SubscribeRemovedLogsEvent(ch chan<- core.RemovedLogsEvent) event.Subscription {
	return b.eth.BlockChain().SubscribeRemovedLogsEvent(ch)
}

func (b *EthAPIBackend) SubscribePendingLogsEvent(ch chan<- []*types.Log) event.Subscription {
	return b.eth.miner.SubscribePendingLogs(ch)
}

func (b *EthAPIBackend) SubscribeChainEvent(ch chan<- core.ChainEvent) event.Subscription {
	return b.eth.BlockChain().SubscribeChainEvent(ch)
}

func (b *EthAPIBackend) SubscribeChainHeadEvent(ch chan<- core.ChainHeadEvent) event.Subscription {
	return b.eth.BlockChain().SubscribeChainHeadEvent(ch)
}

func (b *EthAPIBackend) SubscribeChainSideEvent(ch chan<- core.ChainSideEvent) event.Subscription {
	return b.eth.BlockChain().SubscribeChainSideEvent(ch)
}

func (b *EthAPIBackend) SubscribeLogsEvent(ch chan<- []*types.Log) event.Subscription {
	return b.eth.BlockChain().SubscribeLogsEvent(ch)
}

func (b *EthAPIBackend) SendTx(ctx context.Context, signedTx *types.Transaction) error {
	return b.eth.txPool.AddLocal(signedTx)
}

func (b *EthAPIBackend) GetPoolTransactions() (types.Transactions, error) {
	pending, err := b.eth.txPool.Pending()
	if err != nil {
		return nil, err
	}
	var txs types.Transactions
	for _, batch := range pending {
		txs = append(txs, batch...)
	}
	return txs, nil
}

func (b *EthAPIBackend) GetPoolTransaction(hash common.Hash) *types.Transaction {
	return b.eth.txPool.Get(hash)
}

func (b *EthAPIBackend) GetTransaction(ctx context.Context, txHash common.Hash) (*types.Transaction, common.Hash, uint64, uint64, error) {
	tx, blockHash, blockNumber, index := rawdb.ReadTransaction(b.eth.ChainDb(), txHash)
	return tx, blockHash, blockNumber, index, nil
}

func (b *EthAPIBackend) GetPoolNonce(ctx context.Context, addr common.Address) (uint64, error) {
	return b.eth.txPool.Nonce(addr), nil
}

func (b *EthAPIBackend) Stats() (pending int, queued int) {
	return b.eth.txPool.Stats()
}

func (b *EthAPIBackend) TxPoolContent() (map[common.Address]types.Transactions, map[common.Address]types.Transactions) {
	return b.eth.TxPool().Content()
}

func (b *EthAPIBackend) TxPool() *core.TxPool {
	return b.eth.TxPool()
}

func (b *EthAPIBackend) SubscribeNewTxsEvent(ch chan<- core.NewTxsEvent) event.Subscription {
	return b.eth.TxPool().SubscribeNewTxsEvent(ch)
}

func (b *EthAPIBackend) Downloader() *downloader.Downloader {
	return b.eth.Downloader()
}

func (b *EthAPIBackend) SuggestPrice(ctx context.Context) (*big.Int, error) {
	return b.gpo.SuggestPrice(ctx)
}

func (b *EthAPIBackend) ChainDb() ethdb.Database {
	return b.eth.ChainDb()
}

func (b *EthAPIBackend) EventMux() *event.TypeMux {
	return b.eth.EventMux()
}

func (b *EthAPIBackend) AccountManager() *accounts.Manager {
	return b.eth.AccountManager()
}

func (b *EthAPIBackend) ExtRPCEnabled() bool {
	return b.extRPCEnabled
}

func (b *EthAPIBackend) UnprotectedAllowed() bool {
	return b.allowUnprotectedTxs
}

func (b *EthAPIBackend) RPCGasCap() uint64 {
	return b.eth.config.RPCGasCap
}

func (b *EthAPIBackend) RPCTxFeeCap() float64 {
	return b.eth.config.RPCTxFeeCap
}

func (b *EthAPIBackend) BloomStatus() (uint64, uint64) {
	sections, _, _ := b.eth.bloomIndexer.Sections()
	return params.BloomBitsBlocks, sections
}

func (b *EthAPIBackend) ServiceFilter(ctx context.Context, session *bloombits.MatcherSession) {
	for i := 0; i < bloomFilterThreads; i++ {
		go session.Multiplex(bloomRetrievalBatch, bloomRetrievalWait, b.eth.bloomRequests)
	}
}

func (b *EthAPIBackend) Engine() consensus.Engine {
	return b.eth.engine
}

func (b *EthAPIBackend) CurrentHeader() *types.Header {
	return b.eth.blockchain.CurrentHeader()
}

func (b *EthAPIBackend) Miner() *miner.Miner {
	return b.eth.Miner()
}

func (b *EthAPIBackend) StartMining(threads int) error {
	return b.eth.StartMining(threads)
}

func (b *EthAPIBackend) StateAtBlock(ctx context.Context, block *types.Block, reexec uint64, base *state.StateDB, checkLive bool) (*state.StateDB, error) {
	return b.eth.stateAtBlock(block, reexec, base, checkLive)
}

<<<<<<< HEAD
func (b *EthAPIBackend) StateAtTransaction(ctx context.Context, block *types.Block, txIndex int, reexec uint64) (core.Message, vm.BlockContext, *state.StateDB, func(), error) {
	return b.eth.stateAtTransaction(block, txIndex, reexec, deepmind.NoOpContext)
=======
func (b *EthAPIBackend) StateAtTransaction(ctx context.Context, block *types.Block, txIndex int, reexec uint64) (core.Message, vm.BlockContext, *state.StateDB, error) {
	return b.eth.stateAtTransaction(block, txIndex, reexec)
>>>>>>> 97d11b01
}<|MERGE_RESOLUTION|>--- conflicted
+++ resolved
@@ -193,22 +193,14 @@
 	return b.eth.blockchain.GetTdByHash(hash)
 }
 
-<<<<<<< HEAD
-func (b *EthAPIBackend) GetEVM(ctx context.Context, msg core.Message, state *state.StateDB, header *types.Header, dmContext *deepmind.Context) (*vm.EVM, func() error, error) {
-=======
-func (b *EthAPIBackend) GetEVM(ctx context.Context, msg core.Message, state *state.StateDB, header *types.Header, vmConfig *vm.Config) (*vm.EVM, func() error, error) {
->>>>>>> 97d11b01
+func (b *EthAPIBackend) GetEVM(ctx context.Context, msg core.Message, state *state.StateDB, header *types.Header, vmConfig *vm.Config, dmContext *deepmind.Context) (*vm.EVM, func() error, error) {
 	vmError := func() error { return nil }
 	if vmConfig == nil {
 		vmConfig = b.eth.blockchain.GetVMConfig()
 	}
 	txContext := core.NewEVMTxContext(msg)
 	context := core.NewEVMBlockContext(header, b.eth.BlockChain(), nil)
-<<<<<<< HEAD
-	return vm.NewEVM(context, txContext, state, b.eth.blockchain.Config(), *b.eth.blockchain.GetVMConfig(), dmContext), vmError, nil
-=======
-	return vm.NewEVM(context, txContext, state, b.eth.blockchain.Config(), *vmConfig), vmError, nil
->>>>>>> 97d11b01
+	return vm.NewEVM(context, txContext, state, b.eth.blockchain.Config(), *vmConfig, dmContext), vmError, nil
 }
 
 func (b *EthAPIBackend) SubscribeRemovedLogsEvent(ch chan<- core.RemovedLogsEvent) event.Subscription {
@@ -347,11 +339,6 @@
 	return b.eth.stateAtBlock(block, reexec, base, checkLive)
 }
 
-<<<<<<< HEAD
-func (b *EthAPIBackend) StateAtTransaction(ctx context.Context, block *types.Block, txIndex int, reexec uint64) (core.Message, vm.BlockContext, *state.StateDB, func(), error) {
+func (b *EthAPIBackend) StateAtTransaction(ctx context.Context, block *types.Block, txIndex int, reexec uint64) (core.Message, vm.BlockContext, *state.StateDB, error) {
 	return b.eth.stateAtTransaction(block, txIndex, reexec, deepmind.NoOpContext)
-=======
-func (b *EthAPIBackend) StateAtTransaction(ctx context.Context, block *types.Block, txIndex int, reexec uint64) (core.Message, vm.BlockContext, *state.StateDB, error) {
-	return b.eth.stateAtTransaction(block, txIndex, reexec)
->>>>>>> 97d11b01
 }