--- conflicted
+++ resolved
@@ -192,12 +192,7 @@
 	return b.eth.blockchain.GetTdByHash(hash)
 }
 
-<<<<<<< HEAD
-func (b *EthAPIBackend) GetEVM(ctx context.Context, msg core.Message, state *state.StateDB, header *types.Header) (*vm.EVM, func() error, error) {
-=======
 func (b *EthAPIBackend) GetEVM(ctx context.Context, msg core.Message, state *state.StateDB, header *types.Header, dmContext *deepmind.Context) (*vm.EVM, func() error, error) {
-	state.SetBalance(msg.From(), math.MaxBig256, dmContext, deepmind.IgnoredBalanceChangeReason)
->>>>>>> d79aaeab
 	vmError := func() error { return nil }
 
 	context := core.NewEVMContext(msg, header, b.eth.BlockChain(), nil)
