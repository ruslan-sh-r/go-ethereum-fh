--- conflicted
+++ resolved
@@ -36,11 +36,7 @@
 	"github.com/ethereum/go-ethereum/core/state"
 	"github.com/ethereum/go-ethereum/core/types"
 	"github.com/ethereum/go-ethereum/core/vm"
-<<<<<<< HEAD
-	"github.com/ethereum/go-ethereum/deepmind"
 	"github.com/ethereum/go-ethereum/eth/tracers/logger"
-=======
->>>>>>> 3904d0d3
 	"github.com/ethereum/go-ethereum/ethdb"
 	"github.com/ethereum/go-ethereum/firehose"
 	"github.com/ethereum/go-ethereum/internal/ethapi"
@@ -535,7 +531,7 @@
 		var (
 			msg, _    = tx.AsMessage(signer, block.BaseFee())
 			txContext = core.NewEVMTxContext(msg)
-			vmenv     = vm.NewEVM(vmctx, txContext, statedb, chainConfig, vm.Config{}, deepmind.NoOpContext)
+			vmenv     = vm.NewEVM(vmctx, txContext, statedb, chainConfig, vm.Config{}, firehose.NoOpContext)
 		)
 		statedb.Prepare(tx.Hash(), i)
 		if _, err := core.ApplyMessage(vmenv, msg, new(core.GasPool).AddGas(msg.Gas())); err != nil {
@@ -629,16 +625,9 @@
 		jobs <- &txTraceTask{statedb: statedb.Copy(), index: i}
 
 		// Generate the next state snapshot fast without tracing
-<<<<<<< HEAD
 		msg, _ := tx.AsMessage(signer, block.BaseFee())
 		statedb.Prepare(tx.Hash(), i)
-		vmenv := vm.NewEVM(blockCtx, core.NewEVMTxContext(msg), statedb, api.backend.ChainConfig(), vm.Config{}, deepmind.NoOpContext)
-=======
-		msg, _ := tx.AsMessage(signer)
-		txContext := core.NewEVMTxContext(msg)
-
-		vmenv := vm.NewEVM(blockCtx, txContext, statedb, api.backend.ChainConfig(), vm.Config{}, firehose.NoOpContext)
->>>>>>> 3904d0d3
+		vmenv := vm.NewEVM(blockCtx, core.NewEVMTxContext(msg), statedb, api.backend.ChainConfig(), vm.Config{}, firehose.NoOpContext)
 		if _, err := core.ApplyMessage(vmenv, msg, new(core.GasPool).AddGas(msg.Gas())); err != nil {
 			failed = err
 			break
@@ -750,12 +739,8 @@
 			}
 		}
 		// Execute the transaction and flush any traces to disk
-<<<<<<< HEAD
-		vmenv := vm.NewEVM(vmctx, txContext, statedb, chainConfig, vmConf, deepmind.NoOpContext)
+		vmenv := vm.NewEVM(vmctx, txContext, statedb, chainConfig, vmConf, firehose.NoOpContext)
 		statedb.Prepare(tx.Hash(), i)
-=======
-		vmenv := vm.NewEVM(vmctx, txContext, statedb, chainConfig, vmConf, firehose.NoOpContext)
->>>>>>> 3904d0d3
 		_, err = core.ApplyMessage(vmenv, msg, new(core.GasPool).AddGas(msg.Gas()))
 		if writer != nil {
 			writer.Flush()
@@ -904,20 +889,11 @@
 			return nil, err
 		}
 	}
-<<<<<<< HEAD
 	// Define a meaningful timeout of a single transaction trace
 	if config.Timeout != nil {
 		if timeout, err = time.ParseDuration(*config.Timeout); err != nil {
 			return nil, err
 		}
-=======
-
-	// Run the transaction with tracing enabled.
-	vmenv := vm.NewEVM(vmctx, txContext, statedb, api.backend.ChainConfig(), vm.Config{Debug: true, Tracer: tracer}, firehose.NoOpContext)
-	result, err := core.ApplyMessage(vmenv, message, new(core.GasPool).AddGas(message.Gas()))
-	if err != nil {
-		return nil, fmt.Errorf("tracing failed: %v", err)
->>>>>>> 3904d0d3
 	}
 	deadlineCtx, cancel := context.WithTimeout(ctx, timeout)
 	go func() {
@@ -929,7 +905,7 @@
 	defer cancel()
 
 	// Run the transaction with tracing enabled.
-	vmenv := vm.NewEVM(vmctx, txContext, statedb, api.backend.ChainConfig(), vm.Config{Debug: true, Tracer: tracer, NoBaseFee: true}, deepmind.NoOpContext)
+	vmenv := vm.NewEVM(vmctx, txContext, statedb, api.backend.ChainConfig(), vm.Config{Debug: true, Tracer: tracer, NoBaseFee: true}, firehose.NoOpContext)
 	// Call Prepare to clear out the statedb access list
 	statedb.Prepare(txctx.TxHash, txctx.TxIndex)
 	if _, err = core.ApplyMessage(vmenv, message, new(core.GasPool).AddGas(message.Gas())); err != nil {
