// Copyright 2017 The go-ethereum Authors
// This file is part of the go-ethereum library.
//
// The go-ethereum library is free software: you can redistribute it and/or modify
// it under the terms of the GNU Lesser General Public License as published by
// the Free Software Foundation, either version 3 of the License, or
// (at your option) any later version.
//
// The go-ethereum library is distributed in the hope that it will be useful,
// but WITHOUT ANY WARRANTY; without even the implied warranty of
// MERCHANTABILITY or FITNESS FOR A PARTICULAR PURPOSE. See the
// GNU Lesser General Public License for more details.
//
// You should have received a copy of the GNU Lesser General Public License
// along with the go-ethereum library. If not, see <http://www.gnu.org/licenses/>.

package tracers

import (
	"encoding/json"
	"errors"
	"math/big"
	"testing"
	"time"

	"github.com/ethereum/go-ethereum/common"
	"github.com/ethereum/go-ethereum/core/state"
	"github.com/ethereum/go-ethereum/core/vm"
	"github.com/ethereum/go-ethereum/deepmind"
	"github.com/ethereum/go-ethereum/params"
)

type account struct{}

func (account) SubBalance(amount *big.Int)                          {}
func (account) AddBalance(amount *big.Int)                          {}
func (account) SetAddress(common.Address)                           {}
func (account) Value() *big.Int                                     { return nil }
func (account) SetBalance(*big.Int)                                 {}
func (account) SetNonce(uint64)                                     {}
func (account) Balance() *big.Int                                   { return nil }
func (account) Address() common.Address                             { return common.Address{} }
func (account) SetCode(common.Hash, []byte)                         {}
func (account) ForEachStorage(cb func(key, value common.Hash) bool) {}

type dummyStatedb struct {
	state.StateDB
}

func (*dummyStatedb) GetRefund() uint64                       { return 1337 }
func (*dummyStatedb) GetBalance(addr common.Address) *big.Int { return new(big.Int) }

type vmContext struct {
	blockCtx vm.BlockContext
	txCtx    vm.TxContext
}

func testCtx() *vmContext {
	return &vmContext{blockCtx: vm.BlockContext{BlockNumber: big.NewInt(1)}, txCtx: vm.TxContext{GasPrice: big.NewInt(100000)}}
}

<<<<<<< HEAD
func runTrace(tracer *Tracer, vmctx *vmContext, chaincfg *params.ChainConfig) (json.RawMessage, error) {
	env := vm.NewEVM(vmctx.blockCtx, vmctx.txCtx, &dummyStatedb{}, chaincfg, vm.Config{Debug: true, Tracer: tracer}, deepmind.NoOpContext)
=======
func runTrace(tracer Tracer, vmctx *vmContext, chaincfg *params.ChainConfig) (json.RawMessage, error) {
	env := vm.NewEVM(vmctx.blockCtx, vmctx.txCtx, &dummyStatedb{}, chaincfg, vm.Config{Debug: true, Tracer: tracer})
>>>>>>> 6c4dc6c3
	var (
		startGas uint64 = 10000
		value           = big.NewInt(0)
	)
	contract := vm.NewContract(account{}, account{}, value, startGas, deepmind.NoOpContext)
	contract.Code = []byte{byte(vm.PUSH1), 0x1, byte(vm.PUSH1), 0x1, 0x0}

	tracer.CaptureStart(env, contract.Caller(), contract.Address(), false, []byte{}, startGas, value)
	ret, err := env.Interpreter().Run(contract, []byte{}, false)
	tracer.CaptureEnd(ret, startGas-contract.Gas, 1, err)
	if err != nil {
		return nil, err
	}
	return tracer.GetResult()
}

func TestTracer(t *testing.T) {
	execTracer := func(code string) ([]byte, string) {
		t.Helper()
		tracer, err := New(code, new(Context))
		if err != nil {
			t.Fatal(err)
		}
		ret, err := runTrace(tracer, &vmContext{
			blockCtx: vm.BlockContext{BlockNumber: big.NewInt(1)},
			txCtx:    vm.TxContext{GasPrice: big.NewInt(100000)},
		}, params.TestChainConfig)
		if err != nil {
			return nil, err.Error() // Stringify to allow comparison without nil checks
		}
		return ret, ""
	}
	for i, tt := range []struct {
		code string
		want string
		fail string
	}{
		{ // tests that we don't panic on bad arguments to memory access
			code: "{depths: [], step: function(log) { this.depths.push(log.memory.slice(-1,-2)); }, fault: function() {}, result: function() { return this.depths; }}",
			want: `[{},{},{}]`,
		}, { // tests that we don't panic on bad arguments to stack peeks
			code: "{depths: [], step: function(log) { this.depths.push(log.stack.peek(-1)); }, fault: function() {}, result: function() { return this.depths; }}",
			want: `["0","0","0"]`,
		}, { //  tests that we don't panic on bad arguments to memory getUint
			code: "{ depths: [], step: function(log, db) { this.depths.push(log.memory.getUint(-64));}, fault: function() {}, result: function() { return this.depths; }}",
			want: `["0","0","0"]`,
		}, { // tests some general counting
			code: "{count: 0, step: function() { this.count += 1; }, fault: function() {}, result: function() { return this.count; }}",
			want: `3`,
		}, { // tests that depth is reported correctly
			code: "{depths: [], step: function(log) { this.depths.push(log.stack.length()); }, fault: function() {}, result: function() { return this.depths; }}",
			want: `[0,1,2]`,
		}, { // tests to-string of opcodes
			code: "{opcodes: [], step: function(log) { this.opcodes.push(log.op.toString()); }, fault: function() {}, result: function() { return this.opcodes; }}",
			want: `["PUSH1","PUSH1","STOP"]`,
		}, { // tests intrinsic gas
			code: "{depths: [], step: function() {}, fault: function() {}, result: function(ctx) { return ctx.gasPrice+'.'+ctx.gasUsed+'.'+ctx.intrinsicGas; }}",
			want: `"100000.6.21000"`,
		}, { // tests too deep object / serialization crash
			code: "{step: function() {}, fault: function() {}, result: function() { var o={}; var x=o; for (var i=0; i<1000; i++){	o.foo={}; o=o.foo; } return x; }}",
			fail: "RangeError: json encode recursion limit    in server-side tracer function 'result'",
		},
	} {
		if have, err := execTracer(tt.code); tt.want != string(have) || tt.fail != err {
			t.Errorf("testcase %d: expected return value to be '%s' got '%s', error to be '%s' got '%s'\n\tcode: %v", i, tt.want, string(have), tt.fail, err, tt.code)
		}
	}
}

func TestHalt(t *testing.T) {
	t.Skip("duktape doesn't support abortion")

	timeout := errors.New("stahp")
	tracer, err := New("{step: function() { while(1); }, result: function() { return null; }}", new(Context))
	if err != nil {
		t.Fatal(err)
	}
	go func() {
		time.Sleep(1 * time.Second)
		tracer.Stop(timeout)
	}()
	if _, err = runTrace(tracer, testCtx(), params.TestChainConfig); err.Error() != "stahp    in server-side tracer function 'step'" {
		t.Errorf("Expected timeout error, got %v", err)
	}
}

func TestHaltBetweenSteps(t *testing.T) {
	tracer, err := New("{step: function() {}, fault: function() {}, result: function() { return null; }}", new(Context))
	if err != nil {
		t.Fatal(err)
	}
	env := vm.NewEVM(vm.BlockContext{BlockNumber: big.NewInt(1)}, vm.TxContext{}, &dummyStatedb{}, params.TestChainConfig, vm.Config{Debug: true, Tracer: tracer}, deepmind.NoOpContext)
	scope := &vm.ScopeContext{
		Contract: vm.NewContract(&account{}, &account{}, big.NewInt(0), 0, deepmind.NoOpContext),
	}
	tracer.CaptureState(env, 0, 0, 0, 0, scope, nil, 0, nil)
	timeout := errors.New("stahp")
	tracer.Stop(timeout)
	tracer.CaptureState(env, 0, 0, 0, 0, scope, nil, 0, nil)

	if _, err := tracer.GetResult(); err.Error() != timeout.Error() {
		t.Errorf("Expected timeout error, got %v", err)
	}
}

// TestNoStepExec tests a regular value transfer (no exec), and accessing the statedb
// in 'result'
func TestNoStepExec(t *testing.T) {
<<<<<<< HEAD
	runEmptyTrace := func(tracer *Tracer, vmctx *vmContext) (json.RawMessage, error) {
		env := vm.NewEVM(vmctx.blockCtx, vmctx.txCtx, &dummyStatedb{}, params.TestChainConfig, vm.Config{Debug: true, Tracer: tracer}, deepmind.NoOpContext)
=======
	runEmptyTrace := func(tracer Tracer, vmctx *vmContext) (json.RawMessage, error) {
		env := vm.NewEVM(vmctx.blockCtx, vmctx.txCtx, &dummyStatedb{}, params.TestChainConfig, vm.Config{Debug: true, Tracer: tracer})
>>>>>>> 6c4dc6c3
		startGas := uint64(10000)
		contract := vm.NewContract(account{}, account{}, big.NewInt(0), startGas, deepmind.NoOpContext)
		tracer.CaptureStart(env, contract.Caller(), contract.Address(), false, []byte{}, startGas, big.NewInt(0))
		tracer.CaptureEnd(nil, startGas-contract.Gas, 1, nil)
		return tracer.GetResult()
	}
	execTracer := func(code string) []byte {
		t.Helper()
		tracer, err := New(code, new(Context))
		if err != nil {
			t.Fatal(err)
		}
		ret, err := runEmptyTrace(tracer, &vmContext{
			blockCtx: vm.BlockContext{BlockNumber: big.NewInt(1)},
			txCtx:    vm.TxContext{GasPrice: big.NewInt(100000)},
		})
		if err != nil {
			t.Fatal(err)
		}
		return ret
	}
	for i, tt := range []struct {
		code string
		want string
	}{
		{ // tests that we don't panic on accessing the db methods
			code: "{depths: [], step: function() {}, fault: function() {},  result: function(ctx, db){ return db.getBalance(ctx.to)} }",
			want: `"0"`,
		},
	} {
		if have := execTracer(tt.code); tt.want != string(have) {
			t.Errorf("testcase %d: expected return value to be %s got %s\n\tcode: %v", i, tt.want, string(have), tt.code)
		}
	}
}

func TestIsPrecompile(t *testing.T) {
	chaincfg := &params.ChainConfig{ChainID: big.NewInt(1), HomesteadBlock: big.NewInt(0), DAOForkBlock: nil, DAOForkSupport: false, EIP150Block: big.NewInt(0), EIP150Hash: common.Hash{}, EIP155Block: big.NewInt(0), EIP158Block: big.NewInt(0), ByzantiumBlock: big.NewInt(100), ConstantinopleBlock: big.NewInt(0), PetersburgBlock: big.NewInt(0), IstanbulBlock: big.NewInt(200), MuirGlacierBlock: big.NewInt(0), BerlinBlock: big.NewInt(300), LondonBlock: big.NewInt(0), TerminalTotalDifficulty: nil, Ethash: new(params.EthashConfig), Clique: nil}
	chaincfg.ByzantiumBlock = big.NewInt(100)
	chaincfg.IstanbulBlock = big.NewInt(200)
	chaincfg.BerlinBlock = big.NewInt(300)
	txCtx := vm.TxContext{GasPrice: big.NewInt(100000)}
	tracer, err := New("{addr: toAddress('0000000000000000000000000000000000000009'), res: null, step: function() { this.res = isPrecompiled(this.addr); }, fault: function() {}, result: function() { return this.res; }}", new(Context))
	if err != nil {
		t.Fatal(err)
	}

	blockCtx := vm.BlockContext{BlockNumber: big.NewInt(150)}
	res, err := runTrace(tracer, &vmContext{blockCtx, txCtx}, chaincfg)
	if err != nil {
		t.Error(err)
	}
	if string(res) != "false" {
		t.Errorf("Tracer should not consider blake2f as precompile in byzantium")
	}

	tracer, _ = New("{addr: toAddress('0000000000000000000000000000000000000009'), res: null, step: function() { this.res = isPrecompiled(this.addr); }, fault: function() {}, result: function() { return this.res; }}", new(Context))
	blockCtx = vm.BlockContext{BlockNumber: big.NewInt(250)}
	res, err = runTrace(tracer, &vmContext{blockCtx, txCtx}, chaincfg)
	if err != nil {
		t.Error(err)
	}
	if string(res) != "true" {
		t.Errorf("Tracer should consider blake2f as precompile in istanbul")
	}
}

func TestEnterExit(t *testing.T) {
	// test that either both or none of enter() and exit() are defined
	if _, err := New("{step: function() {}, fault: function() {}, result: function() { return null; }, enter: function() {}}", new(Context)); err == nil {
		t.Fatal("tracer creation should've failed without exit() definition")
	}
	if _, err := New("{step: function() {}, fault: function() {}, result: function() { return null; }, enter: function() {}, exit: function() {}}", new(Context)); err != nil {
		t.Fatal(err)
	}

	// test that the enter and exit method are correctly invoked and the values passed
	tracer, err := New("{enters: 0, exits: 0, enterGas: 0, gasUsed: 0, step: function() {}, fault: function() {}, result: function() { return {enters: this.enters, exits: this.exits, enterGas: this.enterGas, gasUsed: this.gasUsed} }, enter: function(frame) { this.enters++; this.enterGas = frame.getGas(); }, exit: function(res) { this.exits++; this.gasUsed = res.getGasUsed(); }}", new(Context))
	if err != nil {
		t.Fatal(err)
	}

	scope := &vm.ScopeContext{
		Contract: vm.NewContract(&account{}, &account{}, big.NewInt(0), 0, deepmind.NoOpContext),
	}

	tracer.CaptureEnter(vm.CALL, scope.Contract.Caller(), scope.Contract.Address(), []byte{}, 1000, new(big.Int))
	tracer.CaptureExit([]byte{}, 400, nil)

	have, err := tracer.GetResult()
	if err != nil {
		t.Fatal(err)
	}
	want := `{"enters":1,"exits":1,"enterGas":1000,"gasUsed":400}`
	if string(have) != want {
		t.Errorf("Number of invocations of enter() and exit() is wrong. Have %s, want %s\n", have, want)
	}
}<|MERGE_RESOLUTION|>--- conflicted
+++ resolved
@@ -59,13 +59,8 @@
 	return &vmContext{blockCtx: vm.BlockContext{BlockNumber: big.NewInt(1)}, txCtx: vm.TxContext{GasPrice: big.NewInt(100000)}}
 }
 
-<<<<<<< HEAD
-func runTrace(tracer *Tracer, vmctx *vmContext, chaincfg *params.ChainConfig) (json.RawMessage, error) {
+func runTrace(tracer Tracer, vmctx *vmContext, chaincfg *params.ChainConfig) (json.RawMessage, error) {
 	env := vm.NewEVM(vmctx.blockCtx, vmctx.txCtx, &dummyStatedb{}, chaincfg, vm.Config{Debug: true, Tracer: tracer}, deepmind.NoOpContext)
-=======
-func runTrace(tracer Tracer, vmctx *vmContext, chaincfg *params.ChainConfig) (json.RawMessage, error) {
-	env := vm.NewEVM(vmctx.blockCtx, vmctx.txCtx, &dummyStatedb{}, chaincfg, vm.Config{Debug: true, Tracer: tracer})
->>>>>>> 6c4dc6c3
 	var (
 		startGas uint64 = 10000
 		value           = big.NewInt(0)
@@ -174,13 +169,8 @@
 // TestNoStepExec tests a regular value transfer (no exec), and accessing the statedb
 // in 'result'
 func TestNoStepExec(t *testing.T) {
-<<<<<<< HEAD
-	runEmptyTrace := func(tracer *Tracer, vmctx *vmContext) (json.RawMessage, error) {
+	runEmptyTrace := func(tracer Tracer, vmctx *vmContext) (json.RawMessage, error) {
 		env := vm.NewEVM(vmctx.blockCtx, vmctx.txCtx, &dummyStatedb{}, params.TestChainConfig, vm.Config{Debug: true, Tracer: tracer}, deepmind.NoOpContext)
-=======
-	runEmptyTrace := func(tracer Tracer, vmctx *vmContext) (json.RawMessage, error) {
-		env := vm.NewEVM(vmctx.blockCtx, vmctx.txCtx, &dummyStatedb{}, params.TestChainConfig, vm.Config{Debug: true, Tracer: tracer})
->>>>>>> 6c4dc6c3
 		startGas := uint64(10000)
 		contract := vm.NewContract(account{}, account{}, big.NewInt(0), startGas, deepmind.NoOpContext)
 		tracer.CaptureStart(env, contract.Caller(), contract.Address(), false, []byte{}, startGas, big.NewInt(0))
