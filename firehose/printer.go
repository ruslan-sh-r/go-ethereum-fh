package firehose

import (
	"bytes"
	"encoding/hex"
	"encoding/json"
	"fmt"
	"io"
	"io/ioutil"
	"math/big"
	"strconv"
	"strings"

	"github.com/ethereum/go-ethereum/common"
)

type Printer interface {
	Print(input ...string)
}

type DelegateToWriterPrinter struct {
	writer io.Writer
}

func (p *DelegateToWriterPrinter) Disabled() bool {
	return false
}

func (p *DelegateToWriterPrinter) Print(input ...string) {
	line := "FIRE " + strings.Join(input, " ") + "\n"
	var written int
	var err error
	loops := 10
	for i := 0; i < loops; i++ {
		written, err = fmt.Fprint(p.writer, line)

		if len(line) == written {
			return
		}

		line = line[written:]

		if i == loops-1 {
			break
		}
	}

<<<<<<< HEAD
	errstr := fmt.Sprintf("\nDMLOG FAILED WRITING %dx: %s\n", loops, err)
=======
	errstr := fmt.Sprintf("\nFIREHOSE FAILED WRITING %dx: %s\n", loops, err)
>>>>>>> 17ba9fd7
	ioutil.WriteFile("/tmp/firehose_writer_failed_print.log", []byte(errstr), 0644)
	fmt.Fprint(p.writer, errstr)
}

type ToBufferPrinter struct {
	buffer *bytes.Buffer
}

func NewToBufferPrinter() *ToBufferPrinter {
	return &ToBufferPrinter{
		buffer: bytes.NewBuffer(nil),
	}
}

func (p *ToBufferPrinter) Disabled() bool {
	return false
}

func (p *ToBufferPrinter) Print(input ...string) {
	p.buffer.WriteString("DMLOG " + strings.Join(input, " ") + "\n")
}

func (p *ToBufferPrinter) Buffer() *bytes.Buffer {
	return p.buffer
}

func Addr(in common.Address) string {
	return hex.EncodeToString(in[:])
}

func Bool(in bool) string {
	if in {
		return "true"
	}

	return "false"
}

func Hash(in common.Hash) string {
	return hex.EncodeToString(in[:])
}

func Hex(in []byte) string {
	if len(in) == 0 {
		return "."
	}

	return hex.EncodeToString(in)
}

func BigInt(in *big.Int) string {
	return Hex(in.Bytes())
}

func Uint(in uint) string {
	return strconv.FormatUint(uint64(in), 10)
}

func Uint8(in uint8) string {
	return strconv.FormatUint(uint64(in), 10)
}

func Uint64(in uint64) string {
	return strconv.FormatUint(in, 10)
}

func JSON(in interface{}) string {
	out, err := json.Marshal(in)
	if err != nil {
		panic(err)
	}

	return string(out)
}<|MERGE_RESOLUTION|>--- conflicted
+++ resolved
@@ -45,11 +45,7 @@
 		}
 	}
 
-<<<<<<< HEAD
-	errstr := fmt.Sprintf("\nDMLOG FAILED WRITING %dx: %s\n", loops, err)
-=======
 	errstr := fmt.Sprintf("\nFIREHOSE FAILED WRITING %dx: %s\n", loops, err)
->>>>>>> 17ba9fd7
 	ioutil.WriteFile("/tmp/firehose_writer_failed_print.log", []byte(errstr), 0644)
 	fmt.Fprint(p.writer, errstr)
 }
