--- conflicted
+++ resolved
@@ -806,8 +806,6 @@
 		return hexutil.Big{}, fmt.Errorf("total difficulty not found %x", b.hash)
 	}
 	return hexutil.Big(*td), nil
-<<<<<<< HEAD
-=======
 }
 
 func (b *Block) RawHeader(ctx context.Context) (hexutil.Bytes, error) {
@@ -824,7 +822,6 @@
 		return hexutil.Bytes{}, err
 	}
 	return rlp.EncodeToBytes(block)
->>>>>>> d90f67b2
 }
 
 // BlockNumberArgs encapsulates arguments to accessors that specify a block number.
