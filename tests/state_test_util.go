--- conflicted
+++ resolved
@@ -220,7 +220,6 @@
 	txContext := core.NewEVMTxContext(msg)
 	context := core.NewEVMBlockContext(block.Header(), nil, &t.json.Env.Coinbase)
 	context.GetHash = vmTestBlockHash
-<<<<<<< HEAD
 	context.BaseFee = baseFee
 	context.Random = nil
 	if config.IsLondon(new(big.Int)) && t.json.Env.Random != nil {
@@ -228,11 +227,7 @@
 		context.Random = &rnd
 		context.Difficulty = big.NewInt(0)
 	}
-	evm := vm.NewEVM(context, txContext, statedb, config, vmconfig, deepmind.NoOpContext)
-=======
 	evm := vm.NewEVM(context, txContext, statedb, config, vmconfig, firehose.NoOpContext)
-
->>>>>>> 3904d0d3
 	// Execute the message.
 	snapshot := statedb.Snapshot()
 	gaspool := new(core.GasPool)
@@ -245,13 +240,9 @@
 	// - the coinbase suicided, or
 	// - there are only 'bad' transactions, which aren't executed. In those cases,
 	//   the coinbase gets no txfee, so isn't created, and thus needs to be touched
-<<<<<<< HEAD
-	statedb.AddBalance(block.Coinbase(), new(big.Int), false, deepmind.NoOpContext, "test")
+	statedb.AddBalance(block.Coinbase(), new(big.Int), false, firehose.NoOpContext, "test")
 	// Commit block
 	statedb.Commit(config.IsEIP158(block.Number()))
-=======
-	statedb.AddBalance(block.Coinbase(), new(big.Int), false, firehose.NoOpContext, "test")
->>>>>>> 3904d0d3
 	// And _now_ get the state root
 	root := statedb.IntermediateRoot(config.IsEIP158(block.Number()))
 	return snaps, statedb, root, nil
