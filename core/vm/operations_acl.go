--- conflicted
+++ resolved
@@ -168,14 +168,9 @@
 		coldCost := params.ColdAccountAccessCostEIP2929 - params.WarmStorageReadCostEIP2929
 		if !warmAccess {
 			evm.StateDB.AddAddressToAccessList(addr)
-<<<<<<< HEAD
 			// Charge the remaining difference here already, to correctly calculate available
 			// gas for call
-			if !contract.UseGas(coldCost, deepmind.GasChangeReason("state_cold_access")) {
-=======
-			// The WarmStorageReadCostEIP2929 (100) is already deducted in the form of a constant cost
-			if !contract.UseGas(ColdAccountAccessCostEIP2929-WarmStorageReadCostEIP2929, firehose.GasChangeReason("state_cold_access")) {
->>>>>>> 3904d0d3
+			if !contract.UseGas(coldCost, firehose.GasChangeReason("state_cold_access")) {
 				return 0, ErrOutOfGas
 			}
 		}
