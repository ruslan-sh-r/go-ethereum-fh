--- conflicted
+++ resolved
@@ -244,13 +244,7 @@
 		// Deepmind keeps contract gas at this point, used later just before executing the call to record the gas before event
 		dmBeforeCallGasEvent := contract.Gas
 
-<<<<<<< HEAD
-=======
-		// Static portion of gas
-		cost = operation.constantGas // For tracing
-
 		// Deep mind we ignore constant cost because below, we perform a single GAS_CHANGE for both constant + dynamic to aggregate the 2 gas change events
->>>>>>> 4d43ed23
 		if !contract.UseGas(operation.constantGas, deepmind.IgnoredGasChangeReason) {
 			return nil, ErrOutOfGas
 		}
