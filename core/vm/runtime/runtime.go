--- conflicted
+++ resolved
@@ -122,12 +122,8 @@
 	if rules := cfg.ChainConfig.Rules(vmenv.Context.BlockNumber, vmenv.Context.Random != nil); rules.IsBerlin {
 		cfg.State.PrepareAccessList(cfg.Origin, &address, vm.DefaultActivePrecompiles(rules), nil)
 	}
-<<<<<<< HEAD
 
-	cfg.State.CreateAccount(address)
-=======
 	cfg.State.CreateAccount(address, firehose.NoOpContext)
->>>>>>> b47e39e9
 	// set the receiver's (the executing contract) code for execution.
 	cfg.State.SetCode(address, code, firehose.NoOpContext)
 	// Call the code with the given configuration.
