// Copyright 2014 The go-ethereum Authors
// This file is part of the go-ethereum library.
//
// The go-ethereum library is free software: you can redistribute it and/or modify
// it under the terms of the GNU Lesser General Public License as published by
// the Free Software Foundation, either version 3 of the License, or
// (at your option) any later version.
//
// The go-ethereum library is distributed in the hope that it will be useful,
// but WITHOUT ANY WARRANTY; without even the implied warranty of
// MERCHANTABILITY or FITNESS FOR A PARTICULAR PURPOSE. See the
// GNU Lesser General Public License for more details.
//
// You should have received a copy of the GNU Lesser General Public License
// along with the go-ethereum library. If not, see <http://www.gnu.org/licenses/>.

package vm

import (
	"errors"
	"math/big"
	"sync/atomic"
	"time"

	"github.com/ethereum/go-ethereum/common"
	"github.com/ethereum/go-ethereum/crypto"
	"github.com/ethereum/go-ethereum/firehose"
	"github.com/ethereum/go-ethereum/params"
	"github.com/holiman/uint256"
)

// emptyCodeHash is used by create to ensure deployment is disallowed to already
// deployed contract addresses (relevant after the account abstraction).
var emptyCodeHash = crypto.Keccak256Hash(nil)

type (
	// CanTransferFunc is the signature of a transfer guard function
	CanTransferFunc func(StateDB, common.Address, *big.Int) bool
	// TransferFunc is the signature of a transfer function
	TransferFunc func(StateDB, common.Address, common.Address, *big.Int, *firehose.Context)
	// GetHashFunc returns the n'th block hash in the blockchain
	// and is used by the BLOCKHASH EVM op code.
	GetHashFunc func(uint64) common.Hash
)

// ActivePrecompiles returns the addresses of the precompiles enabled with the current
// configuration
func (evm *EVM) ActivePrecompiles() []common.Address {
	switch {
	case evm.chainRules.IsBerlin:
		return PrecompiledAddressesBerlin
	case evm.chainRules.IsIstanbul:
		return PrecompiledAddressesIstanbul
	case evm.chainRules.IsByzantium:
		return PrecompiledAddressesByzantium
	default:
		return PrecompiledAddressesHomestead
	}
}

func (evm *EVM) precompile(addr common.Address) (PrecompiledContract, bool) {
	var precompiles map[common.Address]PrecompiledContract
	switch {
	case evm.chainRules.IsBerlin:
		precompiles = PrecompiledContractsBerlin
	case evm.chainRules.IsIstanbul:
		precompiles = PrecompiledContractsIstanbul
	case evm.chainRules.IsByzantium:
		precompiles = PrecompiledContractsByzantium
	default:
		precompiles = PrecompiledContractsHomestead
	}
	p, ok := precompiles[addr]
	return p, ok
}

// run runs the given contract and takes care of running precompiles with a fallback to the byte code interpreter.
func run(evm *EVM, contract *Contract, input []byte, readOnly bool) ([]byte, error) {
	for _, interpreter := range evm.interpreters {
		if interpreter.CanRun(contract.Code) {
			if evm.interpreter != interpreter {
				// Ensure that the interpreter pointer is set back
				// to its current value upon return.
				defer func(i Interpreter) {
					evm.interpreter = i
				}(evm.interpreter)
				evm.interpreter = interpreter
			}
			return interpreter.Run(contract, input, readOnly)
		}
	}
	return nil, errors.New("no compatible interpreter")
}

// BlockContext provides the EVM with auxiliary information. Once provided
// it shouldn't be modified.
type BlockContext struct {
	// CanTransfer returns whether the account contains
	// sufficient ether to transfer the value
	CanTransfer CanTransferFunc
	// Transfer transfers ether from one account to the other
	Transfer TransferFunc
	// GetHash returns the hash corresponding to n
	GetHash GetHashFunc

	// Block information
	Coinbase    common.Address // Provides information for COINBASE
	GasLimit    uint64         // Provides information for GASLIMIT
	BlockNumber *big.Int       // Provides information for NUMBER
	Time        *big.Int       // Provides information for TIME
	Difficulty  *big.Int       // Provides information for DIFFICULTY
}

// TxContext provides the EVM with information about a transaction.
// All fields can change between transactions.
type TxContext struct {
	// Message information
	Origin   common.Address // Provides information for ORIGIN
	GasPrice *big.Int       // Provides information for GASPRICE
}

// EVM is the Ethereum Virtual Machine base object and provides
// the necessary tools to run a contract on the given state with
// the provided context. It should be noted that any error
// generated through any of the calls should be considered a
// revert-state-and-consume-all-gas operation, no checks on
// specific errors should ever be performed. The interpreter makes
// sure that any errors generated are to be considered faulty code.
//
// The EVM should never be reused and is not thread safe.
type EVM struct {
	// Context provides auxiliary blockchain related information
	Context BlockContext
	TxContext
	// StateDB gives access to the underlying state
	StateDB StateDB
	// Depth is the current call stack
	depth int

	// chainConfig contains information about the current chain
	chainConfig *params.ChainConfig
	// chain rules contains the chain rules for the current epoch
	chainRules params.Rules
	// virtual machine configuration options used to initialise the
	// evm.
	vmConfig Config
	// global (to this context) ethereum virtual machine
	// used throughout the execution of the tx.
	interpreters []Interpreter
	interpreter  Interpreter
	// abort is used to abort the EVM calling operations
	// NOTE: must be set atomically
	abort int32
	// callGasTemp holds the gas available for the current call. This is needed because the
	// available gas is calculated in gasCall* according to the 63/64 rule and later
	// applied in opCall*.
	callGasTemp uint64

	firehoseContext *firehose.Context
}

func (evm *EVM) FirehoseContext() *firehose.Context {
	return evm.firehoseContext
}

// NewEVM returns a new EVM. The returned EVM is not thread safe and should
// only ever be used *once*.
func NewEVM(blockCtx BlockContext, txCtx TxContext, statedb StateDB, chainConfig *params.ChainConfig, vmConfig Config, firehoseContext *firehose.Context) *EVM {
	evm := &EVM{
		Context:         blockCtx,
		TxContext:       txCtx,
		StateDB:         statedb,
		vmConfig:        vmConfig,
		chainConfig:     chainConfig,
		chainRules:      chainConfig.Rules(blockCtx.BlockNumber),
		interpreters:    make([]Interpreter, 0, 1),
		firehoseContext: firehoseContext,
	}

	if chainConfig.IsEWASM(blockCtx.BlockNumber) {
		// to be implemented by EVM-C and Wagon PRs.
		// if vmConfig.EWASMInterpreter != "" {
		//  extIntOpts := strings.Split(vmConfig.EWASMInterpreter, ":")
		//  path := extIntOpts[0]
		//  options := []string{}
		//  if len(extIntOpts) > 1 {
		//    options = extIntOpts[1..]
		//  }
		//  evm.interpreters = append(evm.interpreters, NewEVMVCInterpreter(evm, vmConfig, options))
		// } else {
		// 	evm.interpreters = append(evm.interpreters, NewEWASMInterpreter(evm, vmConfig))
		// }
		panic("No supported ewasm interpreter yet.")
	}

	// vmConfig.EVMInterpreter will be used by EVM-C, it won't be checked here
	// as we always want to have the built-in EVM as the failover option.
	evm.interpreters = append(evm.interpreters, NewEVMInterpreter(evm, vmConfig))
	evm.interpreter = evm.interpreters[0]

	return evm
}

// Reset resets the EVM with a new transaction context.Reset
// This is not threadsafe and should only be done very cautiously.
func (evm *EVM) Reset(txCtx TxContext, statedb StateDB) {
	evm.TxContext = txCtx
	evm.StateDB = statedb
}

// Cancel cancels any running EVM operation. This may be called concurrently and
// it's safe to be called multiple times.
func (evm *EVM) Cancel() {
	atomic.StoreInt32(&evm.abort, 1)
}

// Cancelled returns true if Cancel has been called
func (evm *EVM) Cancelled() bool {
	return atomic.LoadInt32(&evm.abort) == 1
}

// Interpreter returns the current interpreter
func (evm *EVM) Interpreter() Interpreter {
	return evm.interpreter
}

// Call executes the contract associated with the addr with the given input as
// parameters. It also handles any necessary value transfer required and takes
// the necessary steps to create accounts and reverses the state in case of an
// execution error or failed value transfer.
func (evm *EVM) Call(caller ContractRef, addr common.Address, input []byte, gas uint64, value *big.Int) (ret []byte, leftOverGas uint64, err error) {
	if evm.firehoseContext.Enabled() {
		evm.firehoseContext.StartCall("CALL")
		evm.firehoseContext.RecordCallParams("CALL", caller.Address(), addr, value, gas, input)
	}

	if evm.vmConfig.NoRecursion && evm.depth > 0 {
		if evm.firehoseContext.Enabled() {
			evm.firehoseContext.EndFailedCall(gas, true, ErrDepth.Error())
		}

		return nil, gas, nil
	}
	// Fail if we're trying to execute above the call depth limit
	if evm.depth > int(params.CallCreateDepth) {
		if evm.firehoseContext.Enabled() {
			evm.firehoseContext.EndFailedCall(gas, true, ErrDepth.Error())
		}

		return nil, gas, ErrDepth
	}
	// Fail if we're trying to transfer more than the available balance
	if value.Sign() != 0 && !evm.Context.CanTransfer(evm.StateDB, caller.Address(), value) {
		if evm.firehoseContext.Enabled() {
			evm.firehoseContext.EndFailedCall(gas, true, ErrInsufficientBalance.Error())
		}

		return nil, gas, ErrInsufficientBalance
	}
	snapshot := evm.StateDB.Snapshot()
	p, isPrecompile := evm.precompile(addr)

	if !evm.StateDB.Exist(addr) {
		if !isPrecompile && evm.chainRules.IsEIP158 && value.Sign() == 0 {
			// Calling a non existing account, don't do anything, but ping the tracer
			if evm.vmConfig.Debug && evm.depth == 0 {
				evm.vmConfig.Tracer.CaptureStart(caller.Address(), addr, false, input, gas, value)
				evm.vmConfig.Tracer.CaptureEnd(ret, 0, 0, nil)
			}

			if evm.firehoseContext.Enabled() {
				evm.firehoseContext.EndCall(gas, nil)
			}

			return nil, gas, nil
		}
		evm.StateDB.CreateAccount(addr, evm.firehoseContext)
	}
	evm.Context.Transfer(evm.StateDB, caller.Address(), addr, value, evm.firehoseContext)

	// Capture the tracer start/end events in debug mode
	if evm.vmConfig.Debug && evm.depth == 0 {
		evm.vmConfig.Tracer.CaptureStart(caller.Address(), addr, false, input, gas, value)
		defer func(startGas uint64, startTime time.Time) { // Lazy evaluation of the parameters
			evm.vmConfig.Tracer.CaptureEnd(ret, startGas-gas, time.Since(startTime), err)
		}(gas, time.Now())
	}

	if isPrecompile {
		ret, gas, err = RunPrecompiledContract(p, input, gas, evm.firehoseContext)
	} else {
		// Initialise a new contract and set the code that is to be used by the EVM.
		// The contract is a scoped environment for this execution context only.
		code := evm.StateDB.GetCode(addr)
		if len(code) == 0 {
			if evm.firehoseContext.Enabled() {
				evm.firehoseContext.RecordCallWithoutCode()
			}

			ret, err = nil, nil // gas is unchanged
		} else {
			addrCopy := addr
			// If the account has no code, we can abort here
			// The depth-check is already done, and precompiles handled above
			contract := NewContract(caller, AccountRef(addrCopy), value, gas, evm.firehoseContext)
			contract.SetCallCode(&addrCopy, evm.StateDB.GetCodeHash(addrCopy), code)
			ret, err = run(evm, contract, input, false)
			gas = contract.Gas
		}
	}
	// When an error was returned by the EVM or when setting the creation code
	// above we revert to the snapshot and consume any gas remaining. Additionally
	// when we're in homestead this also counts for code storage gas errors.
	if err != nil {
		if evm.firehoseContext.Enabled() {
			evm.firehoseContext.RecordCallFailed(gas, err.Error())
		}

		evm.StateDB.RevertToSnapshot(snapshot)
		if err != ErrExecutionReverted {
			if evm.firehoseContext.Enabled() {
				evm.firehoseContext.RecordGasConsume(gas, gas, firehose.FailedExecutionGasChangeReason)
			}

			gas = 0
		} else {
			if evm.firehoseContext.Enabled() {
				evm.firehoseContext.RecordCallReverted()
			}
		}
		// TODO: consider clearing up unused snapshots:
		//} else {
		//	evm.StateDB.DiscardSnapshot(snapshot)
	}

	if evm.firehoseContext.Enabled() {
		evm.firehoseContext.EndCall(gas, ret)
	}

	return ret, gas, err
}

// CallCode executes the contract associated with the addr with the given input
// as parameters. It also handles any necessary value transfer required and takes
// the necessary steps to create accounts and reverses the state in case of an
// execution error or failed value transfer.
//
// CallCode differs from Call in the sense that it executes the given address'
// code with the caller as context.
func (evm *EVM) CallCode(caller ContractRef, addr common.Address, input []byte, gas uint64, value *big.Int) (ret []byte, leftOverGas uint64, err error) {
	if evm.firehoseContext.Enabled() {
		evm.firehoseContext.StartCall("CALLCODE")
		evm.firehoseContext.RecordCallParams("CALLCODE", caller.Address(), addr, value, gas, input)
	}
	if evm.vmConfig.NoRecursion && evm.depth > 0 {
		if evm.firehoseContext.Enabled() {
			evm.firehoseContext.EndFailedCall(gas, true, ErrDepth.Error())
		}

		return nil, gas, nil
	}
	// Fail if we're trying to execute above the call depth limit
	if evm.depth > int(params.CallCreateDepth) {
		if evm.firehoseContext.Enabled() {
			evm.firehoseContext.EndFailedCall(gas, true, ErrDepth.Error())
		}

		return nil, gas, ErrDepth
	}
	// Fail if we're trying to transfer more than the available balance
	// Note although it's noop to transfer X ether to caller itself. But
	// if caller doesn't have enough balance, it would be an error to allow
	// over-charging itself. So the check here is necessary.
	if !evm.Context.CanTransfer(evm.StateDB, caller.Address(), value) {
		if evm.firehoseContext.Enabled() {
			evm.firehoseContext.EndFailedCall(gas, true, ErrInsufficientBalance.Error())
		}

		return nil, gas, ErrInsufficientBalance
	}
	var snapshot = evm.StateDB.Snapshot()

	// It is allowed to call precompiles, even via delegatecall
	if p, isPrecompile := evm.precompile(addr); isPrecompile {
		ret, gas, err = RunPrecompiledContract(p, input, gas, evm.firehoseContext)
	} else {
		addrCopy := addr
		// Initialise a new contract and set the code that is to be used by the EVM.
		// The contract is a scoped environment for this execution context only.
		contract := NewContract(caller, AccountRef(caller.Address()), value, gas, evm.firehoseContext)
		contract.SetCallCode(&addrCopy, evm.StateDB.GetCodeHash(addrCopy), evm.StateDB.GetCode(addrCopy))
		ret, err = run(evm, contract, input, false)
		gas = contract.Gas
	}
	if err != nil {
		if evm.firehoseContext.Enabled() {
			evm.firehoseContext.RecordCallFailed(gas, err.Error())
		}

		evm.StateDB.RevertToSnapshot(snapshot)
		if err != ErrExecutionReverted {
			if evm.firehoseContext.Enabled() {
				evm.firehoseContext.RecordGasConsume(gas, gas, firehose.FailedExecutionGasChangeReason)
			}

			gas = 0
		} else {
			if evm.firehoseContext.Enabled() {
				evm.firehoseContext.RecordCallReverted()
			}
		}
	}

	if evm.firehoseContext.Enabled() {
		evm.firehoseContext.EndCall(gas, ret)
	}

	return ret, gas, err
}

// DelegateCall executes the contract associated with the addr with the given input
// as parameters. It reverses the state in case of an execution error.
//
// DelegateCall differs from CallCode in the sense that it executes the given address'
// code with the caller as context and the caller is set to the caller of the caller.
func (evm *EVM) DelegateCall(caller ContractRef, addr common.Address, input []byte, gas uint64) (ret []byte, leftOverGas uint64, err error) {
	if evm.firehoseContext.Enabled() {
		evm.firehoseContext.StartCall("DELEGATE")

		// Firehose a Delegate Call is quite different then a standard Call or event Call Code
		// because it executes using the state of the parent call. Assumuming a contract that
		// receives a method `execute`, let's say this contract is A. When in the `execute`
		// method a `delegatecall` is performed to contract B, the net effect is that code of
		// B is loaded and executed against the current state and value of contract A. As such,
		// the real caller is the one that called contract A.
		//
		// Thoughts: When I wrote this comment, I realized that it's misleading in Firehose stack
		// in fact. The caller is still contract A, we should probably have recorded the parent
		// caller as actually another extra field only available on Delegate Call. The same problem
		// arise with the `value` field, it's actually the value sent to parent call that initiate
		// `execute` on contract A.

		// It's a sure thing that caller is a Contract, it cannot be anything else, so we are safe
		parent := caller.(*Contract)
		evm.firehoseContext.RecordCallParams("DELEGATE", parent.CallerAddress, addr, parent.value, gas, input)
	}
	if evm.vmConfig.NoRecursion && evm.depth > 0 {
		if evm.firehoseContext.Enabled() {
			evm.firehoseContext.EndFailedCall(gas, true, ErrDepth.Error())
		}

		return nil, gas, nil
	}
	// Fail if we're trying to execute above the call depth limit
	if evm.depth > int(params.CallCreateDepth) {
		if evm.firehoseContext.Enabled() {
			evm.firehoseContext.EndFailedCall(gas, true, ErrDepth.Error())
		}

		return nil, gas, ErrDepth
	}
	var snapshot = evm.StateDB.Snapshot()

	// It is allowed to call precompiles, even via delegatecall
	if p, isPrecompile := evm.precompile(addr); isPrecompile {
		ret, gas, err = RunPrecompiledContract(p, input, gas, evm.firehoseContext)
	} else {
		addrCopy := addr
		// Initialise a new contract and make initialise the delegate values
		contract := NewContract(caller, AccountRef(caller.Address()), nil, gas, evm.firehoseContext).AsDelegate()
		contract.SetCallCode(&addrCopy, evm.StateDB.GetCodeHash(addrCopy), evm.StateDB.GetCode(addrCopy))
		ret, err = run(evm, contract, input, false)
		gas = contract.Gas
	}
	if err != nil {
		if evm.firehoseContext.Enabled() {
			evm.firehoseContext.RecordCallFailed(gas, err.Error())
		}

		evm.StateDB.RevertToSnapshot(snapshot)
		if err != ErrExecutionReverted {
			if evm.firehoseContext.Enabled() {
				evm.firehoseContext.RecordGasConsume(gas, gas, firehose.FailedExecutionGasChangeReason)
			}
			gas = 0
		} else {
			if evm.firehoseContext.Enabled() {
				evm.firehoseContext.RecordCallReverted()
			}
		}
	}

	if evm.firehoseContext.Enabled() {
		evm.firehoseContext.EndCall(gas, ret)
	}

	return ret, gas, err
}

// StaticCall executes the contract associated with the addr with the given input
// as parameters while disallowing any modifications to the state during the call.
// Opcodes that attempt to perform such modifications will result in exceptions
// instead of performing the modifications.
func (evm *EVM) StaticCall(caller ContractRef, addr common.Address, input []byte, gas uint64) (ret []byte, leftOverGas uint64, err error) {
	if evm.firehoseContext.Enabled() {
		evm.firehoseContext.StartCall("STATIC")
		evm.firehoseContext.RecordCallParams("STATIC", caller.Address(), addr, firehose.EmptyValue, gas, input)
	}
	if evm.vmConfig.NoRecursion && evm.depth > 0 {
		if evm.firehoseContext.Enabled() {
			evm.firehoseContext.EndFailedCall(gas, true, ErrDepth.Error())
		}

		return nil, gas, nil
	}
	// Fail if we're trying to execute above the call depth limit
	if evm.depth > int(params.CallCreateDepth) {
		if evm.firehoseContext.Enabled() {
			evm.firehoseContext.EndFailedCall(gas, true, ErrDepth.Error())
		}

		return nil, gas, ErrDepth
	}
	// We take a snapshot here. This is a bit counter-intuitive, and could probably be skipped.
	// However, even a staticcall is considered a 'touch'. On mainnet, static calls were introduced
	// after all empty accounts were deleted, so this is not required. However, if we omit this,
	// then certain tests start failing; stRevertTest/RevertPrecompiledTouchExactOOG.json.
	// We could change this, but for now it's left for legacy reasons
	var snapshot = evm.StateDB.Snapshot()

	p, isPrecompile := evm.precompile(addr)

	// We do an AddBalance of zero here, just in order to trigger a touch.
	// This doesn't matter on Mainnet, where all empties are gone at the time of Byzantium,
	// but is the correct thing to do and matters on other networks, in tests, and potential
	// future scenarios
	evm.StateDB.AddBalance(addr, big0, isPrecompile, evm.firehoseContext, firehose.IgnoredBalanceChangeReason)

	if isPrecompile {
		ret, gas, err = RunPrecompiledContract(p, input, gas, evm.firehoseContext)
	} else {
		// At this point, we use a copy of address. If we don't, the go compiler will
		// leak the 'contract' to the outer scope, and make allocation for 'contract'
		// even if the actual execution ends on RunPrecompiled above.
		addrCopy := addr
		// Initialise a new contract and set the code that is to be used by the EVM.
		// The contract is a scoped environment for this execution context only.
		contract := NewContract(caller, AccountRef(addrCopy), new(big.Int), gas, evm.firehoseContext)
		contract.SetCallCode(&addrCopy, evm.StateDB.GetCodeHash(addrCopy), evm.StateDB.GetCode(addrCopy))
		// When an error was returned by the EVM or when setting the creation code
		// above we revert to the snapshot and consume any gas remaining. Additionally
		// when we're in Homestead this also counts for code storage gas errors.
		ret, err = run(evm, contract, input, true)
		gas = contract.Gas
	}
	if err != nil {
		if evm.firehoseContext.Enabled() {
			evm.firehoseContext.RecordCallFailed(gas, err.Error())
		}

		evm.StateDB.RevertToSnapshot(snapshot)
		if err != ErrExecutionReverted {
			if evm.firehoseContext.Enabled() {
				evm.firehoseContext.RecordGasConsume(gas, gas, firehose.FailedExecutionGasChangeReason)
			}

			gas = 0
		} else {
			if evm.firehoseContext.Enabled() {
				evm.firehoseContext.RecordCallReverted()
			}
		}
	}

	if evm.firehoseContext.Enabled() {
		evm.firehoseContext.EndCall(gas, ret)
	}

	return ret, gas, err
}

type codeAndHash struct {
	code []byte
	hash common.Hash
}

func (c *codeAndHash) Hash() common.Hash {
	if c.hash == (common.Hash{}) {
		c.hash = crypto.Keccak256Hash(c.code)
	}
	return c.hash
}

// create creates a new contract using code as deployment code.
func (evm *EVM) create(caller ContractRef, codeAndHash *codeAndHash, gas uint64, value *big.Int, address common.Address) ([]byte, common.Address, uint64, error) {
	if evm.firehoseContext.Enabled() {
		evm.firehoseContext.StartCall("CREATE")
		evm.firehoseContext.RecordCallParams("CREATE", caller.Address(), address, value, gas, nil)
	}

	// Depth check execution. Fail if we're trying to execute above the
	// limit.
	if evm.depth > int(params.CallCreateDepth) {
		if evm.firehoseContext.Enabled() {
			evm.firehoseContext.EndFailedCall(gas, true, ErrDepth.Error())
		}

		return nil, common.Address{}, gas, ErrDepth
	}
	if !evm.Context.CanTransfer(evm.StateDB, caller.Address(), value) {
		if evm.firehoseContext.Enabled() {
			evm.firehoseContext.EndFailedCall(gas, true, ErrInsufficientBalance.Error())
		}

		return nil, common.Address{}, gas, ErrInsufficientBalance
	}
	nonce := evm.StateDB.GetNonce(caller.Address())
	evm.StateDB.SetNonce(caller.Address(), nonce+1, evm.firehoseContext)
	// We add this to the access list _before_ taking a snapshot. Even if the creation fails,
	// the access-list change should not be rolled back
	if evm.chainRules.IsBerlin {
		evm.StateDB.AddAddressToAccessList(address)
	}
	// Ensure there's no existing contract already at the designated address
	contractHash := evm.StateDB.GetCodeHash(address)
	if evm.StateDB.GetNonce(address) != 0 || (contractHash != (common.Hash{}) && contractHash != emptyCodeHash) {
		if evm.firehoseContext.Enabled() {
			// In the case of a contract collision, the gas is fully consume since the retured gas value in the
			// return a little below is 0. This means we are facing not a revertion like other early failure
			// reasons we usually see but with an actual assertion failure which burns the remaining gas that
			// was allowed to the creation. Hence why we have an `EndFailedCall` and using `false` to show
			// the call is **not** reverted.
			evm.firehoseContext.EndFailedCall(gas, false, ErrContractAddressCollision.Error())
		}

		return nil, common.Address{}, 0, ErrContractAddressCollision
	}

	// Create a new account on the state
	snapshot := evm.StateDB.Snapshot()
	evm.StateDB.CreateAccount(address, evm.firehoseContext)
	if evm.chainRules.IsEIP158 {
		evm.StateDB.SetNonce(address, 1, evm.firehoseContext)
	}
	evm.Context.Transfer(evm.StateDB, caller.Address(), address, value, evm.firehoseContext)

	// Initialise a new contract and set the code that is to be used by the EVM.
	// The contract is a scoped environment for this execution context only.
	contract := NewContract(caller, AccountRef(address), value, gas, evm.firehoseContext)
	contract.SetCodeOptionalHash(&address, codeAndHash)

	if evm.vmConfig.NoRecursion && evm.depth > 0 {
		if evm.firehoseContext.Enabled() {
			evm.firehoseContext.EndFailedCall(gas, true, ErrDepth.Error())
		}

		return nil, address, gas, nil
	}

	if evm.vmConfig.Debug && evm.depth == 0 {
		evm.vmConfig.Tracer.CaptureStart(caller.Address(), address, true, codeAndHash.code, gas, value)
	}
	start := time.Now()

	ret, err := run(evm, contract, nil, false)

	// check whether the max code size has been exceeded
	maxCodeSizeExceeded := evm.chainRules.IsEIP158 && len(ret) > params.MaxCodeSize
	// if the contract creation ran successfully and no errors were returned
	// calculate the gas required to store the code. If the code could not
	// be stored due to not enough gas set an error and let it be handled
	// by the error checking condition below.
	if err == nil && !maxCodeSizeExceeded {
		createDataGas := uint64(len(ret)) * params.CreateDataGas

		if contract.UseGas(createDataGas, firehose.GasChangeReason("code_storage")) {
			evm.StateDB.SetCode(address, ret, evm.firehoseContext)
		} else {
			err = ErrCodeStoreOutOfGas
		}
	}

	// When an error was returned by the EVM or when setting the creation code
	// above we revert to the snapshot and consume any gas remaining. Additionally
	// when we're in homestead this also counts for code storage gas errors.
	if maxCodeSizeExceeded || (err != nil && (evm.chainRules.IsHomestead || err != ErrCodeStoreOutOfGas)) {
		if evm.firehoseContext.Enabled() {
			if maxCodeSizeExceeded {
				evm.firehoseContext.RecordCallFailed(contract.Gas, ErrMaxCodeSizeExceeded.Error())
			} else if err != nil {
				evm.firehoseContext.RecordCallFailed(contract.Gas, err.Error())
			} else {
				// From the condition before our Enabled check, if should never happen, but let's be prudent here and record a generic error if it ever happens
				evm.firehoseContext.RecordCallFailed(contract.Gas, "unknown create contract error")
			}
		}

		evm.StateDB.RevertToSnapshot(snapshot)
<<<<<<< HEAD
		if err != ErrExecutionReverted {
=======

		if evm.firehoseContext.Enabled() {
			if err != nil {
				evm.firehoseContext.RecordCallFailed(contract.Gas, err.Error())
			} else {
				evm.firehoseContext.RecordCallFailed(contract.Gas, errMaxCodeSizeExceeded.Error())
			}
		}

		if err != errExecutionReverted {
>>>>>>> 425de200
			contract.UseGas(contract.Gas, firehose.FailedExecutionGasChangeReason)
		} else {
			if evm.firehoseContext.Enabled() {
				evm.firehoseContext.RecordCallReverted()
			}
		}
	}
	// Assign err if contract code size exceeds the max while the err is still empty.
	if maxCodeSizeExceeded && err == nil {
		err = ErrMaxCodeSizeExceeded
	}
	if evm.vmConfig.Debug && evm.depth == 0 {
		evm.vmConfig.Tracer.CaptureEnd(ret, gas-contract.Gas, time.Since(start), err)
	}

	if evm.firehoseContext.Enabled() {
		evm.firehoseContext.EndCall(contract.Gas, nil)
	}

	return ret, address, contract.Gas, err
}

// Create creates a new contract using code as deployment code.
func (evm *EVM) Create(caller ContractRef, code []byte, gas uint64, value *big.Int) (ret []byte, contractAddr common.Address, leftOverGas uint64, err error) {
	contractAddr = crypto.CreateAddress(caller.Address(), evm.StateDB.GetNonce(caller.Address()))
	return evm.create(caller, &codeAndHash{code: code}, gas, value, contractAddr)
}

// Create2 creates a new contract using code as deployment code.
//
// The different between Create2 with Create is Create2 uses sha3(0xff ++ msg.sender ++ salt ++ sha3(init_code))[12:]
// instead of the usual sender-and-nonce-hash as the address where the contract is initialized at.
func (evm *EVM) Create2(caller ContractRef, code []byte, gas uint64, endowment *big.Int, salt *uint256.Int) (ret []byte, contractAddr common.Address, leftOverGas uint64, err error) {
	codeAndHash := &codeAndHash{code: code}
	contractAddr = crypto.CreateAddress2(caller.Address(), salt.Bytes32(), codeAndHash.Hash().Bytes())
	return evm.create(caller, codeAndHash, gas, endowment, contractAddr)
}

// ChainConfig returns the environment's chain configuration
func (evm *EVM) ChainConfig() *params.ChainConfig { return evm.chainConfig }<|MERGE_RESOLUTION|>--- conflicted
+++ resolved
@@ -684,32 +684,17 @@
 	// above we revert to the snapshot and consume any gas remaining. Additionally
 	// when we're in homestead this also counts for code storage gas errors.
 	if maxCodeSizeExceeded || (err != nil && (evm.chainRules.IsHomestead || err != ErrCodeStoreOutOfGas)) {
-		if evm.firehoseContext.Enabled() {
-			if maxCodeSizeExceeded {
-				evm.firehoseContext.RecordCallFailed(contract.Gas, ErrMaxCodeSizeExceeded.Error())
-			} else if err != nil {
-				evm.firehoseContext.RecordCallFailed(contract.Gas, err.Error())
-			} else {
-				// From the condition before our Enabled check, if should never happen, but let's be prudent here and record a generic error if it ever happens
-				evm.firehoseContext.RecordCallFailed(contract.Gas, "unknown create contract error")
-			}
-		}
-
 		evm.StateDB.RevertToSnapshot(snapshot)
-<<<<<<< HEAD
-		if err != ErrExecutionReverted {
-=======
 
 		if evm.firehoseContext.Enabled() {
 			if err != nil {
 				evm.firehoseContext.RecordCallFailed(contract.Gas, err.Error())
 			} else {
-				evm.firehoseContext.RecordCallFailed(contract.Gas, errMaxCodeSizeExceeded.Error())
-			}
-		}
-
-		if err != errExecutionReverted {
->>>>>>> 425de200
+				evm.firehoseContext.RecordCallFailed(contract.Gas, ErrMaxCodeSizeExceeded.Error())
+			}
+		}
+
+		if err != ErrExecutionReverted {
 			contract.UseGas(contract.Gas, firehose.FailedExecutionGasChangeReason)
 		} else {
 			if evm.firehoseContext.Enabled() {
