--- conflicted
+++ resolved
@@ -539,16 +539,10 @@
 	if interpreter.readOnly {
 		return nil, ErrWriteProtection
 	}
-<<<<<<< HEAD
 	loc := scope.Stack.Pop()
 	val := scope.Stack.Pop()
-	interpreter.evm.StateDB.SetState(scope.Contract.Address(), loc.Bytes32(), val.Bytes32())
-=======
-	loc := scope.Stack.pop()
-	val := scope.Stack.pop()
-	interpreter.evm.StateDB.SetState(scope.Contract.Address(),
-		loc.Bytes32(), val.Bytes32(), interpreter.evm.firehoseContext)
->>>>>>> b47e39e9
+	interpreter.evm.StateDB.SetState(scope.Contract.Address(), loc.Bytes32(),
+                                   val.Bytes32(), interpreter.evm.firehoseContext)
 	return nil, nil
 }
 
@@ -613,15 +607,9 @@
 	// reuse size int for stackvalue
 	stackvalue := size
 
-<<<<<<< HEAD
-	scope.Contract.UseGas(gas)
+	scope.Contract.UseGas(gas, firehose.GasChangeReason("contract_creation"))
 	// TODO: use uint256.Int instead of converting with toBig()
 	bigVal := big0
-=======
-	scope.Contract.UseGas(gas, firehose.GasChangeReason("contract_creation"))
-	//TODO: use uint256.Int instead of converting with toBig()
-	var bigVal = big0
->>>>>>> b47e39e9
 	if !value.IsZero() {
 		bigVal = value.ToBig()
 	}
@@ -638,16 +626,12 @@
 	} else {
 		stackvalue.SetBytes(addr.Bytes())
 	}
-<<<<<<< HEAD
-	scope.Stack.Push(&stackvalue)
-=======
 	scope.Stack.push(&stackvalue)
 
 	if interpreter.evm.firehoseContext.Enabled() {
 		interpreter.evm.firehoseContext.RecordGasRefund(scope.Contract.Gas, returnGas)
 	}
 
->>>>>>> b47e39e9
 	scope.Contract.Gas += returnGas
 
 	if suberr == ErrExecutionReverted {
@@ -688,16 +672,12 @@
 	} else {
 		stackvalue.SetBytes(addr.Bytes())
 	}
-<<<<<<< HEAD
-	scope.Stack.Push(&stackvalue)
-=======
 	scope.Stack.push(&stackvalue)
 
 	if interpreter.evm.firehoseContext.Enabled() {
 		interpreter.evm.firehoseContext.RecordGasRefund(scope.Contract.Gas, returnGas)
 	}
 
->>>>>>> b47e39e9
 	scope.Contract.Gas += returnGas
 
 	if suberr == ErrExecutionReverted {
