--- conflicted
+++ resolved
@@ -22,11 +22,7 @@
 	"github.com/ethereum/go-ethereum/common"
 )
 
-<<<<<<< HEAD
-//go:generate go run github.com/fjl/gencodec@latest -type AccessTuple -out gen_access_tuple.go
-=======
 //go:generate go run github.com/fjl/gencodec -type AccessTuple -out gen_access_tuple.go
->>>>>>> d90f67b2
 
 // AccessList is an EIP-2930 access list.
 type AccessList []AccessTuple
