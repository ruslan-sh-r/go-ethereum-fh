--- conflicted
+++ resolved
@@ -148,15 +148,10 @@
 
 func checkSnapRoot(t *testing.T, snap *diskLayer, trieRoot common.Hash) {
 	t.Helper()
-<<<<<<< HEAD
+
 	accIt := snap.AccountIterator(common.Hash{})
 	defer accIt.Release()
-=======
-
-	accIt := snap.AccountIterator(common.Hash{})
-	defer accIt.Release()
-
->>>>>>> d90f67b2
+
 	snapRoot, err := generateTrieRoot(nil, accIt, common.Hash{}, stackTrieGenerate,
 		func(db ethdb.KeyValueWriter, accountHash, codeHash common.Hash, stat *generateStats) (common.Hash, error) {
 			storageIt, _ := snap.StorageIterator(accountHash, common.Hash{})
@@ -175,12 +170,9 @@
 	if snapRoot != trieRoot {
 		t.Fatalf("snaproot: %#x != trieroot #%x", snapRoot, trieRoot)
 	}
-<<<<<<< HEAD
-=======
 	if err := CheckDanglingStorage(snap.diskdb); err != nil {
 		t.Fatalf("Detected dangling storages %v", err)
 	}
->>>>>>> d90f67b2
 }
 
 type testHelper struct {
@@ -843,8 +835,6 @@
 	stop := make(chan *generatorStats)
 	snap.genAbort <- stop
 	<-stop
-<<<<<<< HEAD
-=======
 }
 
 func incKey(key []byte) []byte {
@@ -964,5 +954,4 @@
 	stop := make(chan *generatorStats)
 	snap.genAbort <- stop
 	<-stop
->>>>>>> d90f67b2
 }