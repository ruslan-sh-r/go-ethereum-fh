// Copyright 2015 The go-ethereum Authors
// This file is part of the go-ethereum library.
//
// The go-ethereum library is free software: you can redistribute it and/or modify
// it under the terms of the GNU Lesser General Public License as published by
// the Free Software Foundation, either version 3 of the License, or
// (at your option) any later version.
//
// The go-ethereum library is distributed in the hope that it will be useful,
// but WITHOUT ANY WARRANTY; without even the implied warranty of
// MERCHANTABILITY or FITNESS FOR A PARTICULAR PURPOSE. See the
// GNU Lesser General Public License for more details.
//
// You should have received a copy of the GNU Lesser General Public License
// along with the go-ethereum library. If not, see <http://www.gnu.org/licenses/>.

package core

import (
	"crypto/ecdsa"
	"errors"
	"fmt"
	"io/ioutil"
	"math/big"
	"math/rand"
	"os"
	"testing"
	"time"

	"github.com/ethereum/go-ethereum/common"
	"github.com/ethereum/go-ethereum/core/rawdb"
	"github.com/ethereum/go-ethereum/core/state"
	"github.com/ethereum/go-ethereum/core/types"
	"github.com/ethereum/go-ethereum/crypto"
	"github.com/ethereum/go-ethereum/deepmind"
	"github.com/ethereum/go-ethereum/event"
	"github.com/ethereum/go-ethereum/params"
	"github.com/ethereum/go-ethereum/trie"
)

var (
	// testTxPoolConfig is a transaction pool configuration without stateful disk
	// sideeffects used during testing.
	testTxPoolConfig TxPoolConfig

	// eip1559Config is a chain config with EIP-1559 enabled at block 0.
	eip1559Config *params.ChainConfig
)

func init() {
	testTxPoolConfig = DefaultTxPoolConfig
	testTxPoolConfig.Journal = ""

	cpy := *params.TestChainConfig
	eip1559Config = &cpy
	eip1559Config.BerlinBlock = common.Big0
	eip1559Config.LondonBlock = common.Big0
}

type testBlockChain struct {
	statedb       *state.StateDB
	gasLimit      uint64
	chainHeadFeed *event.Feed
}

func (bc *testBlockChain) CurrentBlock() *types.Block {
	return types.NewBlock(&types.Header{
		GasLimit: bc.gasLimit,
	}, nil, nil, nil, trie.NewStackTrie(nil))
}

func (bc *testBlockChain) GetBlock(hash common.Hash, number uint64) *types.Block {
	return bc.CurrentBlock()
}

func (bc *testBlockChain) StateAt(common.Hash) (*state.StateDB, error) {
	return bc.statedb, nil
}

func (bc *testBlockChain) SubscribeChainHeadEvent(ch chan<- ChainHeadEvent) event.Subscription {
	return bc.chainHeadFeed.Subscribe(ch)
}

func transaction(nonce uint64, gaslimit uint64, key *ecdsa.PrivateKey) *types.Transaction {
	return pricedTransaction(nonce, gaslimit, big.NewInt(1), key)
}

func pricedTransaction(nonce uint64, gaslimit uint64, gasprice *big.Int, key *ecdsa.PrivateKey) *types.Transaction {
	tx, _ := types.SignTx(types.NewTransaction(nonce, common.Address{}, big.NewInt(100), gaslimit, gasprice, nil), types.HomesteadSigner{}, key)
	return tx
}

func pricedDataTransaction(nonce uint64, gaslimit uint64, gasprice *big.Int, key *ecdsa.PrivateKey, bytes uint64) *types.Transaction {
	data := make([]byte, bytes)
	rand.Read(data)

	tx, _ := types.SignTx(types.NewTransaction(nonce, common.Address{}, big.NewInt(0), gaslimit, gasprice, data), types.HomesteadSigner{}, key)
	return tx
}

func dynamicFeeTx(nonce uint64, gaslimit uint64, gasFee *big.Int, tip *big.Int, key *ecdsa.PrivateKey) *types.Transaction {
	tx, _ := types.SignNewTx(key, types.LatestSignerForChainID(params.TestChainConfig.ChainID), &types.DynamicFeeTx{
		ChainID:    params.TestChainConfig.ChainID,
		Nonce:      nonce,
		GasTipCap:  tip,
		GasFeeCap:  gasFee,
		Gas:        gaslimit,
		To:         &common.Address{},
		Value:      big.NewInt(100),
		Data:       nil,
		AccessList: nil,
	})
	return tx
}

func setupTxPool() (*TxPool, *ecdsa.PrivateKey) {
	return setupTxPoolWithConfig(params.TestChainConfig)
}

func setupTxPoolWithConfig(config *params.ChainConfig) (*TxPool, *ecdsa.PrivateKey) {
	statedb, _ := state.New(common.Hash{}, state.NewDatabase(rawdb.NewMemoryDatabase()), nil)
	blockchain := &testBlockChain{statedb, 10000000, new(event.Feed)}

	key, _ := crypto.GenerateKey()
	pool := NewTxPool(testTxPoolConfig, config, blockchain)

	return pool, key
}

// validateTxPoolInternals checks various consistency invariants within the pool.
func validateTxPoolInternals(pool *TxPool) error {
	pool.mu.RLock()
	defer pool.mu.RUnlock()

	// Ensure the total transaction set is consistent with pending + queued
	pending, queued := pool.stats()
	if total := pool.all.Count(); total != pending+queued {
		return fmt.Errorf("total transaction count %d != %d pending + %d queued", total, pending, queued)
	}
	pool.priced.Reheap()
	priced, remote := pool.priced.urgent.Len()+pool.priced.floating.Len(), pool.all.RemoteCount()
	if priced != remote {
		return fmt.Errorf("total priced transaction count %d != %d", priced, remote)
	}
	// Ensure the next nonce to assign is the correct one
	for addr, txs := range pool.pending {
		// Find the last transaction
		var last uint64
		for nonce := range txs.txs.items {
			if last < nonce {
				last = nonce
			}
		}
		if nonce := pool.pendingNonces.get(addr); nonce != last+1 {
			return fmt.Errorf("pending nonce mismatch: have %v, want %v", nonce, last+1)
		}
	}
	return nil
}

// validateEvents checks that the correct number of transaction addition events
// were fired on the pool's event feed.
func validateEvents(events chan NewTxsEvent, count int) error {
	var received []*types.Transaction

	for len(received) < count {
		select {
		case ev := <-events:
			received = append(received, ev.Txs...)
		case <-time.After(time.Second):
			return fmt.Errorf("event #%d not fired", len(received))
		}
	}
	if len(received) > count {
		return fmt.Errorf("more than %d events fired: %v", count, received[count:])
	}
	select {
	case ev := <-events:
		return fmt.Errorf("more than %d events fired: %v", count, ev.Txs)

	case <-time.After(50 * time.Millisecond):
		// This branch should be "default", but it's a data race between goroutines,
		// reading the event channel and pushing into it, so better wait a bit ensuring
		// really nothing gets injected.
	}
	return nil
}

func deriveSender(tx *types.Transaction) (common.Address, error) {
	return types.Sender(types.HomesteadSigner{}, tx)
}

type testChain struct {
	*testBlockChain
	address common.Address
	trigger *bool
}

// testChain.State() is used multiple times to reset the pending state.
// when simulate is true it will create a state that indicates
// that tx0 and tx1 are included in the chain.
func (c *testChain) State() (*state.StateDB, error) {
	// delay "state change" by one. The tx pool fetches the
	// state multiple times and by delaying it a bit we simulate
	// a state change between those fetches.
	stdb := c.statedb
	if *c.trigger {
		c.statedb, _ = state.New(common.Hash{}, state.NewDatabase(rawdb.NewMemoryDatabase()), nil)
		// simulate that the new head block included tx0 and tx1
		c.statedb.SetNonce(c.address, 2, deepmind.NoOpContext)
		c.statedb.SetBalance(c.address, new(big.Int).SetUint64(params.Ether), deepmind.NoOpContext, "test")
		*c.trigger = false
	}
	return stdb, nil
}

// This test simulates a scenario where a new block is imported during a
// state reset and tests whether the pending state is in sync with the
// block head event that initiated the resetState().
func TestStateChangeDuringTransactionPoolReset(t *testing.T) {
	t.Parallel()

	var (
		key, _     = crypto.GenerateKey()
		address    = crypto.PubkeyToAddress(key.PublicKey)
		statedb, _ = state.New(common.Hash{}, state.NewDatabase(rawdb.NewMemoryDatabase()), nil)
		trigger    = false
	)

	// setup pool with 2 transaction in it
	statedb.SetBalance(address, new(big.Int).SetUint64(params.Ether), deepmind.NoOpContext, "test")
	blockchain := &testChain{&testBlockChain{statedb, 1000000000, new(event.Feed)}, address, &trigger}

	tx0 := transaction(0, 100000, key)
	tx1 := transaction(1, 100000, key)

	pool := NewTxPool(testTxPoolConfig, params.TestChainConfig, blockchain)
	defer pool.Stop()

	nonce := pool.Nonce(address)
	if nonce != 0 {
		t.Fatalf("Invalid nonce, want 0, got %d", nonce)
	}

	pool.AddRemotesSync([]*types.Transaction{tx0, tx1})

	nonce = pool.Nonce(address)
	if nonce != 2 {
		t.Fatalf("Invalid nonce, want 2, got %d", nonce)
	}

	// trigger state change in the background
	trigger = true
	<-pool.requestReset(nil, nil)

	_, err := pool.Pending(false)
	if err != nil {
		t.Fatalf("Could not fetch pending transactions: %v", err)
	}
	nonce = pool.Nonce(address)
	if nonce != 2 {
		t.Fatalf("Invalid nonce, want 2, got %d", nonce)
	}
}

func testAddBalance(pool *TxPool, addr common.Address, amount *big.Int) {
	pool.mu.Lock()
	pool.currentState.AddBalance(addr, amount)
	pool.mu.Unlock()
}

func testSetNonce(pool *TxPool, addr common.Address, nonce uint64) {
	pool.mu.Lock()
	pool.currentState.SetNonce(addr, nonce)
	pool.mu.Unlock()
}

func TestInvalidTransactions(t *testing.T) {
	t.Parallel()

	pool, key := setupTxPool()
	defer pool.Stop()

	tx := transaction(0, 100, key)
	from, _ := deriveSender(tx)

<<<<<<< HEAD
	pool.currentState.AddBalance(from, big.NewInt(1), false, deepmind.NoOpContext, "test")
=======
	testAddBalance(pool, from, big.NewInt(1))
>>>>>>> aa637fd3
	if err := pool.AddRemote(tx); !errors.Is(err, ErrInsufficientFunds) {
		t.Error("expected", ErrInsufficientFunds)
	}

	balance := new(big.Int).Add(tx.Value(), new(big.Int).Mul(new(big.Int).SetUint64(tx.Gas()), tx.GasPrice()))
<<<<<<< HEAD
	pool.currentState.AddBalance(from, balance, false, deepmind.NoOpContext, "test")
=======
	testAddBalance(pool, from, balance)
>>>>>>> aa637fd3
	if err := pool.AddRemote(tx); !errors.Is(err, ErrIntrinsicGas) {
		t.Error("expected", ErrIntrinsicGas, "got", err)
	}

<<<<<<< HEAD
	pool.currentState.SetNonce(from, 1, deepmind.NoOpContext)
	pool.currentState.AddBalance(from, big.NewInt(0xffffffffffffff), false, deepmind.NoOpContext, "test")
=======
	testSetNonce(pool, from, 1)
	testAddBalance(pool, from, big.NewInt(0xffffffffffffff))
>>>>>>> aa637fd3
	tx = transaction(0, 100000, key)
	if err := pool.AddRemote(tx); !errors.Is(err, ErrNonceTooLow) {
		t.Error("expected", ErrNonceTooLow)
	}

	tx = transaction(1, 100000, key)
	pool.gasPrice = big.NewInt(1000)
	if err := pool.AddRemote(tx); err != ErrUnderpriced {
		t.Error("expected", ErrUnderpriced, "got", err)
	}
	if err := pool.AddLocal(tx); err != nil {
		t.Error("expected", nil, "got", err)
	}
}

func TestTransactionQueue(t *testing.T) {
	t.Parallel()

	pool, key := setupTxPool()
	defer pool.Stop()

	tx := transaction(0, 100, key)
	from, _ := deriveSender(tx)
<<<<<<< HEAD
	pool.currentState.AddBalance(from, big.NewInt(1000), false, deepmind.NoOpContext, "test")
=======
	testAddBalance(pool, from, big.NewInt(1000))
>>>>>>> aa637fd3
	<-pool.requestReset(nil, nil)

	pool.enqueueTx(tx.Hash(), tx, false, true)
	<-pool.requestPromoteExecutables(newAccountSet(pool.signer, from))
	if len(pool.pending) != 1 {
		t.Error("expected valid txs to be 1 is", len(pool.pending))
	}

	tx = transaction(1, 100, key)
	from, _ = deriveSender(tx)
<<<<<<< HEAD
	pool.currentState.SetNonce(from, 2, deepmind.NoOpContext)
=======
	testSetNonce(pool, from, 2)
>>>>>>> aa637fd3
	pool.enqueueTx(tx.Hash(), tx, false, true)

	<-pool.requestPromoteExecutables(newAccountSet(pool.signer, from))
	if _, ok := pool.pending[from].txs.items[tx.Nonce()]; ok {
		t.Error("expected transaction to be in tx pool")
	}
	if len(pool.queue) > 0 {
		t.Error("expected transaction queue to be empty. is", len(pool.queue))
	}
}

func TestTransactionQueue2(t *testing.T) {
	t.Parallel()

	pool, key := setupTxPool()
	defer pool.Stop()

	tx1 := transaction(0, 100, key)
	tx2 := transaction(10, 100, key)
	tx3 := transaction(11, 100, key)
	from, _ := deriveSender(tx1)
<<<<<<< HEAD
	pool.currentState.AddBalance(from, big.NewInt(1000), false, deepmind.NoOpContext, "test")
=======
	testAddBalance(pool, from, big.NewInt(1000))
>>>>>>> aa637fd3
	pool.reset(nil, nil)

	pool.enqueueTx(tx1.Hash(), tx1, false, true)
	pool.enqueueTx(tx2.Hash(), tx2, false, true)
	pool.enqueueTx(tx3.Hash(), tx3, false, true)

	pool.promoteExecutables([]common.Address{from})
	if len(pool.pending) != 1 {
		t.Error("expected pending length to be 1, got", len(pool.pending))
	}
	if pool.queue[from].Len() != 2 {
		t.Error("expected len(queue) == 2, got", pool.queue[from].Len())
	}
}

func TestTransactionNegativeValue(t *testing.T) {
	t.Parallel()

	pool, key := setupTxPool()
	defer pool.Stop()

	tx, _ := types.SignTx(types.NewTransaction(0, common.Address{}, big.NewInt(-1), 100, big.NewInt(1), nil), types.HomesteadSigner{}, key)
	from, _ := deriveSender(tx)
<<<<<<< HEAD
	pool.currentState.AddBalance(from, big.NewInt(1), false, deepmind.NoOpContext, "test")
=======
	testAddBalance(pool, from, big.NewInt(1))
>>>>>>> aa637fd3
	if err := pool.AddRemote(tx); err != ErrNegativeValue {
		t.Error("expected", ErrNegativeValue, "got", err)
	}
}

func TestTransactionTipAboveFeeCap(t *testing.T) {
	t.Parallel()

	pool, key := setupTxPoolWithConfig(eip1559Config)
	defer pool.Stop()

	tx := dynamicFeeTx(0, 100, big.NewInt(1), big.NewInt(2), key)

	if err := pool.AddRemote(tx); err != ErrTipAboveFeeCap {
		t.Error("expected", ErrTipAboveFeeCap, "got", err)
	}
}

func TestTransactionVeryHighValues(t *testing.T) {
	t.Parallel()

	pool, key := setupTxPoolWithConfig(eip1559Config)
	defer pool.Stop()

	veryBigNumber := big.NewInt(1)
	veryBigNumber.Lsh(veryBigNumber, 300)

	tx := dynamicFeeTx(0, 100, big.NewInt(1), veryBigNumber, key)
	if err := pool.AddRemote(tx); err != ErrTipVeryHigh {
		t.Error("expected", ErrTipVeryHigh, "got", err)
	}

	tx2 := dynamicFeeTx(0, 100, veryBigNumber, big.NewInt(1), key)
	if err := pool.AddRemote(tx2); err != ErrFeeCapVeryHigh {
		t.Error("expected", ErrFeeCapVeryHigh, "got", err)
	}
}

func TestTransactionChainFork(t *testing.T) {
	t.Parallel()

	pool, key := setupTxPool()
	defer pool.Stop()

	addr := crypto.PubkeyToAddress(key.PublicKey)
	resetState := func() {
		statedb, _ := state.New(common.Hash{}, state.NewDatabase(rawdb.NewMemoryDatabase()), nil)
		statedb.AddBalance(addr, big.NewInt(100000000000000), false, deepmind.NoOpContext, "test")

		pool.chain = &testBlockChain{statedb, 1000000, new(event.Feed)}
		<-pool.requestReset(nil, nil)
	}
	resetState()

	tx := transaction(0, 100000, key)
	if _, err := pool.add(tx, false, deepmind.NoOpContext); err != nil {
		t.Error("didn't expect error", err)
	}
	pool.removeTx(tx.Hash(), true)

	// reset the pool's internal state
	resetState()
	if _, err := pool.add(tx, false, deepmind.NoOpContext); err != nil {
		t.Error("didn't expect error", err)
	}
}

func TestTransactionDoubleNonce(t *testing.T) {
	t.Parallel()

	pool, key := setupTxPool()
	defer pool.Stop()

	addr := crypto.PubkeyToAddress(key.PublicKey)
	resetState := func() {
		statedb, _ := state.New(common.Hash{}, state.NewDatabase(rawdb.NewMemoryDatabase()), nil)
		statedb.AddBalance(addr, big.NewInt(100000000000000), false, deepmind.NoOpContext, "test")

		pool.chain = &testBlockChain{statedb, 1000000, new(event.Feed)}
		<-pool.requestReset(nil, nil)
	}
	resetState()

	signer := types.HomesteadSigner{}
	tx1, _ := types.SignTx(types.NewTransaction(0, common.Address{}, big.NewInt(100), 100000, big.NewInt(1), nil), signer, key)
	tx2, _ := types.SignTx(types.NewTransaction(0, common.Address{}, big.NewInt(100), 1000000, big.NewInt(2), nil), signer, key)
	tx3, _ := types.SignTx(types.NewTransaction(0, common.Address{}, big.NewInt(100), 1000000, big.NewInt(1), nil), signer, key)

	// Add the first two transaction, ensure higher priced stays only
	if replace, err := pool.add(tx1, false, deepmind.NoOpContext); err != nil || replace {
		t.Errorf("first transaction insert failed (%v) or reported replacement (%v)", err, replace)
	}
	if replace, err := pool.add(tx2, false, deepmind.NoOpContext); err != nil || !replace {
		t.Errorf("second transaction insert failed (%v) or not reported replacement (%v)", err, replace)
	}
	<-pool.requestPromoteExecutables(newAccountSet(signer, addr))
	if pool.pending[addr].Len() != 1 {
		t.Error("expected 1 pending transactions, got", pool.pending[addr].Len())
	}
	if tx := pool.pending[addr].txs.items[0]; tx.Hash() != tx2.Hash() {
		t.Errorf("transaction mismatch: have %x, want %x", tx.Hash(), tx2.Hash())
	}

	// Add the third transaction and ensure it's not saved (smaller price)
	pool.add(tx3, false, deepmind.NoOpContext)
	<-pool.requestPromoteExecutables(newAccountSet(signer, addr))
	if pool.pending[addr].Len() != 1 {
		t.Error("expected 1 pending transactions, got", pool.pending[addr].Len())
	}
	if tx := pool.pending[addr].txs.items[0]; tx.Hash() != tx2.Hash() {
		t.Errorf("transaction mismatch: have %x, want %x", tx.Hash(), tx2.Hash())
	}
	// Ensure the total transaction count is correct
	if pool.all.Count() != 1 {
		t.Error("expected 1 total transactions, got", pool.all.Count())
	}
}

func TestTransactionMissingNonce(t *testing.T) {
	t.Parallel()

	pool, key := setupTxPool()
	defer pool.Stop()

	addr := crypto.PubkeyToAddress(key.PublicKey)
<<<<<<< HEAD
	pool.currentState.AddBalance(addr, big.NewInt(100000000000000), false, deepmind.NoOpContext, "test")
=======
	testAddBalance(pool, addr, big.NewInt(100000000000000))
>>>>>>> aa637fd3
	tx := transaction(1, 100000, key)
	if _, err := pool.add(tx, false, deepmind.NoOpContext); err != nil {
		t.Error("didn't expect error", err)
	}
	if len(pool.pending) != 0 {
		t.Error("expected 0 pending transactions, got", len(pool.pending))
	}
	if pool.queue[addr].Len() != 1 {
		t.Error("expected 1 queued transaction, got", pool.queue[addr].Len())
	}
	if pool.all.Count() != 1 {
		t.Error("expected 1 total transactions, got", pool.all.Count())
	}
}

func TestTransactionNonceRecovery(t *testing.T) {
	t.Parallel()

	const n = 10
	pool, key := setupTxPool()
	defer pool.Stop()

	addr := crypto.PubkeyToAddress(key.PublicKey)
<<<<<<< HEAD
	pool.currentState.SetNonce(addr, n, deepmind.NoOpContext)
	pool.currentState.AddBalance(addr, big.NewInt(100000000000000), false, deepmind.NoOpContext, "test")
=======
	testSetNonce(pool, addr, n)
	testAddBalance(pool, addr, big.NewInt(100000000000000))
>>>>>>> aa637fd3
	<-pool.requestReset(nil, nil)

	tx := transaction(n, 100000, key)
	if err := pool.AddRemote(tx); err != nil {
		t.Error(err)
	}
	// simulate some weird re-order of transactions and missing nonce(s)
<<<<<<< HEAD
	pool.currentState.SetNonce(addr, n-1, deepmind.NoOpContext)
=======
	testSetNonce(pool, addr, n-1)
>>>>>>> aa637fd3
	<-pool.requestReset(nil, nil)
	if fn := pool.Nonce(addr); fn != n-1 {
		t.Errorf("expected nonce to be %d, got %d", n-1, fn)
	}
}

// Tests that if an account runs out of funds, any pending and queued transactions
// are dropped.
func TestTransactionDropping(t *testing.T) {
	t.Parallel()

	// Create a test account and fund it
	pool, key := setupTxPool()
	defer pool.Stop()

	account := crypto.PubkeyToAddress(key.PublicKey)
<<<<<<< HEAD
	pool.currentState.AddBalance(account, big.NewInt(1000), false, deepmind.NoOpContext, "test")
=======
	testAddBalance(pool, account, big.NewInt(1000))
>>>>>>> aa637fd3

	// Add some pending and some queued transactions
	var (
		tx0  = transaction(0, 100, key)
		tx1  = transaction(1, 200, key)
		tx2  = transaction(2, 300, key)
		tx10 = transaction(10, 100, key)
		tx11 = transaction(11, 200, key)
		tx12 = transaction(12, 300, key)
	)
	pool.all.Add(tx0, false)
	pool.priced.Put(tx0, false)
	pool.promoteTx(account, tx0.Hash(), tx0)

	pool.all.Add(tx1, false)
	pool.priced.Put(tx1, false)
	pool.promoteTx(account, tx1.Hash(), tx1)

	pool.all.Add(tx2, false)
	pool.priced.Put(tx2, false)
	pool.promoteTx(account, tx2.Hash(), tx2)

	pool.enqueueTx(tx10.Hash(), tx10, false, true)
	pool.enqueueTx(tx11.Hash(), tx11, false, true)
	pool.enqueueTx(tx12.Hash(), tx12, false, true)

	// Check that pre and post validations leave the pool as is
	if pool.pending[account].Len() != 3 {
		t.Errorf("pending transaction mismatch: have %d, want %d", pool.pending[account].Len(), 3)
	}
	if pool.queue[account].Len() != 3 {
		t.Errorf("queued transaction mismatch: have %d, want %d", pool.queue[account].Len(), 3)
	}
	if pool.all.Count() != 6 {
		t.Errorf("total transaction mismatch: have %d, want %d", pool.all.Count(), 6)
	}
	<-pool.requestReset(nil, nil)
	if pool.pending[account].Len() != 3 {
		t.Errorf("pending transaction mismatch: have %d, want %d", pool.pending[account].Len(), 3)
	}
	if pool.queue[account].Len() != 3 {
		t.Errorf("queued transaction mismatch: have %d, want %d", pool.queue[account].Len(), 3)
	}
	if pool.all.Count() != 6 {
		t.Errorf("total transaction mismatch: have %d, want %d", pool.all.Count(), 6)
	}
	// Reduce the balance of the account, and check that invalidated transactions are dropped
<<<<<<< HEAD
	pool.currentState.AddBalance(account, big.NewInt(-650), false, deepmind.NoOpContext, "test")
=======
	testAddBalance(pool, account, big.NewInt(-650))
>>>>>>> aa637fd3
	<-pool.requestReset(nil, nil)

	if _, ok := pool.pending[account].txs.items[tx0.Nonce()]; !ok {
		t.Errorf("funded pending transaction missing: %v", tx0)
	}
	if _, ok := pool.pending[account].txs.items[tx1.Nonce()]; !ok {
		t.Errorf("funded pending transaction missing: %v", tx0)
	}
	if _, ok := pool.pending[account].txs.items[tx2.Nonce()]; ok {
		t.Errorf("out-of-fund pending transaction present: %v", tx1)
	}
	if _, ok := pool.queue[account].txs.items[tx10.Nonce()]; !ok {
		t.Errorf("funded queued transaction missing: %v", tx10)
	}
	if _, ok := pool.queue[account].txs.items[tx11.Nonce()]; !ok {
		t.Errorf("funded queued transaction missing: %v", tx10)
	}
	if _, ok := pool.queue[account].txs.items[tx12.Nonce()]; ok {
		t.Errorf("out-of-fund queued transaction present: %v", tx11)
	}
	if pool.all.Count() != 4 {
		t.Errorf("total transaction mismatch: have %d, want %d", pool.all.Count(), 4)
	}
	// Reduce the block gas limit, check that invalidated transactions are dropped
	pool.chain.(*testBlockChain).gasLimit = 100
	<-pool.requestReset(nil, nil)

	if _, ok := pool.pending[account].txs.items[tx0.Nonce()]; !ok {
		t.Errorf("funded pending transaction missing: %v", tx0)
	}
	if _, ok := pool.pending[account].txs.items[tx1.Nonce()]; ok {
		t.Errorf("over-gased pending transaction present: %v", tx1)
	}
	if _, ok := pool.queue[account].txs.items[tx10.Nonce()]; !ok {
		t.Errorf("funded queued transaction missing: %v", tx10)
	}
	if _, ok := pool.queue[account].txs.items[tx11.Nonce()]; ok {
		t.Errorf("over-gased queued transaction present: %v", tx11)
	}
	if pool.all.Count() != 2 {
		t.Errorf("total transaction mismatch: have %d, want %d", pool.all.Count(), 2)
	}
}

// Tests that if a transaction is dropped from the current pending pool (e.g. out
// of fund), all consecutive (still valid, but not executable) transactions are
// postponed back into the future queue to prevent broadcasting them.
func TestTransactionPostponing(t *testing.T) {
	t.Parallel()

	// Create the pool to test the postponing with
	statedb, _ := state.New(common.Hash{}, state.NewDatabase(rawdb.NewMemoryDatabase()), nil)
	blockchain := &testBlockChain{statedb, 1000000, new(event.Feed)}

	pool := NewTxPool(testTxPoolConfig, params.TestChainConfig, blockchain)
	defer pool.Stop()

	// Create two test accounts to produce different gap profiles with
	keys := make([]*ecdsa.PrivateKey, 2)
	accs := make([]common.Address, len(keys))

	for i := 0; i < len(keys); i++ {
		keys[i], _ = crypto.GenerateKey()
		accs[i] = crypto.PubkeyToAddress(keys[i].PublicKey)

<<<<<<< HEAD
		pool.currentState.AddBalance(crypto.PubkeyToAddress(keys[i].PublicKey), big.NewInt(50100), false, deepmind.NoOpContext, "test")
=======
		testAddBalance(pool, crypto.PubkeyToAddress(keys[i].PublicKey), big.NewInt(50100))
>>>>>>> aa637fd3
	}
	// Add a batch consecutive pending transactions for validation
	txs := []*types.Transaction{}
	for i, key := range keys {

		for j := 0; j < 100; j++ {
			var tx *types.Transaction
			if (i+j)%2 == 0 {
				tx = transaction(uint64(j), 25000, key)
			} else {
				tx = transaction(uint64(j), 50000, key)
			}
			txs = append(txs, tx)
		}
	}
	for i, err := range pool.AddRemotesSync(txs) {
		if err != nil {
			t.Fatalf("tx %d: failed to add transactions: %v", i, err)
		}
	}
	// Check that pre and post validations leave the pool as is
	if pending := pool.pending[accs[0]].Len() + pool.pending[accs[1]].Len(); pending != len(txs) {
		t.Errorf("pending transaction mismatch: have %d, want %d", pending, len(txs))
	}
	if len(pool.queue) != 0 {
		t.Errorf("queued accounts mismatch: have %d, want %d", len(pool.queue), 0)
	}
	if pool.all.Count() != len(txs) {
		t.Errorf("total transaction mismatch: have %d, want %d", pool.all.Count(), len(txs))
	}
	<-pool.requestReset(nil, nil)
	if pending := pool.pending[accs[0]].Len() + pool.pending[accs[1]].Len(); pending != len(txs) {
		t.Errorf("pending transaction mismatch: have %d, want %d", pending, len(txs))
	}
	if len(pool.queue) != 0 {
		t.Errorf("queued accounts mismatch: have %d, want %d", len(pool.queue), 0)
	}
	if pool.all.Count() != len(txs) {
		t.Errorf("total transaction mismatch: have %d, want %d", pool.all.Count(), len(txs))
	}
	// Reduce the balance of the account, and check that transactions are reorganised
	for _, addr := range accs {
<<<<<<< HEAD
		pool.currentState.AddBalance(addr, big.NewInt(-1), false, deepmind.NoOpContext, "test")
=======
		testAddBalance(pool, addr, big.NewInt(-1))
>>>>>>> aa637fd3
	}
	<-pool.requestReset(nil, nil)

	// The first account's first transaction remains valid, check that subsequent
	// ones are either filtered out, or queued up for later.
	if _, ok := pool.pending[accs[0]].txs.items[txs[0].Nonce()]; !ok {
		t.Errorf("tx %d: valid and funded transaction missing from pending pool: %v", 0, txs[0])
	}
	if _, ok := pool.queue[accs[0]].txs.items[txs[0].Nonce()]; ok {
		t.Errorf("tx %d: valid and funded transaction present in future queue: %v", 0, txs[0])
	}
	for i, tx := range txs[1:100] {
		if i%2 == 1 {
			if _, ok := pool.pending[accs[0]].txs.items[tx.Nonce()]; ok {
				t.Errorf("tx %d: valid but future transaction present in pending pool: %v", i+1, tx)
			}
			if _, ok := pool.queue[accs[0]].txs.items[tx.Nonce()]; !ok {
				t.Errorf("tx %d: valid but future transaction missing from future queue: %v", i+1, tx)
			}
		} else {
			if _, ok := pool.pending[accs[0]].txs.items[tx.Nonce()]; ok {
				t.Errorf("tx %d: out-of-fund transaction present in pending pool: %v", i+1, tx)
			}
			if _, ok := pool.queue[accs[0]].txs.items[tx.Nonce()]; ok {
				t.Errorf("tx %d: out-of-fund transaction present in future queue: %v", i+1, tx)
			}
		}
	}
	// The second account's first transaction got invalid, check that all transactions
	// are either filtered out, or queued up for later.
	if pool.pending[accs[1]] != nil {
		t.Errorf("invalidated account still has pending transactions")
	}
	for i, tx := range txs[100:] {
		if i%2 == 1 {
			if _, ok := pool.queue[accs[1]].txs.items[tx.Nonce()]; !ok {
				t.Errorf("tx %d: valid but future transaction missing from future queue: %v", 100+i, tx)
			}
		} else {
			if _, ok := pool.queue[accs[1]].txs.items[tx.Nonce()]; ok {
				t.Errorf("tx %d: out-of-fund transaction present in future queue: %v", 100+i, tx)
			}
		}
	}
	if pool.all.Count() != len(txs)/2 {
		t.Errorf("total transaction mismatch: have %d, want %d", pool.all.Count(), len(txs)/2)
	}
}

// Tests that if the transaction pool has both executable and non-executable
// transactions from an origin account, filling the nonce gap moves all queued
// ones into the pending pool.
func TestTransactionGapFilling(t *testing.T) {
	t.Parallel()

	// Create a test account and fund it
	pool, key := setupTxPool()
	defer pool.Stop()

	account := crypto.PubkeyToAddress(key.PublicKey)
<<<<<<< HEAD
	pool.currentState.AddBalance(account, big.NewInt(1000000), false, deepmind.NoOpContext, "test")
=======
	testAddBalance(pool, account, big.NewInt(1000000))
>>>>>>> aa637fd3

	// Keep track of transaction events to ensure all executables get announced
	events := make(chan NewTxsEvent, testTxPoolConfig.AccountQueue+5)
	sub := pool.txFeed.Subscribe(events)
	defer sub.Unsubscribe()

	// Create a pending and a queued transaction with a nonce-gap in between
	pool.AddRemotesSync([]*types.Transaction{
		transaction(0, 100000, key),
		transaction(2, 100000, key),
	})
	pending, queued := pool.Stats()
	if pending != 1 {
		t.Fatalf("pending transactions mismatched: have %d, want %d", pending, 1)
	}
	if queued != 1 {
		t.Fatalf("queued transactions mismatched: have %d, want %d", queued, 1)
	}
	if err := validateEvents(events, 1); err != nil {
		t.Fatalf("original event firing failed: %v", err)
	}
	if err := validateTxPoolInternals(pool); err != nil {
		t.Fatalf("pool internal state corrupted: %v", err)
	}
	// Fill the nonce gap and ensure all transactions become pending
	if err := pool.addRemoteSync(transaction(1, 100000, key)); err != nil {
		t.Fatalf("failed to add gapped transaction: %v", err)
	}
	pending, queued = pool.Stats()
	if pending != 3 {
		t.Fatalf("pending transactions mismatched: have %d, want %d", pending, 3)
	}
	if queued != 0 {
		t.Fatalf("queued transactions mismatched: have %d, want %d", queued, 0)
	}
	if err := validateEvents(events, 2); err != nil {
		t.Fatalf("gap-filling event firing failed: %v", err)
	}
	if err := validateTxPoolInternals(pool); err != nil {
		t.Fatalf("pool internal state corrupted: %v", err)
	}
}

// Tests that if the transaction count belonging to a single account goes above
// some threshold, the higher transactions are dropped to prevent DOS attacks.
func TestTransactionQueueAccountLimiting(t *testing.T) {
	t.Parallel()

	// Create a test account and fund it
	pool, key := setupTxPool()
	defer pool.Stop()

	account := crypto.PubkeyToAddress(key.PublicKey)
<<<<<<< HEAD
	pool.currentState.AddBalance(account, big.NewInt(1000000), false, deepmind.NoOpContext, "test")
=======
	testAddBalance(pool, account, big.NewInt(1000000))
>>>>>>> aa637fd3

	// Keep queuing up transactions and make sure all above a limit are dropped
	for i := uint64(1); i <= testTxPoolConfig.AccountQueue+5; i++ {
		if err := pool.addRemoteSync(transaction(i, 100000, key)); err != nil {
			t.Fatalf("tx %d: failed to add transaction: %v", i, err)
		}
		if len(pool.pending) != 0 {
			t.Errorf("tx %d: pending pool size mismatch: have %d, want %d", i, len(pool.pending), 0)
		}
		if i <= testTxPoolConfig.AccountQueue {
			if pool.queue[account].Len() != int(i) {
				t.Errorf("tx %d: queue size mismatch: have %d, want %d", i, pool.queue[account].Len(), i)
			}
		} else {
			if pool.queue[account].Len() != int(testTxPoolConfig.AccountQueue) {
				t.Errorf("tx %d: queue limit mismatch: have %d, want %d", i, pool.queue[account].Len(), testTxPoolConfig.AccountQueue)
			}
		}
	}
	if pool.all.Count() != int(testTxPoolConfig.AccountQueue) {
		t.Errorf("total transaction mismatch: have %d, want %d", pool.all.Count(), testTxPoolConfig.AccountQueue)
	}
}

// Tests that if the transaction count belonging to multiple accounts go above
// some threshold, the higher transactions are dropped to prevent DOS attacks.
//
// This logic should not hold for local transactions, unless the local tracking
// mechanism is disabled.
func TestTransactionQueueGlobalLimiting(t *testing.T) {
	testTransactionQueueGlobalLimiting(t, false)
}
func TestTransactionQueueGlobalLimitingNoLocals(t *testing.T) {
	testTransactionQueueGlobalLimiting(t, true)
}

func testTransactionQueueGlobalLimiting(t *testing.T, nolocals bool) {
	t.Parallel()

	// Create the pool to test the limit enforcement with
	statedb, _ := state.New(common.Hash{}, state.NewDatabase(rawdb.NewMemoryDatabase()), nil)
	blockchain := &testBlockChain{statedb, 1000000, new(event.Feed)}

	config := testTxPoolConfig
	config.NoLocals = nolocals
	config.GlobalQueue = config.AccountQueue*3 - 1 // reduce the queue limits to shorten test time (-1 to make it non divisible)

	pool := NewTxPool(config, params.TestChainConfig, blockchain)
	defer pool.Stop()

	// Create a number of test accounts and fund them (last one will be the local)
	keys := make([]*ecdsa.PrivateKey, 5)
	for i := 0; i < len(keys); i++ {
		keys[i], _ = crypto.GenerateKey()
<<<<<<< HEAD
		pool.currentState.AddBalance(crypto.PubkeyToAddress(keys[i].PublicKey), big.NewInt(1000000), false, deepmind.NoOpContext, "test")
=======
		testAddBalance(pool, crypto.PubkeyToAddress(keys[i].PublicKey), big.NewInt(1000000))
>>>>>>> aa637fd3
	}
	local := keys[len(keys)-1]

	// Generate and queue a batch of transactions
	nonces := make(map[common.Address]uint64)

	txs := make(types.Transactions, 0, 3*config.GlobalQueue)
	for len(txs) < cap(txs) {
		key := keys[rand.Intn(len(keys)-1)] // skip adding transactions with the local account
		addr := crypto.PubkeyToAddress(key.PublicKey)

		txs = append(txs, transaction(nonces[addr]+1, 100000, key))
		nonces[addr]++
	}
	// Import the batch and verify that limits have been enforced
	pool.AddRemotesSync(txs)

	queued := 0
	for addr, list := range pool.queue {
		if list.Len() > int(config.AccountQueue) {
			t.Errorf("addr %x: queued accounts overflown allowance: %d > %d", addr, list.Len(), config.AccountQueue)
		}
		queued += list.Len()
	}
	if queued > int(config.GlobalQueue) {
		t.Fatalf("total transactions overflow allowance: %d > %d", queued, config.GlobalQueue)
	}
	// Generate a batch of transactions from the local account and import them
	txs = txs[:0]
	for i := uint64(0); i < 3*config.GlobalQueue; i++ {
		txs = append(txs, transaction(i+1, 100000, local))
	}
	pool.AddLocals(txs)

	// If locals are disabled, the previous eviction algorithm should apply here too
	if nolocals {
		queued := 0
		for addr, list := range pool.queue {
			if list.Len() > int(config.AccountQueue) {
				t.Errorf("addr %x: queued accounts overflown allowance: %d > %d", addr, list.Len(), config.AccountQueue)
			}
			queued += list.Len()
		}
		if queued > int(config.GlobalQueue) {
			t.Fatalf("total transactions overflow allowance: %d > %d", queued, config.GlobalQueue)
		}
	} else {
		// Local exemptions are enabled, make sure the local account owned the queue
		if len(pool.queue) != 1 {
			t.Errorf("multiple accounts in queue: have %v, want %v", len(pool.queue), 1)
		}
		// Also ensure no local transactions are ever dropped, even if above global limits
		if queued := pool.queue[crypto.PubkeyToAddress(local.PublicKey)].Len(); uint64(queued) != 3*config.GlobalQueue {
			t.Fatalf("local account queued transaction count mismatch: have %v, want %v", queued, 3*config.GlobalQueue)
		}
	}
}

// Tests that if an account remains idle for a prolonged amount of time, any
// non-executable transactions queued up are dropped to prevent wasting resources
// on shuffling them around.
//
// This logic should not hold for local transactions, unless the local tracking
// mechanism is disabled.
func TestTransactionQueueTimeLimiting(t *testing.T) {
	testTransactionQueueTimeLimiting(t, false)
}
func TestTransactionQueueTimeLimitingNoLocals(t *testing.T) {
	testTransactionQueueTimeLimiting(t, true)
}

func testTransactionQueueTimeLimiting(t *testing.T, nolocals bool) {
	// Reduce the eviction interval to a testable amount
	defer func(old time.Duration) { evictionInterval = old }(evictionInterval)
	evictionInterval = time.Millisecond * 100

	// Create the pool to test the non-expiration enforcement
	statedb, _ := state.New(common.Hash{}, state.NewDatabase(rawdb.NewMemoryDatabase()), nil)
	blockchain := &testBlockChain{statedb, 1000000, new(event.Feed)}

	config := testTxPoolConfig
	config.Lifetime = time.Second
	config.NoLocals = nolocals

	pool := NewTxPool(config, params.TestChainConfig, blockchain)
	defer pool.Stop()

	// Create two test accounts to ensure remotes expire but locals do not
	local, _ := crypto.GenerateKey()
	remote, _ := crypto.GenerateKey()

<<<<<<< HEAD
	pool.currentState.AddBalance(crypto.PubkeyToAddress(local.PublicKey), big.NewInt(1000000000), false, deepmind.NoOpContext, "test")
	pool.currentState.AddBalance(crypto.PubkeyToAddress(remote.PublicKey), big.NewInt(1000000000), false, deepmind.NoOpContext, "test")
=======
	testAddBalance(pool, crypto.PubkeyToAddress(local.PublicKey), big.NewInt(1000000000))
	testAddBalance(pool, crypto.PubkeyToAddress(remote.PublicKey), big.NewInt(1000000000))
>>>>>>> aa637fd3

	// Add the two transactions and ensure they both are queued up
	if err := pool.AddLocal(pricedTransaction(1, 100000, big.NewInt(1), local)); err != nil {
		t.Fatalf("failed to add local transaction: %v", err)
	}
	if err := pool.AddRemote(pricedTransaction(1, 100000, big.NewInt(1), remote)); err != nil {
		t.Fatalf("failed to add remote transaction: %v", err)
	}
	pending, queued := pool.Stats()
	if pending != 0 {
		t.Fatalf("pending transactions mismatched: have %d, want %d", pending, 0)
	}
	if queued != 2 {
		t.Fatalf("queued transactions mismatched: have %d, want %d", queued, 2)
	}
	if err := validateTxPoolInternals(pool); err != nil {
		t.Fatalf("pool internal state corrupted: %v", err)
	}

	// Allow the eviction interval to run
	time.Sleep(2 * evictionInterval)

	// Transactions should not be evicted from the queue yet since lifetime duration has not passed
	pending, queued = pool.Stats()
	if pending != 0 {
		t.Fatalf("pending transactions mismatched: have %d, want %d", pending, 0)
	}
	if queued != 2 {
		t.Fatalf("queued transactions mismatched: have %d, want %d", queued, 2)
	}
	if err := validateTxPoolInternals(pool); err != nil {
		t.Fatalf("pool internal state corrupted: %v", err)
	}

	// Wait a bit for eviction to run and clean up any leftovers, and ensure only the local remains
	time.Sleep(2 * config.Lifetime)

	pending, queued = pool.Stats()
	if pending != 0 {
		t.Fatalf("pending transactions mismatched: have %d, want %d", pending, 0)
	}
	if nolocals {
		if queued != 0 {
			t.Fatalf("queued transactions mismatched: have %d, want %d", queued, 0)
		}
	} else {
		if queued != 1 {
			t.Fatalf("queued transactions mismatched: have %d, want %d", queued, 1)
		}
	}
	if err := validateTxPoolInternals(pool); err != nil {
		t.Fatalf("pool internal state corrupted: %v", err)
	}

	// remove current transactions and increase nonce to prepare for a reset and cleanup
	statedb.SetNonce(crypto.PubkeyToAddress(remote.PublicKey), 2, deepmind.NoOpContext)
	statedb.SetNonce(crypto.PubkeyToAddress(local.PublicKey), 2, deepmind.NoOpContext)
	<-pool.requestReset(nil, nil)

	// make sure queue, pending are cleared
	pending, queued = pool.Stats()
	if pending != 0 {
		t.Fatalf("pending transactions mismatched: have %d, want %d", pending, 0)
	}
	if queued != 0 {
		t.Fatalf("queued transactions mismatched: have %d, want %d", queued, 0)
	}
	if err := validateTxPoolInternals(pool); err != nil {
		t.Fatalf("pool internal state corrupted: %v", err)
	}

	// Queue gapped transactions
	if err := pool.AddLocal(pricedTransaction(4, 100000, big.NewInt(1), local)); err != nil {
		t.Fatalf("failed to add remote transaction: %v", err)
	}
	if err := pool.addRemoteSync(pricedTransaction(4, 100000, big.NewInt(1), remote)); err != nil {
		t.Fatalf("failed to add remote transaction: %v", err)
	}
	time.Sleep(5 * evictionInterval) // A half lifetime pass

	// Queue executable transactions, the life cycle should be restarted.
	if err := pool.AddLocal(pricedTransaction(2, 100000, big.NewInt(1), local)); err != nil {
		t.Fatalf("failed to add remote transaction: %v", err)
	}
	if err := pool.addRemoteSync(pricedTransaction(2, 100000, big.NewInt(1), remote)); err != nil {
		t.Fatalf("failed to add remote transaction: %v", err)
	}
	time.Sleep(6 * evictionInterval)

	// All gapped transactions shouldn't be kicked out
	pending, queued = pool.Stats()
	if pending != 2 {
		t.Fatalf("pending transactions mismatched: have %d, want %d", pending, 2)
	}
	if queued != 2 {
		t.Fatalf("queued transactions mismatched: have %d, want %d", queued, 3)
	}
	if err := validateTxPoolInternals(pool); err != nil {
		t.Fatalf("pool internal state corrupted: %v", err)
	}

	// The whole life time pass after last promotion, kick out stale transactions
	time.Sleep(2 * config.Lifetime)
	pending, queued = pool.Stats()
	if pending != 2 {
		t.Fatalf("pending transactions mismatched: have %d, want %d", pending, 2)
	}
	if nolocals {
		if queued != 0 {
			t.Fatalf("queued transactions mismatched: have %d, want %d", queued, 0)
		}
	} else {
		if queued != 1 {
			t.Fatalf("queued transactions mismatched: have %d, want %d", queued, 1)
		}
	}
	if err := validateTxPoolInternals(pool); err != nil {
		t.Fatalf("pool internal state corrupted: %v", err)
	}
}

// Tests that even if the transaction count belonging to a single account goes
// above some threshold, as long as the transactions are executable, they are
// accepted.
func TestTransactionPendingLimiting(t *testing.T) {
	t.Parallel()

	// Create a test account and fund it
	pool, key := setupTxPool()
	defer pool.Stop()

	account := crypto.PubkeyToAddress(key.PublicKey)
<<<<<<< HEAD
	pool.currentState.AddBalance(account, big.NewInt(1000000), false, deepmind.NoOpContext, "test")
=======
	testAddBalance(pool, account, big.NewInt(1000000))
>>>>>>> aa637fd3

	// Keep track of transaction events to ensure all executables get announced
	events := make(chan NewTxsEvent, testTxPoolConfig.AccountQueue+5)
	sub := pool.txFeed.Subscribe(events)
	defer sub.Unsubscribe()

	// Keep queuing up transactions and make sure all above a limit are dropped
	for i := uint64(0); i < testTxPoolConfig.AccountQueue+5; i++ {
		if err := pool.addRemoteSync(transaction(i, 100000, key)); err != nil {
			t.Fatalf("tx %d: failed to add transaction: %v", i, err)
		}
		if pool.pending[account].Len() != int(i)+1 {
			t.Errorf("tx %d: pending pool size mismatch: have %d, want %d", i, pool.pending[account].Len(), i+1)
		}
		if len(pool.queue) != 0 {
			t.Errorf("tx %d: queue size mismatch: have %d, want %d", i, pool.queue[account].Len(), 0)
		}
	}
	if pool.all.Count() != int(testTxPoolConfig.AccountQueue+5) {
		t.Errorf("total transaction mismatch: have %d, want %d", pool.all.Count(), testTxPoolConfig.AccountQueue+5)
	}
	if err := validateEvents(events, int(testTxPoolConfig.AccountQueue+5)); err != nil {
		t.Fatalf("event firing failed: %v", err)
	}
	if err := validateTxPoolInternals(pool); err != nil {
		t.Fatalf("pool internal state corrupted: %v", err)
	}
}

// Tests that if the transaction count belonging to multiple accounts go above
// some hard threshold, the higher transactions are dropped to prevent DOS
// attacks.
func TestTransactionPendingGlobalLimiting(t *testing.T) {
	t.Parallel()

	// Create the pool to test the limit enforcement with
	statedb, _ := state.New(common.Hash{}, state.NewDatabase(rawdb.NewMemoryDatabase()), nil)
	blockchain := &testBlockChain{statedb, 1000000, new(event.Feed)}

	config := testTxPoolConfig
	config.GlobalSlots = config.AccountSlots * 10

	pool := NewTxPool(config, params.TestChainConfig, blockchain)
	defer pool.Stop()

	// Create a number of test accounts and fund them
	keys := make([]*ecdsa.PrivateKey, 5)
	for i := 0; i < len(keys); i++ {
		keys[i], _ = crypto.GenerateKey()
<<<<<<< HEAD
		pool.currentState.AddBalance(crypto.PubkeyToAddress(keys[i].PublicKey), big.NewInt(1000000), false, deepmind.NoOpContext, "test")
=======
		testAddBalance(pool, crypto.PubkeyToAddress(keys[i].PublicKey), big.NewInt(1000000))
>>>>>>> aa637fd3
	}
	// Generate and queue a batch of transactions
	nonces := make(map[common.Address]uint64)

	txs := types.Transactions{}
	for _, key := range keys {
		addr := crypto.PubkeyToAddress(key.PublicKey)
		for j := 0; j < int(config.GlobalSlots)/len(keys)*2; j++ {
			txs = append(txs, transaction(nonces[addr], 100000, key))
			nonces[addr]++
		}
	}
	// Import the batch and verify that limits have been enforced
	pool.AddRemotesSync(txs)

	pending := 0
	for _, list := range pool.pending {
		pending += list.Len()
	}
	if pending > int(config.GlobalSlots) {
		t.Fatalf("total pending transactions overflow allowance: %d > %d", pending, config.GlobalSlots)
	}
	if err := validateTxPoolInternals(pool); err != nil {
		t.Fatalf("pool internal state corrupted: %v", err)
	}
}

// Test the limit on transaction size is enforced correctly.
// This test verifies every transaction having allowed size
// is added to the pool, and longer transactions are rejected.
func TestTransactionAllowedTxSize(t *testing.T) {
	t.Parallel()

	// Create a test account and fund it
	pool, key := setupTxPool()
	defer pool.Stop()

	account := crypto.PubkeyToAddress(key.PublicKey)
<<<<<<< HEAD
	pool.currentState.AddBalance(account, big.NewInt(1000000000), false, deepmind.NoOpContext, "test")
=======
	testAddBalance(pool, account, big.NewInt(1000000000))
>>>>>>> aa637fd3

	// Compute maximal data size for transactions (lower bound).
	//
	// It is assumed the fields in the transaction (except of the data) are:
	//   - nonce     <= 32 bytes
	//   - gasPrice  <= 32 bytes
	//   - gasLimit  <= 32 bytes
	//   - recipient == 20 bytes
	//   - value     <= 32 bytes
	//   - signature == 65 bytes
	// All those fields are summed up to at most 213 bytes.
	baseSize := uint64(213)
	dataSize := txMaxSize - baseSize

	// Try adding a transaction with maximal allowed size
	tx := pricedDataTransaction(0, pool.currentMaxGas, big.NewInt(1), key, dataSize)
	if err := pool.addRemoteSync(tx); err != nil {
		t.Fatalf("failed to add transaction of size %d, close to maximal: %v", int(tx.Size()), err)
	}
	// Try adding a transaction with random allowed size
	if err := pool.addRemoteSync(pricedDataTransaction(1, pool.currentMaxGas, big.NewInt(1), key, uint64(rand.Intn(int(dataSize))))); err != nil {
		t.Fatalf("failed to add transaction of random allowed size: %v", err)
	}
	// Try adding a transaction of minimal not allowed size
	if err := pool.addRemoteSync(pricedDataTransaction(2, pool.currentMaxGas, big.NewInt(1), key, txMaxSize)); err == nil {
		t.Fatalf("expected rejection on slightly oversize transaction")
	}
	// Try adding a transaction of random not allowed size
	if err := pool.addRemoteSync(pricedDataTransaction(2, pool.currentMaxGas, big.NewInt(1), key, dataSize+1+uint64(rand.Intn(10*txMaxSize)))); err == nil {
		t.Fatalf("expected rejection on oversize transaction")
	}
	// Run some sanity checks on the pool internals
	pending, queued := pool.Stats()
	if pending != 2 {
		t.Fatalf("pending transactions mismatched: have %d, want %d", pending, 2)
	}
	if queued != 0 {
		t.Fatalf("queued transactions mismatched: have %d, want %d", queued, 0)
	}
	if err := validateTxPoolInternals(pool); err != nil {
		t.Fatalf("pool internal state corrupted: %v", err)
	}
}

// Tests that if transactions start being capped, transactions are also removed from 'all'
func TestTransactionCapClearsFromAll(t *testing.T) {
	t.Parallel()

	// Create the pool to test the limit enforcement with
	statedb, _ := state.New(common.Hash{}, state.NewDatabase(rawdb.NewMemoryDatabase()), nil)
	blockchain := &testBlockChain{statedb, 1000000, new(event.Feed)}

	config := testTxPoolConfig
	config.AccountSlots = 2
	config.AccountQueue = 2
	config.GlobalSlots = 8

	pool := NewTxPool(config, params.TestChainConfig, blockchain)
	defer pool.Stop()

	// Create a number of test accounts and fund them
	key, _ := crypto.GenerateKey()
	addr := crypto.PubkeyToAddress(key.PublicKey)
<<<<<<< HEAD
	pool.currentState.AddBalance(addr, big.NewInt(1000000), false, deepmind.NoOpContext, "test")
=======
	testAddBalance(pool, addr, big.NewInt(1000000))
>>>>>>> aa637fd3

	txs := types.Transactions{}
	for j := 0; j < int(config.GlobalSlots)*2; j++ {
		txs = append(txs, transaction(uint64(j), 100000, key))
	}
	// Import the batch and verify that limits have been enforced
	pool.AddRemotes(txs)
	if err := validateTxPoolInternals(pool); err != nil {
		t.Fatalf("pool internal state corrupted: %v", err)
	}
}

// Tests that if the transaction count belonging to multiple accounts go above
// some hard threshold, if they are under the minimum guaranteed slot count then
// the transactions are still kept.
func TestTransactionPendingMinimumAllowance(t *testing.T) {
	t.Parallel()

	// Create the pool to test the limit enforcement with
	statedb, _ := state.New(common.Hash{}, state.NewDatabase(rawdb.NewMemoryDatabase()), nil)
	blockchain := &testBlockChain{statedb, 1000000, new(event.Feed)}

	config := testTxPoolConfig
	config.GlobalSlots = 1

	pool := NewTxPool(config, params.TestChainConfig, blockchain)
	defer pool.Stop()

	// Create a number of test accounts and fund them
	keys := make([]*ecdsa.PrivateKey, 5)
	for i := 0; i < len(keys); i++ {
		keys[i], _ = crypto.GenerateKey()
<<<<<<< HEAD
		pool.currentState.AddBalance(crypto.PubkeyToAddress(keys[i].PublicKey), big.NewInt(1000000), false, deepmind.NoOpContext, "test")
=======
		testAddBalance(pool, crypto.PubkeyToAddress(keys[i].PublicKey), big.NewInt(1000000))
>>>>>>> aa637fd3
	}
	// Generate and queue a batch of transactions
	nonces := make(map[common.Address]uint64)

	txs := types.Transactions{}
	for _, key := range keys {
		addr := crypto.PubkeyToAddress(key.PublicKey)
		for j := 0; j < int(config.AccountSlots)*2; j++ {
			txs = append(txs, transaction(nonces[addr], 100000, key))
			nonces[addr]++
		}
	}
	// Import the batch and verify that limits have been enforced
	pool.AddRemotesSync(txs)

	for addr, list := range pool.pending {
		if list.Len() != int(config.AccountSlots) {
			t.Errorf("addr %x: total pending transactions mismatch: have %d, want %d", addr, list.Len(), config.AccountSlots)
		}
	}
	if err := validateTxPoolInternals(pool); err != nil {
		t.Fatalf("pool internal state corrupted: %v", err)
	}
}

// Tests that setting the transaction pool gas price to a higher value correctly
// discards everything cheaper than that and moves any gapped transactions back
// from the pending pool to the queue.
//
// Note, local transactions are never allowed to be dropped.
func TestTransactionPoolRepricing(t *testing.T) {
	t.Parallel()

	// Create the pool to test the pricing enforcement with
	statedb, _ := state.New(common.Hash{}, state.NewDatabase(rawdb.NewMemoryDatabase()), nil)
	blockchain := &testBlockChain{statedb, 1000000, new(event.Feed)}

	pool := NewTxPool(testTxPoolConfig, params.TestChainConfig, blockchain)
	defer pool.Stop()

	// Keep track of transaction events to ensure all executables get announced
	events := make(chan NewTxsEvent, 32)
	sub := pool.txFeed.Subscribe(events)
	defer sub.Unsubscribe()

	// Create a number of test accounts and fund them
	keys := make([]*ecdsa.PrivateKey, 4)
	for i := 0; i < len(keys); i++ {
		keys[i], _ = crypto.GenerateKey()
<<<<<<< HEAD
		pool.currentState.AddBalance(crypto.PubkeyToAddress(keys[i].PublicKey), big.NewInt(1000000), false, deepmind.NoOpContext, "test")
=======
		testAddBalance(pool, crypto.PubkeyToAddress(keys[i].PublicKey), big.NewInt(1000000))
>>>>>>> aa637fd3
	}
	// Generate and queue a batch of transactions, both pending and queued
	txs := types.Transactions{}

	txs = append(txs, pricedTransaction(0, 100000, big.NewInt(2), keys[0]))
	txs = append(txs, pricedTransaction(1, 100000, big.NewInt(1), keys[0]))
	txs = append(txs, pricedTransaction(2, 100000, big.NewInt(2), keys[0]))

	txs = append(txs, pricedTransaction(0, 100000, big.NewInt(1), keys[1]))
	txs = append(txs, pricedTransaction(1, 100000, big.NewInt(2), keys[1]))
	txs = append(txs, pricedTransaction(2, 100000, big.NewInt(2), keys[1]))

	txs = append(txs, pricedTransaction(1, 100000, big.NewInt(2), keys[2]))
	txs = append(txs, pricedTransaction(2, 100000, big.NewInt(1), keys[2]))
	txs = append(txs, pricedTransaction(3, 100000, big.NewInt(2), keys[2]))

	ltx := pricedTransaction(0, 100000, big.NewInt(1), keys[3])

	// Import the batch and that both pending and queued transactions match up
	pool.AddRemotesSync(txs)
	pool.AddLocal(ltx)

	pending, queued := pool.Stats()
	if pending != 7 {
		t.Fatalf("pending transactions mismatched: have %d, want %d", pending, 7)
	}
	if queued != 3 {
		t.Fatalf("queued transactions mismatched: have %d, want %d", queued, 3)
	}
	if err := validateEvents(events, 7); err != nil {
		t.Fatalf("original event firing failed: %v", err)
	}
	if err := validateTxPoolInternals(pool); err != nil {
		t.Fatalf("pool internal state corrupted: %v", err)
	}
	// Reprice the pool and check that underpriced transactions get dropped
	pool.SetGasPrice(big.NewInt(2))

	pending, queued = pool.Stats()
	if pending != 2 {
		t.Fatalf("pending transactions mismatched: have %d, want %d", pending, 2)
	}
	if queued != 5 {
		t.Fatalf("queued transactions mismatched: have %d, want %d", queued, 5)
	}
	if err := validateEvents(events, 0); err != nil {
		t.Fatalf("reprice event firing failed: %v", err)
	}
	if err := validateTxPoolInternals(pool); err != nil {
		t.Fatalf("pool internal state corrupted: %v", err)
	}
	// Check that we can't add the old transactions back
	if err := pool.AddRemote(pricedTransaction(1, 100000, big.NewInt(1), keys[0])); err != ErrUnderpriced {
		t.Fatalf("adding underpriced pending transaction error mismatch: have %v, want %v", err, ErrUnderpriced)
	}
	if err := pool.AddRemote(pricedTransaction(0, 100000, big.NewInt(1), keys[1])); err != ErrUnderpriced {
		t.Fatalf("adding underpriced pending transaction error mismatch: have %v, want %v", err, ErrUnderpriced)
	}
	if err := pool.AddRemote(pricedTransaction(2, 100000, big.NewInt(1), keys[2])); err != ErrUnderpriced {
		t.Fatalf("adding underpriced queued transaction error mismatch: have %v, want %v", err, ErrUnderpriced)
	}
	if err := validateEvents(events, 0); err != nil {
		t.Fatalf("post-reprice event firing failed: %v", err)
	}
	if err := validateTxPoolInternals(pool); err != nil {
		t.Fatalf("pool internal state corrupted: %v", err)
	}
	// However we can add local underpriced transactions
	tx := pricedTransaction(1, 100000, big.NewInt(1), keys[3])
	if err := pool.AddLocal(tx); err != nil {
		t.Fatalf("failed to add underpriced local transaction: %v", err)
	}
	if pending, _ = pool.Stats(); pending != 3 {
		t.Fatalf("pending transactions mismatched: have %d, want %d", pending, 3)
	}
	if err := validateEvents(events, 1); err != nil {
		t.Fatalf("post-reprice local event firing failed: %v", err)
	}
	if err := validateTxPoolInternals(pool); err != nil {
		t.Fatalf("pool internal state corrupted: %v", err)
	}
	// And we can fill gaps with properly priced transactions
	if err := pool.AddRemote(pricedTransaction(1, 100000, big.NewInt(2), keys[0])); err != nil {
		t.Fatalf("failed to add pending transaction: %v", err)
	}
	if err := pool.AddRemote(pricedTransaction(0, 100000, big.NewInt(2), keys[1])); err != nil {
		t.Fatalf("failed to add pending transaction: %v", err)
	}
	if err := pool.AddRemote(pricedTransaction(2, 100000, big.NewInt(2), keys[2])); err != nil {
		t.Fatalf("failed to add queued transaction: %v", err)
	}
	if err := validateEvents(events, 5); err != nil {
		t.Fatalf("post-reprice event firing failed: %v", err)
	}
	if err := validateTxPoolInternals(pool); err != nil {
		t.Fatalf("pool internal state corrupted: %v", err)
	}
}

// Tests that setting the transaction pool gas price to a higher value correctly
// discards everything cheaper (legacy & dynamic fee) than that and moves any
// gapped transactions back from the pending pool to the queue.
//
// Note, local transactions are never allowed to be dropped.
func TestTransactionPoolRepricingDynamicFee(t *testing.T) {
	t.Parallel()

	// Create the pool to test the pricing enforcement with
	pool, _ := setupTxPoolWithConfig(eip1559Config)
	defer pool.Stop()

	// Keep track of transaction events to ensure all executables get announced
	events := make(chan NewTxsEvent, 32)
	sub := pool.txFeed.Subscribe(events)
	defer sub.Unsubscribe()

	// Create a number of test accounts and fund them
	keys := make([]*ecdsa.PrivateKey, 4)
	for i := 0; i < len(keys); i++ {
		keys[i], _ = crypto.GenerateKey()
		testAddBalance(pool, crypto.PubkeyToAddress(keys[i].PublicKey), big.NewInt(1000000))
	}
	// Generate and queue a batch of transactions, both pending and queued
	txs := types.Transactions{}

	txs = append(txs, pricedTransaction(0, 100000, big.NewInt(2), keys[0]))
	txs = append(txs, pricedTransaction(1, 100000, big.NewInt(1), keys[0]))
	txs = append(txs, pricedTransaction(2, 100000, big.NewInt(2), keys[0]))

	txs = append(txs, dynamicFeeTx(0, 100000, big.NewInt(2), big.NewInt(1), keys[1]))
	txs = append(txs, dynamicFeeTx(1, 100000, big.NewInt(3), big.NewInt(2), keys[1]))
	txs = append(txs, dynamicFeeTx(2, 100000, big.NewInt(3), big.NewInt(2), keys[1]))

	txs = append(txs, dynamicFeeTx(1, 100000, big.NewInt(2), big.NewInt(2), keys[2]))
	txs = append(txs, dynamicFeeTx(2, 100000, big.NewInt(1), big.NewInt(1), keys[2]))
	txs = append(txs, dynamicFeeTx(3, 100000, big.NewInt(2), big.NewInt(2), keys[2]))

	ltx := dynamicFeeTx(0, 100000, big.NewInt(2), big.NewInt(1), keys[3])

	// Import the batch and that both pending and queued transactions match up
	pool.AddRemotesSync(txs)
	pool.AddLocal(ltx)

	pending, queued := pool.Stats()
	if pending != 7 {
		t.Fatalf("pending transactions mismatched: have %d, want %d", pending, 7)
	}
	if queued != 3 {
		t.Fatalf("queued transactions mismatched: have %d, want %d", queued, 3)
	}
	if err := validateEvents(events, 7); err != nil {
		t.Fatalf("original event firing failed: %v", err)
	}
	if err := validateTxPoolInternals(pool); err != nil {
		t.Fatalf("pool internal state corrupted: %v", err)
	}
	// Reprice the pool and check that underpriced transactions get dropped
	pool.SetGasPrice(big.NewInt(2))

	pending, queued = pool.Stats()
	if pending != 2 {
		t.Fatalf("pending transactions mismatched: have %d, want %d", pending, 2)
	}
	if queued != 5 {
		t.Fatalf("queued transactions mismatched: have %d, want %d", queued, 5)
	}
	if err := validateEvents(events, 0); err != nil {
		t.Fatalf("reprice event firing failed: %v", err)
	}
	if err := validateTxPoolInternals(pool); err != nil {
		t.Fatalf("pool internal state corrupted: %v", err)
	}
	// Check that we can't add the old transactions back
	tx := pricedTransaction(1, 100000, big.NewInt(1), keys[0])
	if err := pool.AddRemote(tx); err != ErrUnderpriced {
		t.Fatalf("adding underpriced pending transaction error mismatch: have %v, want %v", err, ErrUnderpriced)
	}
	tx = dynamicFeeTx(0, 100000, big.NewInt(2), big.NewInt(1), keys[1])
	if err := pool.AddRemote(tx); err != ErrUnderpriced {
		t.Fatalf("adding underpriced pending transaction error mismatch: have %v, want %v", err, ErrUnderpriced)
	}
	tx = dynamicFeeTx(2, 100000, big.NewInt(1), big.NewInt(1), keys[2])
	if err := pool.AddRemote(tx); err != ErrUnderpriced {
		t.Fatalf("adding underpriced queued transaction error mismatch: have %v, want %v", err, ErrUnderpriced)
	}
	if err := validateEvents(events, 0); err != nil {
		t.Fatalf("post-reprice event firing failed: %v", err)
	}
	if err := validateTxPoolInternals(pool); err != nil {
		t.Fatalf("pool internal state corrupted: %v", err)
	}
	// However we can add local underpriced transactions
	tx = dynamicFeeTx(1, 100000, big.NewInt(1), big.NewInt(1), keys[3])
	if err := pool.AddLocal(tx); err != nil {
		t.Fatalf("failed to add underpriced local transaction: %v", err)
	}
	if pending, _ = pool.Stats(); pending != 3 {
		t.Fatalf("pending transactions mismatched: have %d, want %d", pending, 3)
	}
	if err := validateEvents(events, 1); err != nil {
		t.Fatalf("post-reprice local event firing failed: %v", err)
	}
	if err := validateTxPoolInternals(pool); err != nil {
		t.Fatalf("pool internal state corrupted: %v", err)
	}
	// And we can fill gaps with properly priced transactions
	tx = pricedTransaction(1, 100000, big.NewInt(2), keys[0])
	if err := pool.AddRemote(tx); err != nil {
		t.Fatalf("failed to add pending transaction: %v", err)
	}
	tx = dynamicFeeTx(0, 100000, big.NewInt(3), big.NewInt(2), keys[1])
	if err := pool.AddRemote(tx); err != nil {
		t.Fatalf("failed to add pending transaction: %v", err)
	}
	tx = dynamicFeeTx(2, 100000, big.NewInt(2), big.NewInt(2), keys[2])
	if err := pool.AddRemote(tx); err != nil {
		t.Fatalf("failed to add queued transaction: %v", err)
	}
	if err := validateEvents(events, 5); err != nil {
		t.Fatalf("post-reprice event firing failed: %v", err)
	}
	if err := validateTxPoolInternals(pool); err != nil {
		t.Fatalf("pool internal state corrupted: %v", err)
	}
}

// Tests that setting the transaction pool gas price to a higher value does not
// remove local transactions (legacy & dynamic fee).
func TestTransactionPoolRepricingKeepsLocals(t *testing.T) {
	t.Parallel()

	// Create the pool to test the pricing enforcement with
	statedb, _ := state.New(common.Hash{}, state.NewDatabase(rawdb.NewMemoryDatabase()), nil)
	blockchain := &testBlockChain{statedb, 1000000, new(event.Feed)}

	pool := NewTxPool(testTxPoolConfig, eip1559Config, blockchain)
	defer pool.Stop()

	// Create a number of test accounts and fund them
	keys := make([]*ecdsa.PrivateKey, 3)
	for i := 0; i < len(keys); i++ {
		keys[i], _ = crypto.GenerateKey()
<<<<<<< HEAD
		pool.currentState.AddBalance(crypto.PubkeyToAddress(keys[i].PublicKey), big.NewInt(1000*1000000), false, deepmind.NoOpContext, "test")
=======
		testAddBalance(pool, crypto.PubkeyToAddress(keys[i].PublicKey), big.NewInt(1000*1000000))
>>>>>>> aa637fd3
	}
	// Create transaction (both pending and queued) with a linearly growing gasprice
	for i := uint64(0); i < 500; i++ {
		// Add pending transaction.
		pendingTx := pricedTransaction(i, 100000, big.NewInt(int64(i)), keys[2])
		if err := pool.AddLocal(pendingTx); err != nil {
			t.Fatal(err)
		}
		// Add queued transaction.
		queuedTx := pricedTransaction(i+501, 100000, big.NewInt(int64(i)), keys[2])
		if err := pool.AddLocal(queuedTx); err != nil {
			t.Fatal(err)
		}

		// Add pending dynamic fee transaction.
		pendingTx = dynamicFeeTx(i, 100000, big.NewInt(int64(i)+1), big.NewInt(int64(i)), keys[1])
		if err := pool.AddLocal(pendingTx); err != nil {
			t.Fatal(err)
		}
		// Add queued dynamic fee transaction.
		queuedTx = dynamicFeeTx(i+501, 100000, big.NewInt(int64(i)+1), big.NewInt(int64(i)), keys[1])
		if err := pool.AddLocal(queuedTx); err != nil {
			t.Fatal(err)
		}
	}
	pending, queued := pool.Stats()
	expPending, expQueued := 1000, 1000
	validate := func() {
		pending, queued = pool.Stats()
		if pending != expPending {
			t.Fatalf("pending transactions mismatched: have %d, want %d", pending, expPending)
		}
		if queued != expQueued {
			t.Fatalf("queued transactions mismatched: have %d, want %d", queued, expQueued)
		}

		if err := validateTxPoolInternals(pool); err != nil {
			t.Fatalf("pool internal state corrupted: %v", err)
		}
	}
	validate()

	// Reprice the pool and check that nothing is dropped
	pool.SetGasPrice(big.NewInt(2))
	validate()

	pool.SetGasPrice(big.NewInt(2))
	pool.SetGasPrice(big.NewInt(4))
	pool.SetGasPrice(big.NewInt(8))
	pool.SetGasPrice(big.NewInt(100))
	validate()
}

// Tests that when the pool reaches its global transaction limit, underpriced
// transactions are gradually shifted out for more expensive ones and any gapped
// pending transactions are moved into the queue.
//
// Note, local transactions are never allowed to be dropped.
func TestTransactionPoolUnderpricing(t *testing.T) {
	t.Parallel()

	// Create the pool to test the pricing enforcement with
	statedb, _ := state.New(common.Hash{}, state.NewDatabase(rawdb.NewMemoryDatabase()), nil)
	blockchain := &testBlockChain{statedb, 1000000, new(event.Feed)}

	config := testTxPoolConfig
	config.GlobalSlots = 2
	config.GlobalQueue = 2

	pool := NewTxPool(config, params.TestChainConfig, blockchain)
	defer pool.Stop()

	// Keep track of transaction events to ensure all executables get announced
	events := make(chan NewTxsEvent, 32)
	sub := pool.txFeed.Subscribe(events)
	defer sub.Unsubscribe()

	// Create a number of test accounts and fund them
	keys := make([]*ecdsa.PrivateKey, 4)
	for i := 0; i < len(keys); i++ {
		keys[i], _ = crypto.GenerateKey()
<<<<<<< HEAD
		pool.currentState.AddBalance(crypto.PubkeyToAddress(keys[i].PublicKey), big.NewInt(1000000), false, deepmind.NoOpContext, "test")
=======
		testAddBalance(pool, crypto.PubkeyToAddress(keys[i].PublicKey), big.NewInt(1000000))
>>>>>>> aa637fd3
	}
	// Generate and queue a batch of transactions, both pending and queued
	txs := types.Transactions{}

	txs = append(txs, pricedTransaction(0, 100000, big.NewInt(1), keys[0]))
	txs = append(txs, pricedTransaction(1, 100000, big.NewInt(2), keys[0]))

	txs = append(txs, pricedTransaction(1, 100000, big.NewInt(1), keys[1]))

	ltx := pricedTransaction(0, 100000, big.NewInt(1), keys[2])

	// Import the batch and that both pending and queued transactions match up
	pool.AddRemotes(txs)
	pool.AddLocal(ltx)

	pending, queued := pool.Stats()
	if pending != 3 {
		t.Fatalf("pending transactions mismatched: have %d, want %d", pending, 3)
	}
	if queued != 1 {
		t.Fatalf("queued transactions mismatched: have %d, want %d", queued, 1)
	}
	if err := validateEvents(events, 3); err != nil {
		t.Fatalf("original event firing failed: %v", err)
	}
	if err := validateTxPoolInternals(pool); err != nil {
		t.Fatalf("pool internal state corrupted: %v", err)
	}
	// Ensure that adding an underpriced transaction on block limit fails
	if err := pool.AddRemote(pricedTransaction(0, 100000, big.NewInt(1), keys[1])); err != ErrUnderpriced {
		t.Fatalf("adding underpriced pending transaction error mismatch: have %v, want %v", err, ErrUnderpriced)
	}
	// Ensure that adding high priced transactions drops cheap ones, but not own
	if err := pool.AddRemote(pricedTransaction(0, 100000, big.NewInt(3), keys[1])); err != nil { // +K1:0 => -K1:1 => Pend K0:0, K0:1, K1:0, K2:0; Que -
		t.Fatalf("failed to add well priced transaction: %v", err)
	}
	if err := pool.AddRemote(pricedTransaction(2, 100000, big.NewInt(4), keys[1])); err != nil { // +K1:2 => -K0:0 => Pend K1:0, K2:0; Que K0:1 K1:2
		t.Fatalf("failed to add well priced transaction: %v", err)
	}
	if err := pool.AddRemote(pricedTransaction(3, 100000, big.NewInt(5), keys[1])); err != nil { // +K1:3 => -K0:1 => Pend K1:0, K2:0; Que K1:2 K1:3
		t.Fatalf("failed to add well priced transaction: %v", err)
	}
	pending, queued = pool.Stats()
	if pending != 2 {
		t.Fatalf("pending transactions mismatched: have %d, want %d", pending, 2)
	}
	if queued != 2 {
		t.Fatalf("queued transactions mismatched: have %d, want %d", queued, 2)
	}
	if err := validateEvents(events, 1); err != nil {
		t.Fatalf("additional event firing failed: %v", err)
	}
	if err := validateTxPoolInternals(pool); err != nil {
		t.Fatalf("pool internal state corrupted: %v", err)
	}
	// Ensure that adding local transactions can push out even higher priced ones
	ltx = pricedTransaction(1, 100000, big.NewInt(0), keys[2])
	if err := pool.AddLocal(ltx); err != nil {
		t.Fatalf("failed to append underpriced local transaction: %v", err)
	}
	ltx = pricedTransaction(0, 100000, big.NewInt(0), keys[3])
	if err := pool.AddLocal(ltx); err != nil {
		t.Fatalf("failed to add new underpriced local transaction: %v", err)
	}
	pending, queued = pool.Stats()
	if pending != 3 {
		t.Fatalf("pending transactions mismatched: have %d, want %d", pending, 3)
	}
	if queued != 1 {
		t.Fatalf("queued transactions mismatched: have %d, want %d", queued, 1)
	}
	if err := validateEvents(events, 2); err != nil {
		t.Fatalf("local event firing failed: %v", err)
	}
	if err := validateTxPoolInternals(pool); err != nil {
		t.Fatalf("pool internal state corrupted: %v", err)
	}
}

// Tests that more expensive transactions push out cheap ones from the pool, but
// without producing instability by creating gaps that start jumping transactions
// back and forth between queued/pending.
func TestTransactionPoolStableUnderpricing(t *testing.T) {
	t.Parallel()

	// Create the pool to test the pricing enforcement with
	statedb, _ := state.New(common.Hash{}, state.NewDatabase(rawdb.NewMemoryDatabase()), nil)
	blockchain := &testBlockChain{statedb, 1000000, new(event.Feed)}

	config := testTxPoolConfig
	config.GlobalSlots = 128
	config.GlobalQueue = 0

	pool := NewTxPool(config, params.TestChainConfig, blockchain)
	defer pool.Stop()

	// Keep track of transaction events to ensure all executables get announced
	events := make(chan NewTxsEvent, 32)
	sub := pool.txFeed.Subscribe(events)
	defer sub.Unsubscribe()

	// Create a number of test accounts and fund them
	keys := make([]*ecdsa.PrivateKey, 2)
	for i := 0; i < len(keys); i++ {
		keys[i], _ = crypto.GenerateKey()
<<<<<<< HEAD
		pool.currentState.AddBalance(crypto.PubkeyToAddress(keys[i].PublicKey), big.NewInt(1000000), false, deepmind.NoOpContext, "test")
=======
		testAddBalance(pool, crypto.PubkeyToAddress(keys[i].PublicKey), big.NewInt(1000000))
>>>>>>> aa637fd3
	}
	// Fill up the entire queue with the same transaction price points
	txs := types.Transactions{}
	for i := uint64(0); i < config.GlobalSlots; i++ {
		txs = append(txs, pricedTransaction(i, 100000, big.NewInt(1), keys[0]))
	}
	pool.AddRemotesSync(txs)

	pending, queued := pool.Stats()
	if pending != int(config.GlobalSlots) {
		t.Fatalf("pending transactions mismatched: have %d, want %d", pending, config.GlobalSlots)
	}
	if queued != 0 {
		t.Fatalf("queued transactions mismatched: have %d, want %d", queued, 0)
	}
	if err := validateEvents(events, int(config.GlobalSlots)); err != nil {
		t.Fatalf("original event firing failed: %v", err)
	}
	if err := validateTxPoolInternals(pool); err != nil {
		t.Fatalf("pool internal state corrupted: %v", err)
	}
	// Ensure that adding high priced transactions drops a cheap, but doesn't produce a gap
	if err := pool.addRemoteSync(pricedTransaction(0, 100000, big.NewInt(3), keys[1])); err != nil {
		t.Fatalf("failed to add well priced transaction: %v", err)
	}
	pending, queued = pool.Stats()
	if pending != int(config.GlobalSlots) {
		t.Fatalf("pending transactions mismatched: have %d, want %d", pending, config.GlobalSlots)
	}
	if queued != 0 {
		t.Fatalf("queued transactions mismatched: have %d, want %d", queued, 0)
	}
	if err := validateEvents(events, 1); err != nil {
		t.Fatalf("additional event firing failed: %v", err)
	}
	if err := validateTxPoolInternals(pool); err != nil {
		t.Fatalf("pool internal state corrupted: %v", err)
	}
}

// Tests that when the pool reaches its global transaction limit, underpriced
// transactions (legacy & dynamic fee) are gradually shifted out for more
// expensive ones and any gapped pending transactions are moved into the queue.
//
// Note, local transactions are never allowed to be dropped.
func TestTransactionPoolUnderpricingDynamicFee(t *testing.T) {
	t.Parallel()

	pool, _ := setupTxPoolWithConfig(eip1559Config)
	defer pool.Stop()

	pool.config.GlobalSlots = 2
	pool.config.GlobalQueue = 2

	// Keep track of transaction events to ensure all executables get announced
	events := make(chan NewTxsEvent, 32)
	sub := pool.txFeed.Subscribe(events)
	defer sub.Unsubscribe()

	// Create a number of test accounts and fund them
	keys := make([]*ecdsa.PrivateKey, 4)
	for i := 0; i < len(keys); i++ {
		keys[i], _ = crypto.GenerateKey()
		testAddBalance(pool, crypto.PubkeyToAddress(keys[i].PublicKey), big.NewInt(1000000))
	}

	// Generate and queue a batch of transactions, both pending and queued
	txs := types.Transactions{}

	txs = append(txs, dynamicFeeTx(0, 100000, big.NewInt(3), big.NewInt(2), keys[0]))
	txs = append(txs, pricedTransaction(1, 100000, big.NewInt(2), keys[0]))
	txs = append(txs, dynamicFeeTx(1, 100000, big.NewInt(2), big.NewInt(1), keys[1]))

	ltx := dynamicFeeTx(0, 100000, big.NewInt(2), big.NewInt(1), keys[2])

	// Import the batch and that both pending and queued transactions match up
	pool.AddRemotes(txs) // Pend K0:0, K0:1; Que K1:1
	pool.AddLocal(ltx)   // +K2:0 => Pend K0:0, K0:1, K2:0; Que K1:1

	pending, queued := pool.Stats()
	if pending != 3 {
		t.Fatalf("pending transactions mismatched: have %d, want %d", pending, 3)
	}
	if queued != 1 {
		t.Fatalf("queued transactions mismatched: have %d, want %d", queued, 1)
	}
	if err := validateEvents(events, 3); err != nil {
		t.Fatalf("original event firing failed: %v", err)
	}
	if err := validateTxPoolInternals(pool); err != nil {
		t.Fatalf("pool internal state corrupted: %v", err)
	}

	// Ensure that adding an underpriced transaction fails
	tx := dynamicFeeTx(0, 100000, big.NewInt(2), big.NewInt(1), keys[1])
	if err := pool.AddRemote(tx); err != ErrUnderpriced { // Pend K0:0, K0:1, K2:0; Que K1:1
		t.Fatalf("adding underpriced pending transaction error mismatch: have %v, want %v", err, ErrUnderpriced)
	}

	// Ensure that adding high priced transactions drops cheap ones, but not own
	tx = pricedTransaction(0, 100000, big.NewInt(2), keys[1])
	if err := pool.AddRemote(tx); err != nil { // +K1:0, -K1:1 => Pend K0:0, K0:1, K1:0, K2:0; Que -
		t.Fatalf("failed to add well priced transaction: %v", err)
	}

	tx = pricedTransaction(2, 100000, big.NewInt(3), keys[1])
	if err := pool.AddRemote(tx); err != nil { // +K1:2, -K0:1 => Pend K0:0 K1:0, K2:0; Que K1:2
		t.Fatalf("failed to add well priced transaction: %v", err)
	}
	tx = dynamicFeeTx(3, 100000, big.NewInt(4), big.NewInt(1), keys[1])
	if err := pool.AddRemote(tx); err != nil { // +K1:3, -K1:0 => Pend K0:0 K2:0; Que K1:2 K1:3
		t.Fatalf("failed to add well priced transaction: %v", err)
	}
	pending, queued = pool.Stats()
	if pending != 2 {
		t.Fatalf("pending transactions mismatched: have %d, want %d", pending, 2)
	}
	if queued != 2 {
		t.Fatalf("queued transactions mismatched: have %d, want %d", queued, 2)
	}
	if err := validateEvents(events, 1); err != nil {
		t.Fatalf("additional event firing failed: %v", err)
	}
	if err := validateTxPoolInternals(pool); err != nil {
		t.Fatalf("pool internal state corrupted: %v", err)
	}
	// Ensure that adding local transactions can push out even higher priced ones
	ltx = dynamicFeeTx(1, 100000, big.NewInt(0), big.NewInt(0), keys[2])
	if err := pool.AddLocal(ltx); err != nil {
		t.Fatalf("failed to append underpriced local transaction: %v", err)
	}
	ltx = dynamicFeeTx(0, 100000, big.NewInt(0), big.NewInt(0), keys[3])
	if err := pool.AddLocal(ltx); err != nil {
		t.Fatalf("failed to add new underpriced local transaction: %v", err)
	}
	pending, queued = pool.Stats()
	if pending != 3 {
		t.Fatalf("pending transactions mismatched: have %d, want %d", pending, 3)
	}
	if queued != 1 {
		t.Fatalf("queued transactions mismatched: have %d, want %d", queued, 1)
	}
	if err := validateEvents(events, 2); err != nil {
		t.Fatalf("local event firing failed: %v", err)
	}
	if err := validateTxPoolInternals(pool); err != nil {
		t.Fatalf("pool internal state corrupted: %v", err)
	}
}

// Tests whether highest fee cap transaction is retained after a batch of high effective
// tip transactions are added and vice versa
func TestDualHeapEviction(t *testing.T) {
	t.Parallel()

	pool, _ := setupTxPoolWithConfig(eip1559Config)
	defer pool.Stop()

	pool.config.GlobalSlots = 10
	pool.config.GlobalQueue = 10

	var (
		highTip, highCap *types.Transaction
		baseFee          int
	)

	check := func(tx *types.Transaction, name string) {
		if pool.all.GetRemote(tx.Hash()) == nil {
			t.Fatalf("highest %s transaction evicted from the pool", name)
		}
	}

	add := func(urgent bool) {
		txs := make([]*types.Transaction, 20)
		for i := range txs {
			// Create a test accounts and fund it
			key, _ := crypto.GenerateKey()
			testAddBalance(pool, crypto.PubkeyToAddress(key.PublicKey), big.NewInt(1000000000000))
			if urgent {
				txs[i] = dynamicFeeTx(0, 100000, big.NewInt(int64(baseFee+1+i)), big.NewInt(int64(1+i)), key)
				highTip = txs[i]
			} else {
				txs[i] = dynamicFeeTx(0, 100000, big.NewInt(int64(baseFee+200+i)), big.NewInt(1), key)
				highCap = txs[i]
			}
		}
		pool.AddRemotes(txs)
		pending, queued := pool.Stats()
		if pending+queued != 20 {
			t.Fatalf("transaction count mismatch: have %d, want %d", pending+queued, 10)
		}
	}

	add(false)
	for baseFee = 0; baseFee <= 1000; baseFee += 100 {
		pool.priced.SetBaseFee(big.NewInt(int64(baseFee)))
		add(true)
		check(highCap, "fee cap")
		add(false)
		check(highTip, "effective tip")
	}

	if err := validateTxPoolInternals(pool); err != nil {
		t.Fatalf("pool internal state corrupted: %v", err)
	}
}

// Tests that the pool rejects duplicate transactions.
func TestTransactionDeduplication(t *testing.T) {
	t.Parallel()

	// Create the pool to test the pricing enforcement with
	statedb, _ := state.New(common.Hash{}, state.NewDatabase(rawdb.NewMemoryDatabase()), nil)
	blockchain := &testBlockChain{statedb, 1000000, new(event.Feed)}

	pool := NewTxPool(testTxPoolConfig, params.TestChainConfig, blockchain)
	defer pool.Stop()

	// Create a test account to add transactions with
	key, _ := crypto.GenerateKey()
<<<<<<< HEAD
	pool.currentState.AddBalance(crypto.PubkeyToAddress(key.PublicKey), big.NewInt(1000000000), false, deepmind.NoOpContext, "test")
=======
	testAddBalance(pool, crypto.PubkeyToAddress(key.PublicKey), big.NewInt(1000000000))
>>>>>>> aa637fd3

	// Create a batch of transactions and add a few of them
	txs := make([]*types.Transaction, 16)
	for i := 0; i < len(txs); i++ {
		txs[i] = pricedTransaction(uint64(i), 100000, big.NewInt(1), key)
	}
	var firsts []*types.Transaction
	for i := 0; i < len(txs); i += 2 {
		firsts = append(firsts, txs[i])
	}
	errs := pool.AddRemotesSync(firsts)
	if len(errs) != len(firsts) {
		t.Fatalf("first add mismatching result count: have %d, want %d", len(errs), len(firsts))
	}
	for i, err := range errs {
		if err != nil {
			t.Errorf("add %d failed: %v", i, err)
		}
	}
	pending, queued := pool.Stats()
	if pending != 1 {
		t.Fatalf("pending transactions mismatched: have %d, want %d", pending, 1)
	}
	if queued != len(txs)/2-1 {
		t.Fatalf("queued transactions mismatched: have %d, want %d", queued, len(txs)/2-1)
	}
	// Try to add all of them now and ensure previous ones error out as knowns
	errs = pool.AddRemotesSync(txs)
	if len(errs) != len(txs) {
		t.Fatalf("all add mismatching result count: have %d, want %d", len(errs), len(txs))
	}
	for i, err := range errs {
		if i%2 == 0 && err == nil {
			t.Errorf("add %d succeeded, should have failed as known", i)
		}
		if i%2 == 1 && err != nil {
			t.Errorf("add %d failed: %v", i, err)
		}
	}
	pending, queued = pool.Stats()
	if pending != len(txs) {
		t.Fatalf("pending transactions mismatched: have %d, want %d", pending, len(txs))
	}
	if queued != 0 {
		t.Fatalf("queued transactions mismatched: have %d, want %d", queued, 0)
	}
	if err := validateTxPoolInternals(pool); err != nil {
		t.Fatalf("pool internal state corrupted: %v", err)
	}
}

// Tests that the pool rejects replacement transactions that don't meet the minimum
// price bump required.
func TestTransactionReplacement(t *testing.T) {
	t.Parallel()

	// Create the pool to test the pricing enforcement with
	statedb, _ := state.New(common.Hash{}, state.NewDatabase(rawdb.NewMemoryDatabase()), nil)
	blockchain := &testBlockChain{statedb, 1000000, new(event.Feed)}

	pool := NewTxPool(testTxPoolConfig, params.TestChainConfig, blockchain)
	defer pool.Stop()

	// Keep track of transaction events to ensure all executables get announced
	events := make(chan NewTxsEvent, 32)
	sub := pool.txFeed.Subscribe(events)
	defer sub.Unsubscribe()

	// Create a test account to add transactions with
	key, _ := crypto.GenerateKey()
<<<<<<< HEAD
	pool.currentState.AddBalance(crypto.PubkeyToAddress(key.PublicKey), big.NewInt(1000000000), false, deepmind.NoOpContext, "test")
=======
	testAddBalance(pool, crypto.PubkeyToAddress(key.PublicKey), big.NewInt(1000000000))
>>>>>>> aa637fd3

	// Add pending transactions, ensuring the minimum price bump is enforced for replacement (for ultra low prices too)
	price := int64(100)
	threshold := (price * (100 + int64(testTxPoolConfig.PriceBump))) / 100

	if err := pool.addRemoteSync(pricedTransaction(0, 100000, big.NewInt(1), key)); err != nil {
		t.Fatalf("failed to add original cheap pending transaction: %v", err)
	}
	if err := pool.AddRemote(pricedTransaction(0, 100001, big.NewInt(1), key)); err != ErrReplaceUnderpriced {
		t.Fatalf("original cheap pending transaction replacement error mismatch: have %v, want %v", err, ErrReplaceUnderpriced)
	}
	if err := pool.AddRemote(pricedTransaction(0, 100000, big.NewInt(2), key)); err != nil {
		t.Fatalf("failed to replace original cheap pending transaction: %v", err)
	}
	if err := validateEvents(events, 2); err != nil {
		t.Fatalf("cheap replacement event firing failed: %v", err)
	}

	if err := pool.addRemoteSync(pricedTransaction(0, 100000, big.NewInt(price), key)); err != nil {
		t.Fatalf("failed to add original proper pending transaction: %v", err)
	}
	if err := pool.AddRemote(pricedTransaction(0, 100001, big.NewInt(threshold-1), key)); err != ErrReplaceUnderpriced {
		t.Fatalf("original proper pending transaction replacement error mismatch: have %v, want %v", err, ErrReplaceUnderpriced)
	}
	if err := pool.AddRemote(pricedTransaction(0, 100000, big.NewInt(threshold), key)); err != nil {
		t.Fatalf("failed to replace original proper pending transaction: %v", err)
	}
	if err := validateEvents(events, 2); err != nil {
		t.Fatalf("proper replacement event firing failed: %v", err)
	}

	// Add queued transactions, ensuring the minimum price bump is enforced for replacement (for ultra low prices too)
	if err := pool.AddRemote(pricedTransaction(2, 100000, big.NewInt(1), key)); err != nil {
		t.Fatalf("failed to add original cheap queued transaction: %v", err)
	}
	if err := pool.AddRemote(pricedTransaction(2, 100001, big.NewInt(1), key)); err != ErrReplaceUnderpriced {
		t.Fatalf("original cheap queued transaction replacement error mismatch: have %v, want %v", err, ErrReplaceUnderpriced)
	}
	if err := pool.AddRemote(pricedTransaction(2, 100000, big.NewInt(2), key)); err != nil {
		t.Fatalf("failed to replace original cheap queued transaction: %v", err)
	}

	if err := pool.AddRemote(pricedTransaction(2, 100000, big.NewInt(price), key)); err != nil {
		t.Fatalf("failed to add original proper queued transaction: %v", err)
	}
	if err := pool.AddRemote(pricedTransaction(2, 100001, big.NewInt(threshold-1), key)); err != ErrReplaceUnderpriced {
		t.Fatalf("original proper queued transaction replacement error mismatch: have %v, want %v", err, ErrReplaceUnderpriced)
	}
	if err := pool.AddRemote(pricedTransaction(2, 100000, big.NewInt(threshold), key)); err != nil {
		t.Fatalf("failed to replace original proper queued transaction: %v", err)
	}

	if err := validateEvents(events, 0); err != nil {
		t.Fatalf("queued replacement event firing failed: %v", err)
	}
	if err := validateTxPoolInternals(pool); err != nil {
		t.Fatalf("pool internal state corrupted: %v", err)
	}
}

// Tests that the pool rejects replacement dynamic fee transactions that don't
// meet the minimum price bump required.
func TestTransactionReplacementDynamicFee(t *testing.T) {
	t.Parallel()

	// Create the pool to test the pricing enforcement with
	pool, key := setupTxPoolWithConfig(eip1559Config)
	defer pool.Stop()
	testAddBalance(pool, crypto.PubkeyToAddress(key.PublicKey), big.NewInt(1000000000))

	// Keep track of transaction events to ensure all executables get announced
	events := make(chan NewTxsEvent, 32)
	sub := pool.txFeed.Subscribe(events)
	defer sub.Unsubscribe()

	// Add pending transactions, ensuring the minimum price bump is enforced for replacement (for ultra low prices too)
	gasFeeCap := int64(100)
	feeCapThreshold := (gasFeeCap * (100 + int64(testTxPoolConfig.PriceBump))) / 100
	gasTipCap := int64(60)
	tipThreshold := (gasTipCap * (100 + int64(testTxPoolConfig.PriceBump))) / 100

	// Run the following identical checks for both the pending and queue pools:
	//	1.  Send initial tx => accept
	//	2.  Don't bump tip or fee cap => discard
	//	3.  Bump both more than min => accept
	//	4.  Check events match expected (2 new executable txs during pending, 0 during queue)
	//	5.  Send new tx with larger tip and gasFeeCap => accept
	//	6.  Bump tip max allowed so it's still underpriced => discard
	//	7.  Bump fee cap max allowed so it's still underpriced => discard
	//	8.  Bump tip min for acceptance => discard
	//	9.  Bump feecap min for acceptance => discard
	//	10. Bump feecap and tip min for acceptance => accept
	//	11. Check events match expected (2 new executable txs during pending, 0 during queue)
	stages := []string{"pending", "queued"}
	for _, stage := range stages {
		// Since state is empty, 0 nonce txs are "executable" and can go
		// into pending immediately. 2 nonce txs are "happed
		nonce := uint64(0)
		if stage == "queued" {
			nonce = 2
		}

		// 1.  Send initial tx => accept
		tx := dynamicFeeTx(nonce, 100000, big.NewInt(2), big.NewInt(1), key)
		if err := pool.addRemoteSync(tx); err != nil {
			t.Fatalf("failed to add original cheap %s transaction: %v", stage, err)
		}
		// 2.  Don't bump tip or feecap => discard
		tx = dynamicFeeTx(nonce, 100001, big.NewInt(2), big.NewInt(1), key)
		if err := pool.AddRemote(tx); err != ErrReplaceUnderpriced {
			t.Fatalf("original cheap %s transaction replacement error mismatch: have %v, want %v", stage, err, ErrReplaceUnderpriced)
		}
		// 3.  Bump both more than min => accept
		tx = dynamicFeeTx(nonce, 100000, big.NewInt(3), big.NewInt(2), key)
		if err := pool.AddRemote(tx); err != nil {
			t.Fatalf("failed to replace original cheap %s transaction: %v", stage, err)
		}
		// 4.  Check events match expected (2 new executable txs during pending, 0 during queue)
		count := 2
		if stage == "queued" {
			count = 0
		}
		if err := validateEvents(events, count); err != nil {
			t.Fatalf("cheap %s replacement event firing failed: %v", stage, err)
		}
		// 5.  Send new tx with larger tip and feeCap => accept
		tx = dynamicFeeTx(nonce, 100000, big.NewInt(gasFeeCap), big.NewInt(gasTipCap), key)
		if err := pool.addRemoteSync(tx); err != nil {
			t.Fatalf("failed to add original proper %s transaction: %v", stage, err)
		}
		// 6.  Bump tip max allowed so it's still underpriced => discard
		tx = dynamicFeeTx(nonce, 100000, big.NewInt(gasFeeCap), big.NewInt(tipThreshold-1), key)
		if err := pool.AddRemote(tx); err != ErrReplaceUnderpriced {
			t.Fatalf("original proper %s transaction replacement error mismatch: have %v, want %v", stage, err, ErrReplaceUnderpriced)
		}
		// 7.  Bump fee cap max allowed so it's still underpriced => discard
		tx = dynamicFeeTx(nonce, 100000, big.NewInt(feeCapThreshold-1), big.NewInt(gasTipCap), key)
		if err := pool.AddRemote(tx); err != ErrReplaceUnderpriced {
			t.Fatalf("original proper %s transaction replacement error mismatch: have %v, want %v", stage, err, ErrReplaceUnderpriced)
		}
		// 8.  Bump tip min for acceptance => accept
		tx = dynamicFeeTx(nonce, 100000, big.NewInt(gasFeeCap), big.NewInt(tipThreshold), key)
		if err := pool.AddRemote(tx); err != ErrReplaceUnderpriced {
			t.Fatalf("original proper %s transaction replacement error mismatch: have %v, want %v", stage, err, ErrReplaceUnderpriced)
		}
		// 9.  Bump fee cap min for acceptance => accept
		tx = dynamicFeeTx(nonce, 100000, big.NewInt(feeCapThreshold), big.NewInt(gasTipCap), key)
		if err := pool.AddRemote(tx); err != ErrReplaceUnderpriced {
			t.Fatalf("original proper %s transaction replacement error mismatch: have %v, want %v", stage, err, ErrReplaceUnderpriced)
		}
		// 10. Check events match expected (3 new executable txs during pending, 0 during queue)
		tx = dynamicFeeTx(nonce, 100000, big.NewInt(feeCapThreshold), big.NewInt(tipThreshold), key)
		if err := pool.AddRemote(tx); err != nil {
			t.Fatalf("failed to replace original cheap %s transaction: %v", stage, err)
		}
		// 11. Check events match expected (3 new executable txs during pending, 0 during queue)
		count = 2
		if stage == "queued" {
			count = 0
		}
		if err := validateEvents(events, count); err != nil {
			t.Fatalf("replacement %s event firing failed: %v", stage, err)
		}
	}

	if err := validateTxPoolInternals(pool); err != nil {
		t.Fatalf("pool internal state corrupted: %v", err)
	}
}

// Tests that local transactions are journaled to disk, but remote transactions
// get discarded between restarts.
func TestTransactionJournaling(t *testing.T)         { testTransactionJournaling(t, false) }
func TestTransactionJournalingNoLocals(t *testing.T) { testTransactionJournaling(t, true) }

func testTransactionJournaling(t *testing.T, nolocals bool) {
	t.Parallel()

	// Create a temporary file for the journal
	file, err := ioutil.TempFile("", "")
	if err != nil {
		t.Fatalf("failed to create temporary journal: %v", err)
	}
	journal := file.Name()
	defer os.Remove(journal)

	// Clean up the temporary file, we only need the path for now
	file.Close()
	os.Remove(journal)

	// Create the original pool to inject transaction into the journal
	statedb, _ := state.New(common.Hash{}, state.NewDatabase(rawdb.NewMemoryDatabase()), nil)
	blockchain := &testBlockChain{statedb, 1000000, new(event.Feed)}

	config := testTxPoolConfig
	config.NoLocals = nolocals
	config.Journal = journal
	config.Rejournal = time.Second

	pool := NewTxPool(config, params.TestChainConfig, blockchain)

	// Create two test accounts to ensure remotes expire but locals do not
	local, _ := crypto.GenerateKey()
	remote, _ := crypto.GenerateKey()

<<<<<<< HEAD
	pool.currentState.AddBalance(crypto.PubkeyToAddress(local.PublicKey), big.NewInt(1000000000), false, deepmind.NoOpContext, "test")
	pool.currentState.AddBalance(crypto.PubkeyToAddress(remote.PublicKey), big.NewInt(1000000000), false, deepmind.NoOpContext, "test")
=======
	testAddBalance(pool, crypto.PubkeyToAddress(local.PublicKey), big.NewInt(1000000000))
	testAddBalance(pool, crypto.PubkeyToAddress(remote.PublicKey), big.NewInt(1000000000))
>>>>>>> aa637fd3

	// Add three local and a remote transactions and ensure they are queued up
	if err := pool.AddLocal(pricedTransaction(0, 100000, big.NewInt(1), local)); err != nil {
		t.Fatalf("failed to add local transaction: %v", err)
	}
	if err := pool.AddLocal(pricedTransaction(1, 100000, big.NewInt(1), local)); err != nil {
		t.Fatalf("failed to add local transaction: %v", err)
	}
	if err := pool.AddLocal(pricedTransaction(2, 100000, big.NewInt(1), local)); err != nil {
		t.Fatalf("failed to add local transaction: %v", err)
	}
	if err := pool.addRemoteSync(pricedTransaction(0, 100000, big.NewInt(1), remote)); err != nil {
		t.Fatalf("failed to add remote transaction: %v", err)
	}
	pending, queued := pool.Stats()
	if pending != 4 {
		t.Fatalf("pending transactions mismatched: have %d, want %d", pending, 4)
	}
	if queued != 0 {
		t.Fatalf("queued transactions mismatched: have %d, want %d", queued, 0)
	}
	if err := validateTxPoolInternals(pool); err != nil {
		t.Fatalf("pool internal state corrupted: %v", err)
	}
	// Terminate the old pool, bump the local nonce, create a new pool and ensure relevant transaction survive
	pool.Stop()
	statedb.SetNonce(crypto.PubkeyToAddress(local.PublicKey), 1, deepmind.NoOpContext)
	blockchain = &testBlockChain{statedb, 1000000, new(event.Feed)}

	pool = NewTxPool(config, params.TestChainConfig, blockchain)

	pending, queued = pool.Stats()
	if queued != 0 {
		t.Fatalf("queued transactions mismatched: have %d, want %d", queued, 0)
	}
	if nolocals {
		if pending != 0 {
			t.Fatalf("pending transactions mismatched: have %d, want %d", pending, 0)
		}
	} else {
		if pending != 2 {
			t.Fatalf("pending transactions mismatched: have %d, want %d", pending, 2)
		}
	}
	if err := validateTxPoolInternals(pool); err != nil {
		t.Fatalf("pool internal state corrupted: %v", err)
	}
	// Bump the nonce temporarily and ensure the newly invalidated transaction is removed
	statedb.SetNonce(crypto.PubkeyToAddress(local.PublicKey), 2, deepmind.NoOpContext)
	<-pool.requestReset(nil, nil)
	time.Sleep(2 * config.Rejournal)
	pool.Stop()

	statedb.SetNonce(crypto.PubkeyToAddress(local.PublicKey), 1, deepmind.NoOpContext)
	blockchain = &testBlockChain{statedb, 1000000, new(event.Feed)}
	pool = NewTxPool(config, params.TestChainConfig, blockchain)

	pending, queued = pool.Stats()
	if pending != 0 {
		t.Fatalf("pending transactions mismatched: have %d, want %d", pending, 0)
	}
	if nolocals {
		if queued != 0 {
			t.Fatalf("queued transactions mismatched: have %d, want %d", queued, 0)
		}
	} else {
		if queued != 1 {
			t.Fatalf("queued transactions mismatched: have %d, want %d", queued, 1)
		}
	}
	if err := validateTxPoolInternals(pool); err != nil {
		t.Fatalf("pool internal state corrupted: %v", err)
	}
	pool.Stop()
}

// TestTransactionStatusCheck tests that the pool can correctly retrieve the
// pending status of individual transactions.
func TestTransactionStatusCheck(t *testing.T) {
	t.Parallel()

	// Create the pool to test the status retrievals with
	statedb, _ := state.New(common.Hash{}, state.NewDatabase(rawdb.NewMemoryDatabase()), nil)
	blockchain := &testBlockChain{statedb, 1000000, new(event.Feed)}

	pool := NewTxPool(testTxPoolConfig, params.TestChainConfig, blockchain)
	defer pool.Stop()

	// Create the test accounts to check various transaction statuses with
	keys := make([]*ecdsa.PrivateKey, 3)
	for i := 0; i < len(keys); i++ {
		keys[i], _ = crypto.GenerateKey()
<<<<<<< HEAD
		pool.currentState.AddBalance(crypto.PubkeyToAddress(keys[i].PublicKey), big.NewInt(1000000), false, deepmind.NoOpContext, "test")
=======
		testAddBalance(pool, crypto.PubkeyToAddress(keys[i].PublicKey), big.NewInt(1000000))
>>>>>>> aa637fd3
	}
	// Generate and queue a batch of transactions, both pending and queued
	txs := types.Transactions{}

	txs = append(txs, pricedTransaction(0, 100000, big.NewInt(1), keys[0])) // Pending only
	txs = append(txs, pricedTransaction(0, 100000, big.NewInt(1), keys[1])) // Pending and queued
	txs = append(txs, pricedTransaction(2, 100000, big.NewInt(1), keys[1]))
	txs = append(txs, pricedTransaction(2, 100000, big.NewInt(1), keys[2])) // Queued only

	// Import the transaction and ensure they are correctly added
	pool.AddRemotesSync(txs)

	pending, queued := pool.Stats()
	if pending != 2 {
		t.Fatalf("pending transactions mismatched: have %d, want %d", pending, 2)
	}
	if queued != 2 {
		t.Fatalf("queued transactions mismatched: have %d, want %d", queued, 2)
	}
	if err := validateTxPoolInternals(pool); err != nil {
		t.Fatalf("pool internal state corrupted: %v", err)
	}
	// Retrieve the status of each transaction and validate them
	hashes := make([]common.Hash, len(txs))
	for i, tx := range txs {
		hashes[i] = tx.Hash()
	}
	hashes = append(hashes, common.Hash{})

	statuses := pool.Status(hashes)
	expect := []TxStatus{TxStatusPending, TxStatusPending, TxStatusQueued, TxStatusQueued, TxStatusUnknown}

	for i := 0; i < len(statuses); i++ {
		if statuses[i] != expect[i] {
			t.Errorf("transaction %d: status mismatch: have %v, want %v", i, statuses[i], expect[i])
		}
	}
}

// Test the transaction slots consumption is computed correctly
func TestTransactionSlotCount(t *testing.T) {
	t.Parallel()

	key, _ := crypto.GenerateKey()

	// Check that an empty transaction consumes a single slot
	smallTx := pricedDataTransaction(0, 0, big.NewInt(0), key, 0)
	if slots := numSlots(smallTx); slots != 1 {
		t.Fatalf("small transactions slot count mismatch: have %d want %d", slots, 1)
	}
	// Check that a large transaction consumes the correct number of slots
	bigTx := pricedDataTransaction(0, 0, big.NewInt(0), key, uint64(10*txSlotSize))
	if slots := numSlots(bigTx); slots != 11 {
		t.Fatalf("big transactions slot count mismatch: have %d want %d", slots, 11)
	}
}

// Benchmarks the speed of validating the contents of the pending queue of the
// transaction pool.
func BenchmarkPendingDemotion100(b *testing.B)   { benchmarkPendingDemotion(b, 100) }
func BenchmarkPendingDemotion1000(b *testing.B)  { benchmarkPendingDemotion(b, 1000) }
func BenchmarkPendingDemotion10000(b *testing.B) { benchmarkPendingDemotion(b, 10000) }

func benchmarkPendingDemotion(b *testing.B, size int) {
	// Add a batch of transactions to a pool one by one
	pool, key := setupTxPool()
	defer pool.Stop()

	account := crypto.PubkeyToAddress(key.PublicKey)
<<<<<<< HEAD
	pool.currentState.AddBalance(account, big.NewInt(1000000), false, deepmind.NoOpContext, "test")
=======
	testAddBalance(pool, account, big.NewInt(1000000))
>>>>>>> aa637fd3

	for i := 0; i < size; i++ {
		tx := transaction(uint64(i), 100000, key)
		pool.promoteTx(account, tx.Hash(), tx)
	}
	// Benchmark the speed of pool validation
	b.ResetTimer()
	for i := 0; i < b.N; i++ {
		pool.demoteUnexecutables()
	}
}

// Benchmarks the speed of scheduling the contents of the future queue of the
// transaction pool.
func BenchmarkFuturePromotion100(b *testing.B)   { benchmarkFuturePromotion(b, 100) }
func BenchmarkFuturePromotion1000(b *testing.B)  { benchmarkFuturePromotion(b, 1000) }
func BenchmarkFuturePromotion10000(b *testing.B) { benchmarkFuturePromotion(b, 10000) }

func benchmarkFuturePromotion(b *testing.B, size int) {
	// Add a batch of transactions to a pool one by one
	pool, key := setupTxPool()
	defer pool.Stop()

	account := crypto.PubkeyToAddress(key.PublicKey)
<<<<<<< HEAD
	pool.currentState.AddBalance(account, big.NewInt(1000000), false, deepmind.NoOpContext, "test")
=======
	testAddBalance(pool, account, big.NewInt(1000000))
>>>>>>> aa637fd3

	for i := 0; i < size; i++ {
		tx := transaction(uint64(1+i), 100000, key)
		pool.enqueueTx(tx.Hash(), tx, false, true)
	}
	// Benchmark the speed of pool validation
	b.ResetTimer()
	for i := 0; i < b.N; i++ {
		pool.promoteExecutables(nil)
	}
}

// Benchmarks the speed of batched transaction insertion.
func BenchmarkPoolBatchInsert100(b *testing.B)   { benchmarkPoolBatchInsert(b, 100, false) }
func BenchmarkPoolBatchInsert1000(b *testing.B)  { benchmarkPoolBatchInsert(b, 1000, false) }
func BenchmarkPoolBatchInsert10000(b *testing.B) { benchmarkPoolBatchInsert(b, 10000, false) }

func BenchmarkPoolBatchLocalInsert100(b *testing.B)   { benchmarkPoolBatchInsert(b, 100, true) }
func BenchmarkPoolBatchLocalInsert1000(b *testing.B)  { benchmarkPoolBatchInsert(b, 1000, true) }
func BenchmarkPoolBatchLocalInsert10000(b *testing.B) { benchmarkPoolBatchInsert(b, 10000, true) }

func benchmarkPoolBatchInsert(b *testing.B, size int, local bool) {
	// Generate a batch of transactions to enqueue into the pool
	pool, key := setupTxPool()
	defer pool.Stop()

	account := crypto.PubkeyToAddress(key.PublicKey)
<<<<<<< HEAD
	pool.currentState.AddBalance(account, big.NewInt(1000000), false, deepmind.NoOpContext, "test")
=======
	testAddBalance(pool, account, big.NewInt(1000000))
>>>>>>> aa637fd3

	batches := make([]types.Transactions, b.N)
	for i := 0; i < b.N; i++ {
		batches[i] = make(types.Transactions, size)
		for j := 0; j < size; j++ {
			batches[i][j] = transaction(uint64(size*i+j), 100000, key)
		}
	}
	// Benchmark importing the transactions into the queue
	b.ResetTimer()
	for _, batch := range batches {
		if local {
			pool.AddLocals(batch)
		} else {
			pool.AddRemotes(batch)
		}
	}
}

func BenchmarkInsertRemoteWithAllLocals(b *testing.B) {
	// Allocate keys for testing
	key, _ := crypto.GenerateKey()
	account := crypto.PubkeyToAddress(key.PublicKey)

	remoteKey, _ := crypto.GenerateKey()
	remoteAddr := crypto.PubkeyToAddress(remoteKey.PublicKey)

	locals := make([]*types.Transaction, 4096+1024) // Occupy all slots
	for i := 0; i < len(locals); i++ {
		locals[i] = transaction(uint64(i), 100000, key)
	}
	remotes := make([]*types.Transaction, 1000)
	for i := 0; i < len(remotes); i++ {
		remotes[i] = pricedTransaction(uint64(i), 100000, big.NewInt(2), remoteKey) // Higher gasprice
	}
	// Benchmark importing the transactions into the queue
	b.ResetTimer()
	for i := 0; i < b.N; i++ {
		b.StopTimer()
		pool, _ := setupTxPool()
<<<<<<< HEAD
		pool.currentState.AddBalance(account, big.NewInt(100000000), false, deepmind.NoOpContext, deepmind.IgnoredBalanceChangeReason)
=======
		testAddBalance(pool, account, big.NewInt(100000000))
>>>>>>> aa637fd3
		for _, local := range locals {
			pool.AddLocal(local)
		}
		b.StartTimer()
		// Assign a high enough balance for testing
<<<<<<< HEAD
		pool.currentState.AddBalance(remoteAddr, big.NewInt(100000000), false, deepmind.NoOpContext, deepmind.IgnoredBalanceChangeReason)
=======
		testAddBalance(pool, remoteAddr, big.NewInt(100000000))
>>>>>>> aa637fd3
		for i := 0; i < len(remotes); i++ {
			pool.AddRemotes([]*types.Transaction{remotes[i]})
		}
		pool.Stop()
	}
}<|MERGE_RESOLUTION|>--- conflicted
+++ resolved
@@ -265,13 +265,13 @@
 
 func testAddBalance(pool *TxPool, addr common.Address, amount *big.Int) {
 	pool.mu.Lock()
-	pool.currentState.AddBalance(addr, amount)
+	pool.currentState.AddBalance(addr, amount, false, deepmind.NoOpContext, "test")
 	pool.mu.Unlock()
 }
 
 func testSetNonce(pool *TxPool, addr common.Address, nonce uint64) {
 	pool.mu.Lock()
-	pool.currentState.SetNonce(addr, nonce)
+	pool.currentState.SetNonce(addr, nonce, deepmind.NoOpContext)
 	pool.mu.Unlock()
 }
 
@@ -284,32 +284,19 @@
 	tx := transaction(0, 100, key)
 	from, _ := deriveSender(tx)
 
-<<<<<<< HEAD
-	pool.currentState.AddBalance(from, big.NewInt(1), false, deepmind.NoOpContext, "test")
-=======
 	testAddBalance(pool, from, big.NewInt(1))
->>>>>>> aa637fd3
 	if err := pool.AddRemote(tx); !errors.Is(err, ErrInsufficientFunds) {
 		t.Error("expected", ErrInsufficientFunds)
 	}
 
 	balance := new(big.Int).Add(tx.Value(), new(big.Int).Mul(new(big.Int).SetUint64(tx.Gas()), tx.GasPrice()))
-<<<<<<< HEAD
-	pool.currentState.AddBalance(from, balance, false, deepmind.NoOpContext, "test")
-=======
 	testAddBalance(pool, from, balance)
->>>>>>> aa637fd3
 	if err := pool.AddRemote(tx); !errors.Is(err, ErrIntrinsicGas) {
 		t.Error("expected", ErrIntrinsicGas, "got", err)
 	}
 
-<<<<<<< HEAD
-	pool.currentState.SetNonce(from, 1, deepmind.NoOpContext)
-	pool.currentState.AddBalance(from, big.NewInt(0xffffffffffffff), false, deepmind.NoOpContext, "test")
-=======
 	testSetNonce(pool, from, 1)
 	testAddBalance(pool, from, big.NewInt(0xffffffffffffff))
->>>>>>> aa637fd3
 	tx = transaction(0, 100000, key)
 	if err := pool.AddRemote(tx); !errors.Is(err, ErrNonceTooLow) {
 		t.Error("expected", ErrNonceTooLow)
@@ -333,11 +320,7 @@
 
 	tx := transaction(0, 100, key)
 	from, _ := deriveSender(tx)
-<<<<<<< HEAD
-	pool.currentState.AddBalance(from, big.NewInt(1000), false, deepmind.NoOpContext, "test")
-=======
 	testAddBalance(pool, from, big.NewInt(1000))
->>>>>>> aa637fd3
 	<-pool.requestReset(nil, nil)
 
 	pool.enqueueTx(tx.Hash(), tx, false, true)
@@ -348,11 +331,7 @@
 
 	tx = transaction(1, 100, key)
 	from, _ = deriveSender(tx)
-<<<<<<< HEAD
-	pool.currentState.SetNonce(from, 2, deepmind.NoOpContext)
-=======
 	testSetNonce(pool, from, 2)
->>>>>>> aa637fd3
 	pool.enqueueTx(tx.Hash(), tx, false, true)
 
 	<-pool.requestPromoteExecutables(newAccountSet(pool.signer, from))
@@ -374,11 +353,7 @@
 	tx2 := transaction(10, 100, key)
 	tx3 := transaction(11, 100, key)
 	from, _ := deriveSender(tx1)
-<<<<<<< HEAD
-	pool.currentState.AddBalance(from, big.NewInt(1000), false, deepmind.NoOpContext, "test")
-=======
 	testAddBalance(pool, from, big.NewInt(1000))
->>>>>>> aa637fd3
 	pool.reset(nil, nil)
 
 	pool.enqueueTx(tx1.Hash(), tx1, false, true)
@@ -402,11 +377,7 @@
 
 	tx, _ := types.SignTx(types.NewTransaction(0, common.Address{}, big.NewInt(-1), 100, big.NewInt(1), nil), types.HomesteadSigner{}, key)
 	from, _ := deriveSender(tx)
-<<<<<<< HEAD
-	pool.currentState.AddBalance(from, big.NewInt(1), false, deepmind.NoOpContext, "test")
-=======
 	testAddBalance(pool, from, big.NewInt(1))
->>>>>>> aa637fd3
 	if err := pool.AddRemote(tx); err != ErrNegativeValue {
 		t.Error("expected", ErrNegativeValue, "got", err)
 	}
@@ -532,11 +503,7 @@
 	defer pool.Stop()
 
 	addr := crypto.PubkeyToAddress(key.PublicKey)
-<<<<<<< HEAD
-	pool.currentState.AddBalance(addr, big.NewInt(100000000000000), false, deepmind.NoOpContext, "test")
-=======
 	testAddBalance(pool, addr, big.NewInt(100000000000000))
->>>>>>> aa637fd3
 	tx := transaction(1, 100000, key)
 	if _, err := pool.add(tx, false, deepmind.NoOpContext); err != nil {
 		t.Error("didn't expect error", err)
@@ -560,13 +527,8 @@
 	defer pool.Stop()
 
 	addr := crypto.PubkeyToAddress(key.PublicKey)
-<<<<<<< HEAD
-	pool.currentState.SetNonce(addr, n, deepmind.NoOpContext)
-	pool.currentState.AddBalance(addr, big.NewInt(100000000000000), false, deepmind.NoOpContext, "test")
-=======
 	testSetNonce(pool, addr, n)
 	testAddBalance(pool, addr, big.NewInt(100000000000000))
->>>>>>> aa637fd3
 	<-pool.requestReset(nil, nil)
 
 	tx := transaction(n, 100000, key)
@@ -574,11 +536,7 @@
 		t.Error(err)
 	}
 	// simulate some weird re-order of transactions and missing nonce(s)
-<<<<<<< HEAD
-	pool.currentState.SetNonce(addr, n-1, deepmind.NoOpContext)
-=======
 	testSetNonce(pool, addr, n-1)
->>>>>>> aa637fd3
 	<-pool.requestReset(nil, nil)
 	if fn := pool.Nonce(addr); fn != n-1 {
 		t.Errorf("expected nonce to be %d, got %d", n-1, fn)
@@ -595,11 +553,7 @@
 	defer pool.Stop()
 
 	account := crypto.PubkeyToAddress(key.PublicKey)
-<<<<<<< HEAD
-	pool.currentState.AddBalance(account, big.NewInt(1000), false, deepmind.NoOpContext, "test")
-=======
 	testAddBalance(pool, account, big.NewInt(1000))
->>>>>>> aa637fd3
 
 	// Add some pending and some queued transactions
 	var (
@@ -647,11 +601,7 @@
 		t.Errorf("total transaction mismatch: have %d, want %d", pool.all.Count(), 6)
 	}
 	// Reduce the balance of the account, and check that invalidated transactions are dropped
-<<<<<<< HEAD
-	pool.currentState.AddBalance(account, big.NewInt(-650), false, deepmind.NoOpContext, "test")
-=======
 	testAddBalance(pool, account, big.NewInt(-650))
->>>>>>> aa637fd3
 	<-pool.requestReset(nil, nil)
 
 	if _, ok := pool.pending[account].txs.items[tx0.Nonce()]; !ok {
@@ -717,11 +667,7 @@
 		keys[i], _ = crypto.GenerateKey()
 		accs[i] = crypto.PubkeyToAddress(keys[i].PublicKey)
 
-<<<<<<< HEAD
-		pool.currentState.AddBalance(crypto.PubkeyToAddress(keys[i].PublicKey), big.NewInt(50100), false, deepmind.NoOpContext, "test")
-=======
 		testAddBalance(pool, crypto.PubkeyToAddress(keys[i].PublicKey), big.NewInt(50100))
->>>>>>> aa637fd3
 	}
 	// Add a batch consecutive pending transactions for validation
 	txs := []*types.Transaction{}
@@ -764,11 +710,7 @@
 	}
 	// Reduce the balance of the account, and check that transactions are reorganised
 	for _, addr := range accs {
-<<<<<<< HEAD
-		pool.currentState.AddBalance(addr, big.NewInt(-1), false, deepmind.NoOpContext, "test")
-=======
 		testAddBalance(pool, addr, big.NewInt(-1))
->>>>>>> aa637fd3
 	}
 	<-pool.requestReset(nil, nil)
 
@@ -829,11 +771,7 @@
 	defer pool.Stop()
 
 	account := crypto.PubkeyToAddress(key.PublicKey)
-<<<<<<< HEAD
-	pool.currentState.AddBalance(account, big.NewInt(1000000), false, deepmind.NoOpContext, "test")
-=======
 	testAddBalance(pool, account, big.NewInt(1000000))
->>>>>>> aa637fd3
 
 	// Keep track of transaction events to ensure all executables get announced
 	events := make(chan NewTxsEvent, testTxPoolConfig.AccountQueue+5)
@@ -887,11 +825,7 @@
 	defer pool.Stop()
 
 	account := crypto.PubkeyToAddress(key.PublicKey)
-<<<<<<< HEAD
-	pool.currentState.AddBalance(account, big.NewInt(1000000), false, deepmind.NoOpContext, "test")
-=======
 	testAddBalance(pool, account, big.NewInt(1000000))
->>>>>>> aa637fd3
 
 	// Keep queuing up transactions and make sure all above a limit are dropped
 	for i := uint64(1); i <= testTxPoolConfig.AccountQueue+5; i++ {
@@ -946,11 +880,7 @@
 	keys := make([]*ecdsa.PrivateKey, 5)
 	for i := 0; i < len(keys); i++ {
 		keys[i], _ = crypto.GenerateKey()
-<<<<<<< HEAD
-		pool.currentState.AddBalance(crypto.PubkeyToAddress(keys[i].PublicKey), big.NewInt(1000000), false, deepmind.NoOpContext, "test")
-=======
 		testAddBalance(pool, crypto.PubkeyToAddress(keys[i].PublicKey), big.NewInt(1000000))
->>>>>>> aa637fd3
 	}
 	local := keys[len(keys)-1]
 
@@ -1042,13 +972,8 @@
 	local, _ := crypto.GenerateKey()
 	remote, _ := crypto.GenerateKey()
 
-<<<<<<< HEAD
-	pool.currentState.AddBalance(crypto.PubkeyToAddress(local.PublicKey), big.NewInt(1000000000), false, deepmind.NoOpContext, "test")
-	pool.currentState.AddBalance(crypto.PubkeyToAddress(remote.PublicKey), big.NewInt(1000000000), false, deepmind.NoOpContext, "test")
-=======
 	testAddBalance(pool, crypto.PubkeyToAddress(local.PublicKey), big.NewInt(1000000000))
 	testAddBalance(pool, crypto.PubkeyToAddress(remote.PublicKey), big.NewInt(1000000000))
->>>>>>> aa637fd3
 
 	// Add the two transactions and ensure they both are queued up
 	if err := pool.AddLocal(pricedTransaction(1, 100000, big.NewInt(1), local)); err != nil {
@@ -1181,11 +1106,7 @@
 	defer pool.Stop()
 
 	account := crypto.PubkeyToAddress(key.PublicKey)
-<<<<<<< HEAD
-	pool.currentState.AddBalance(account, big.NewInt(1000000), false, deepmind.NoOpContext, "test")
-=======
 	testAddBalance(pool, account, big.NewInt(1000000))
->>>>>>> aa637fd3
 
 	// Keep track of transaction events to ensure all executables get announced
 	events := make(chan NewTxsEvent, testTxPoolConfig.AccountQueue+5)
@@ -1235,11 +1156,7 @@
 	keys := make([]*ecdsa.PrivateKey, 5)
 	for i := 0; i < len(keys); i++ {
 		keys[i], _ = crypto.GenerateKey()
-<<<<<<< HEAD
-		pool.currentState.AddBalance(crypto.PubkeyToAddress(keys[i].PublicKey), big.NewInt(1000000), false, deepmind.NoOpContext, "test")
-=======
 		testAddBalance(pool, crypto.PubkeyToAddress(keys[i].PublicKey), big.NewInt(1000000))
->>>>>>> aa637fd3
 	}
 	// Generate and queue a batch of transactions
 	nonces := make(map[common.Address]uint64)
@@ -1278,11 +1195,7 @@
 	defer pool.Stop()
 
 	account := crypto.PubkeyToAddress(key.PublicKey)
-<<<<<<< HEAD
-	pool.currentState.AddBalance(account, big.NewInt(1000000000), false, deepmind.NoOpContext, "test")
-=======
 	testAddBalance(pool, account, big.NewInt(1000000000))
->>>>>>> aa637fd3
 
 	// Compute maximal data size for transactions (lower bound).
 	//
@@ -1346,11 +1259,7 @@
 	// Create a number of test accounts and fund them
 	key, _ := crypto.GenerateKey()
 	addr := crypto.PubkeyToAddress(key.PublicKey)
-<<<<<<< HEAD
-	pool.currentState.AddBalance(addr, big.NewInt(1000000), false, deepmind.NoOpContext, "test")
-=======
 	testAddBalance(pool, addr, big.NewInt(1000000))
->>>>>>> aa637fd3
 
 	txs := types.Transactions{}
 	for j := 0; j < int(config.GlobalSlots)*2; j++ {
@@ -1383,11 +1292,7 @@
 	keys := make([]*ecdsa.PrivateKey, 5)
 	for i := 0; i < len(keys); i++ {
 		keys[i], _ = crypto.GenerateKey()
-<<<<<<< HEAD
-		pool.currentState.AddBalance(crypto.PubkeyToAddress(keys[i].PublicKey), big.NewInt(1000000), false, deepmind.NoOpContext, "test")
-=======
 		testAddBalance(pool, crypto.PubkeyToAddress(keys[i].PublicKey), big.NewInt(1000000))
->>>>>>> aa637fd3
 	}
 	// Generate and queue a batch of transactions
 	nonces := make(map[common.Address]uint64)
@@ -1437,11 +1342,7 @@
 	keys := make([]*ecdsa.PrivateKey, 4)
 	for i := 0; i < len(keys); i++ {
 		keys[i], _ = crypto.GenerateKey()
-<<<<<<< HEAD
-		pool.currentState.AddBalance(crypto.PubkeyToAddress(keys[i].PublicKey), big.NewInt(1000000), false, deepmind.NoOpContext, "test")
-=======
 		testAddBalance(pool, crypto.PubkeyToAddress(keys[i].PublicKey), big.NewInt(1000000))
->>>>>>> aa637fd3
 	}
 	// Generate and queue a batch of transactions, both pending and queued
 	txs := types.Transactions{}
@@ -1684,11 +1585,7 @@
 	keys := make([]*ecdsa.PrivateKey, 3)
 	for i := 0; i < len(keys); i++ {
 		keys[i], _ = crypto.GenerateKey()
-<<<<<<< HEAD
-		pool.currentState.AddBalance(crypto.PubkeyToAddress(keys[i].PublicKey), big.NewInt(1000*1000000), false, deepmind.NoOpContext, "test")
-=======
 		testAddBalance(pool, crypto.PubkeyToAddress(keys[i].PublicKey), big.NewInt(1000*1000000))
->>>>>>> aa637fd3
 	}
 	// Create transaction (both pending and queued) with a linearly growing gasprice
 	for i := uint64(0); i < 500; i++ {
@@ -1770,11 +1667,7 @@
 	keys := make([]*ecdsa.PrivateKey, 4)
 	for i := 0; i < len(keys); i++ {
 		keys[i], _ = crypto.GenerateKey()
-<<<<<<< HEAD
-		pool.currentState.AddBalance(crypto.PubkeyToAddress(keys[i].PublicKey), big.NewInt(1000000), false, deepmind.NoOpContext, "test")
-=======
 		testAddBalance(pool, crypto.PubkeyToAddress(keys[i].PublicKey), big.NewInt(1000000))
->>>>>>> aa637fd3
 	}
 	// Generate and queue a batch of transactions, both pending and queued
 	txs := types.Transactions{}
@@ -1880,11 +1773,7 @@
 	keys := make([]*ecdsa.PrivateKey, 2)
 	for i := 0; i < len(keys); i++ {
 		keys[i], _ = crypto.GenerateKey()
-<<<<<<< HEAD
-		pool.currentState.AddBalance(crypto.PubkeyToAddress(keys[i].PublicKey), big.NewInt(1000000), false, deepmind.NoOpContext, "test")
-=======
 		testAddBalance(pool, crypto.PubkeyToAddress(keys[i].PublicKey), big.NewInt(1000000))
->>>>>>> aa637fd3
 	}
 	// Fill up the entire queue with the same transaction price points
 	txs := types.Transactions{}
@@ -2105,11 +1994,7 @@
 
 	// Create a test account to add transactions with
 	key, _ := crypto.GenerateKey()
-<<<<<<< HEAD
-	pool.currentState.AddBalance(crypto.PubkeyToAddress(key.PublicKey), big.NewInt(1000000000), false, deepmind.NoOpContext, "test")
-=======
 	testAddBalance(pool, crypto.PubkeyToAddress(key.PublicKey), big.NewInt(1000000000))
->>>>>>> aa637fd3
 
 	// Create a batch of transactions and add a few of them
 	txs := make([]*types.Transaction, 16)
@@ -2180,11 +2065,7 @@
 
 	// Create a test account to add transactions with
 	key, _ := crypto.GenerateKey()
-<<<<<<< HEAD
-	pool.currentState.AddBalance(crypto.PubkeyToAddress(key.PublicKey), big.NewInt(1000000000), false, deepmind.NoOpContext, "test")
-=======
 	testAddBalance(pool, crypto.PubkeyToAddress(key.PublicKey), big.NewInt(1000000000))
->>>>>>> aa637fd3
 
 	// Add pending transactions, ensuring the minimum price bump is enforced for replacement (for ultra low prices too)
 	price := int64(100)
@@ -2390,13 +2271,8 @@
 	local, _ := crypto.GenerateKey()
 	remote, _ := crypto.GenerateKey()
 
-<<<<<<< HEAD
-	pool.currentState.AddBalance(crypto.PubkeyToAddress(local.PublicKey), big.NewInt(1000000000), false, deepmind.NoOpContext, "test")
-	pool.currentState.AddBalance(crypto.PubkeyToAddress(remote.PublicKey), big.NewInt(1000000000), false, deepmind.NoOpContext, "test")
-=======
 	testAddBalance(pool, crypto.PubkeyToAddress(local.PublicKey), big.NewInt(1000000000))
 	testAddBalance(pool, crypto.PubkeyToAddress(remote.PublicKey), big.NewInt(1000000000))
->>>>>>> aa637fd3
 
 	// Add three local and a remote transactions and ensure they are queued up
 	if err := pool.AddLocal(pricedTransaction(0, 100000, big.NewInt(1), local)); err != nil {
@@ -2489,11 +2365,7 @@
 	keys := make([]*ecdsa.PrivateKey, 3)
 	for i := 0; i < len(keys); i++ {
 		keys[i], _ = crypto.GenerateKey()
-<<<<<<< HEAD
-		pool.currentState.AddBalance(crypto.PubkeyToAddress(keys[i].PublicKey), big.NewInt(1000000), false, deepmind.NoOpContext, "test")
-=======
 		testAddBalance(pool, crypto.PubkeyToAddress(keys[i].PublicKey), big.NewInt(1000000))
->>>>>>> aa637fd3
 	}
 	// Generate and queue a batch of transactions, both pending and queued
 	txs := types.Transactions{}
@@ -2563,11 +2435,7 @@
 	defer pool.Stop()
 
 	account := crypto.PubkeyToAddress(key.PublicKey)
-<<<<<<< HEAD
-	pool.currentState.AddBalance(account, big.NewInt(1000000), false, deepmind.NoOpContext, "test")
-=======
 	testAddBalance(pool, account, big.NewInt(1000000))
->>>>>>> aa637fd3
 
 	for i := 0; i < size; i++ {
 		tx := transaction(uint64(i), 100000, key)
@@ -2592,11 +2460,7 @@
 	defer pool.Stop()
 
 	account := crypto.PubkeyToAddress(key.PublicKey)
-<<<<<<< HEAD
-	pool.currentState.AddBalance(account, big.NewInt(1000000), false, deepmind.NoOpContext, "test")
-=======
 	testAddBalance(pool, account, big.NewInt(1000000))
->>>>>>> aa637fd3
 
 	for i := 0; i < size; i++ {
 		tx := transaction(uint64(1+i), 100000, key)
@@ -2624,11 +2488,7 @@
 	defer pool.Stop()
 
 	account := crypto.PubkeyToAddress(key.PublicKey)
-<<<<<<< HEAD
-	pool.currentState.AddBalance(account, big.NewInt(1000000), false, deepmind.NoOpContext, "test")
-=======
 	testAddBalance(pool, account, big.NewInt(1000000))
->>>>>>> aa637fd3
 
 	batches := make([]types.Transactions, b.N)
 	for i := 0; i < b.N; i++ {
@@ -2669,21 +2529,13 @@
 	for i := 0; i < b.N; i++ {
 		b.StopTimer()
 		pool, _ := setupTxPool()
-<<<<<<< HEAD
-		pool.currentState.AddBalance(account, big.NewInt(100000000), false, deepmind.NoOpContext, deepmind.IgnoredBalanceChangeReason)
-=======
 		testAddBalance(pool, account, big.NewInt(100000000))
->>>>>>> aa637fd3
 		for _, local := range locals {
 			pool.AddLocal(local)
 		}
 		b.StartTimer()
 		// Assign a high enough balance for testing
-<<<<<<< HEAD
-		pool.currentState.AddBalance(remoteAddr, big.NewInt(100000000), false, deepmind.NoOpContext, deepmind.IgnoredBalanceChangeReason)
-=======
 		testAddBalance(pool, remoteAddr, big.NewInt(100000000))
->>>>>>> aa637fd3
 		for i := 0; i < len(remotes); i++ {
 			pool.AddRemotes([]*types.Transaction{remotes[i]})
 		}
