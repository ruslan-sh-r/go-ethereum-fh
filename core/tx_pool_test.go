// Copyright 2015 The go-ethereum Authors
// This file is part of the go-ethereum library.
//
// The go-ethereum library is free software: you can redistribute it and/or modify
// it under the terms of the GNU Lesser General Public License as published by
// the Free Software Foundation, either version 3 of the License, or
// (at your option) any later version.
//
// The go-ethereum library is distributed in the hope that it will be useful,
// but WITHOUT ANY WARRANTY; without even the implied warranty of
// MERCHANTABILITY or FITNESS FOR A PARTICULAR PURPOSE. See the
// GNU Lesser General Public License for more details.
//
// You should have received a copy of the GNU Lesser General Public License
// along with the go-ethereum library. If not, see <http://www.gnu.org/licenses/>.

package core

import (
	"crypto/ecdsa"
	"errors"
	"fmt"
	"io/ioutil"
	"math/big"
	"math/rand"
	"os"
	"testing"
	"time"

	"github.com/ethereum/go-ethereum/common"
	"github.com/ethereum/go-ethereum/core/rawdb"
	"github.com/ethereum/go-ethereum/core/state"
	"github.com/ethereum/go-ethereum/core/types"
	"github.com/ethereum/go-ethereum/crypto"
	"github.com/ethereum/go-ethereum/deepmind"
	"github.com/ethereum/go-ethereum/event"
	"github.com/ethereum/go-ethereum/params"
	"github.com/ethereum/go-ethereum/trie"
)

// testTxPoolConfig is a transaction pool configuration without stateful disk
// sideeffects used during testing.
var testTxPoolConfig TxPoolConfig

func init() {
	testTxPoolConfig = DefaultTxPoolConfig
	testTxPoolConfig.Journal = ""
}

type testBlockChain struct {
	statedb       *state.StateDB
	gasLimit      uint64
	chainHeadFeed *event.Feed
}

func (bc *testBlockChain) CurrentBlock() *types.Block {
	return types.NewBlock(&types.Header{
		GasLimit: bc.gasLimit,
	}, nil, nil, nil, trie.NewStackTrie(nil))
}

func (bc *testBlockChain) GetBlock(hash common.Hash, number uint64) *types.Block {
	return bc.CurrentBlock()
}

func (bc *testBlockChain) StateAt(common.Hash) (*state.StateDB, error) {
	return bc.statedb, nil
}

func (bc *testBlockChain) SubscribeChainHeadEvent(ch chan<- ChainHeadEvent) event.Subscription {
	return bc.chainHeadFeed.Subscribe(ch)
}

func transaction(nonce uint64, gaslimit uint64, key *ecdsa.PrivateKey) *types.Transaction {
	return pricedTransaction(nonce, gaslimit, big.NewInt(1), key)
}

func pricedTransaction(nonce uint64, gaslimit uint64, gasprice *big.Int, key *ecdsa.PrivateKey) *types.Transaction {
	tx, _ := types.SignTx(types.NewTransaction(nonce, common.Address{}, big.NewInt(100), gaslimit, gasprice, nil), types.HomesteadSigner{}, key)
	return tx
}

func pricedDataTransaction(nonce uint64, gaslimit uint64, gasprice *big.Int, key *ecdsa.PrivateKey, bytes uint64) *types.Transaction {
	data := make([]byte, bytes)
	rand.Read(data)

	tx, _ := types.SignTx(types.NewTransaction(nonce, common.Address{}, big.NewInt(0), gaslimit, gasprice, data), types.HomesteadSigner{}, key)
	return tx
}

func setupTxPool() (*TxPool, *ecdsa.PrivateKey) {
	statedb, _ := state.New(common.Hash{}, state.NewDatabase(rawdb.NewMemoryDatabase()), nil)
	blockchain := &testBlockChain{statedb, 10000000, new(event.Feed)}

	key, _ := crypto.GenerateKey()
	pool := NewTxPool(testTxPoolConfig, params.TestChainConfig, blockchain)

	return pool, key
}

// validateTxPoolInternals checks various consistency invariants within the pool.
func validateTxPoolInternals(pool *TxPool) error {
	pool.mu.RLock()
	defer pool.mu.RUnlock()

	// Ensure the total transaction set is consistent with pending + queued
	pending, queued := pool.stats()
	if total := pool.all.Count(); total != pending+queued {
		return fmt.Errorf("total transaction count %d != %d pending + %d queued", total, pending, queued)
	}
	pool.priced.Reheap()
	priced, remote := pool.priced.remotes.Len(), pool.all.RemoteCount()
	if priced != remote {
		return fmt.Errorf("total priced transaction count %d != %d", priced, remote)
	}
	// Ensure the next nonce to assign is the correct one
	for addr, txs := range pool.pending {
		// Find the last transaction
		var last uint64
		for nonce := range txs.txs.items {
			if last < nonce {
				last = nonce
			}
		}
		if nonce := pool.pendingNonces.get(addr); nonce != last+1 {
			return fmt.Errorf("pending nonce mismatch: have %v, want %v", nonce, last+1)
		}
	}
	return nil
}

// validateEvents checks that the correct number of transaction addition events
// were fired on the pool's event feed.
func validateEvents(events chan NewTxsEvent, count int) error {
	var received []*types.Transaction

	for len(received) < count {
		select {
		case ev := <-events:
			received = append(received, ev.Txs...)
		case <-time.After(time.Second):
			return fmt.Errorf("event #%d not fired", len(received))
		}
	}
	if len(received) > count {
		return fmt.Errorf("more than %d events fired: %v", count, received[count:])
	}
	select {
	case ev := <-events:
		return fmt.Errorf("more than %d events fired: %v", count, ev.Txs)

	case <-time.After(50 * time.Millisecond):
		// This branch should be "default", but it's a data race between goroutines,
		// reading the event channel and pushing into it, so better wait a bit ensuring
		// really nothing gets injected.
	}
	return nil
}

func deriveSender(tx *types.Transaction) (common.Address, error) {
	return types.Sender(types.HomesteadSigner{}, tx)
}

type testChain struct {
	*testBlockChain
	address common.Address
	trigger *bool
}

// testChain.State() is used multiple times to reset the pending state.
// when simulate is true it will create a state that indicates
// that tx0 and tx1 are included in the chain.
func (c *testChain) State() (*state.StateDB, error) {
	// delay "state change" by one. The tx pool fetches the
	// state multiple times and by delaying it a bit we simulate
	// a state change between those fetches.
	stdb := c.statedb
	if *c.trigger {
		c.statedb, _ = state.New(common.Hash{}, state.NewDatabase(rawdb.NewMemoryDatabase()), nil)
		// simulate that the new head block included tx0 and tx1
		c.statedb.SetNonce(c.address, 2, deepmind.NoOpContext)
		c.statedb.SetBalance(c.address, new(big.Int).SetUint64(params.Ether), deepmind.NoOpContext, "test")
		*c.trigger = false
	}
	return stdb, nil
}

// This test simulates a scenario where a new block is imported during a
// state reset and tests whether the pending state is in sync with the
// block head event that initiated the resetState().
func TestStateChangeDuringTransactionPoolReset(t *testing.T) {
	t.Parallel()

	var (
		key, _     = crypto.GenerateKey()
		address    = crypto.PubkeyToAddress(key.PublicKey)
		statedb, _ = state.New(common.Hash{}, state.NewDatabase(rawdb.NewMemoryDatabase()), nil)
		trigger    = false
	)

	// setup pool with 2 transaction in it
	statedb.SetBalance(address, new(big.Int).SetUint64(params.Ether), deepmind.NoOpContext, "test")
	blockchain := &testChain{&testBlockChain{statedb, 1000000000, new(event.Feed)}, address, &trigger}

	tx0 := transaction(0, 100000, key)
	tx1 := transaction(1, 100000, key)

	pool := NewTxPool(testTxPoolConfig, params.TestChainConfig, blockchain)
	defer pool.Stop()

	nonce := pool.Nonce(address)
	if nonce != 0 {
		t.Fatalf("Invalid nonce, want 0, got %d", nonce)
	}

	pool.AddRemotesSync([]*types.Transaction{tx0, tx1})

	nonce = pool.Nonce(address)
	if nonce != 2 {
		t.Fatalf("Invalid nonce, want 2, got %d", nonce)
	}

	// trigger state change in the background
	trigger = true
	<-pool.requestReset(nil, nil)

	_, err := pool.Pending()
	if err != nil {
		t.Fatalf("Could not fetch pending transactions: %v", err)
	}
	nonce = pool.Nonce(address)
	if nonce != 2 {
		t.Fatalf("Invalid nonce, want 2, got %d", nonce)
	}
}

func TestInvalidTransactions(t *testing.T) {
	t.Parallel()

	pool, key := setupTxPool()
	defer pool.Stop()

	tx := transaction(0, 100, key)
	from, _ := deriveSender(tx)

	pool.currentState.AddBalance(from, big.NewInt(1), false, deepmind.NoOpContext, "test")
	if err := pool.AddRemote(tx); !errors.Is(err, ErrInsufficientFunds) {
		t.Error("expected", ErrInsufficientFunds)
	}

	balance := new(big.Int).Add(tx.Value(), new(big.Int).Mul(new(big.Int).SetUint64(tx.Gas()), tx.GasPrice()))
	pool.currentState.AddBalance(from, balance, false, deepmind.NoOpContext, "test")
	if err := pool.AddRemote(tx); !errors.Is(err, ErrIntrinsicGas) {
		t.Error("expected", ErrIntrinsicGas, "got", err)
	}

	pool.currentState.SetNonce(from, 1, deepmind.NoOpContext)
	pool.currentState.AddBalance(from, big.NewInt(0xffffffffffffff), false, deepmind.NoOpContext, "test")
	tx = transaction(0, 100000, key)
	if err := pool.AddRemote(tx); !errors.Is(err, ErrNonceTooLow) {
		t.Error("expected", ErrNonceTooLow)
	}

	tx = transaction(1, 100000, key)
	pool.gasPrice = big.NewInt(1000)
	if err := pool.AddRemote(tx); err != ErrUnderpriced {
		t.Error("expected", ErrUnderpriced, "got", err)
	}
	if err := pool.AddLocal(tx); err != nil {
		t.Error("expected", nil, "got", err)
	}
}

func TestTransactionQueue(t *testing.T) {
	t.Parallel()

	pool, key := setupTxPool()
	defer pool.Stop()

	tx := transaction(0, 100, key)
	from, _ := deriveSender(tx)
	pool.currentState.AddBalance(from, big.NewInt(1000), false, deepmind.NoOpContext, "test")
	<-pool.requestReset(nil, nil)

	pool.enqueueTx(tx.Hash(), tx, false, true)
	<-pool.requestPromoteExecutables(newAccountSet(pool.signer, from))
	if len(pool.pending) != 1 {
		t.Error("expected valid txs to be 1 is", len(pool.pending))
	}

	tx = transaction(1, 100, key)
	from, _ = deriveSender(tx)
<<<<<<< HEAD
	pool.currentState.SetNonce(from, 2, deepmind.NoOpContext)
	pool.enqueueTx(tx.Hash(), tx)
=======
	pool.currentState.SetNonce(from, 2)
	pool.enqueueTx(tx.Hash(), tx, false, true)
>>>>>>> c2d2f4ed

	<-pool.requestPromoteExecutables(newAccountSet(pool.signer, from))
	if _, ok := pool.pending[from].txs.items[tx.Nonce()]; ok {
		t.Error("expected transaction to be in tx pool")
	}
	if len(pool.queue) > 0 {
		t.Error("expected transaction queue to be empty. is", len(pool.queue))
	}
}

func TestTransactionQueue2(t *testing.T) {
	t.Parallel()

	pool, key := setupTxPool()
	defer pool.Stop()

	tx1 := transaction(0, 100, key)
	tx2 := transaction(10, 100, key)
	tx3 := transaction(11, 100, key)
	from, _ := deriveSender(tx1)
	pool.currentState.AddBalance(from, big.NewInt(1000), false, deepmind.NoOpContext, "test")
	pool.reset(nil, nil)

	pool.enqueueTx(tx1.Hash(), tx1, false, true)
	pool.enqueueTx(tx2.Hash(), tx2, false, true)
	pool.enqueueTx(tx3.Hash(), tx3, false, true)

	pool.promoteExecutables([]common.Address{from})
	if len(pool.pending) != 1 {
		t.Error("expected pending length to be 1, got", len(pool.pending))
	}
	if pool.queue[from].Len() != 2 {
		t.Error("expected len(queue) == 2, got", pool.queue[from].Len())
	}
}

func TestTransactionNegativeValue(t *testing.T) {
	t.Parallel()

	pool, key := setupTxPool()
	defer pool.Stop()

	tx, _ := types.SignTx(types.NewTransaction(0, common.Address{}, big.NewInt(-1), 100, big.NewInt(1), nil), types.HomesteadSigner{}, key)
	from, _ := deriveSender(tx)
	pool.currentState.AddBalance(from, big.NewInt(1), false, deepmind.NoOpContext, "test")
	if err := pool.AddRemote(tx); err != ErrNegativeValue {
		t.Error("expected", ErrNegativeValue, "got", err)
	}
}

func TestTransactionChainFork(t *testing.T) {
	t.Parallel()

	pool, key := setupTxPool()
	defer pool.Stop()

	addr := crypto.PubkeyToAddress(key.PublicKey)
	resetState := func() {
		statedb, _ := state.New(common.Hash{}, state.NewDatabase(rawdb.NewMemoryDatabase()), nil)
		statedb.AddBalance(addr, big.NewInt(100000000000000), false, deepmind.NoOpContext, "test")

		pool.chain = &testBlockChain{statedb, 1000000, new(event.Feed)}
		<-pool.requestReset(nil, nil)
	}
	resetState()

	tx := transaction(0, 100000, key)
	if _, err := pool.add(tx, false, deepmind.NoOpContext); err != nil {
		t.Error("didn't expect error", err)
	}
	pool.removeTx(tx.Hash(), true)

	// reset the pool's internal state
	resetState()
	if _, err := pool.add(tx, false, deepmind.NoOpContext); err != nil {
		t.Error("didn't expect error", err)
	}
}

func TestTransactionDoubleNonce(t *testing.T) {
	t.Parallel()

	pool, key := setupTxPool()
	defer pool.Stop()

	addr := crypto.PubkeyToAddress(key.PublicKey)
	resetState := func() {
		statedb, _ := state.New(common.Hash{}, state.NewDatabase(rawdb.NewMemoryDatabase()), nil)
		statedb.AddBalance(addr, big.NewInt(100000000000000), false, deepmind.NoOpContext, "test")

		pool.chain = &testBlockChain{statedb, 1000000, new(event.Feed)}
		<-pool.requestReset(nil, nil)
	}
	resetState()

	signer := types.HomesteadSigner{}
	tx1, _ := types.SignTx(types.NewTransaction(0, common.Address{}, big.NewInt(100), 100000, big.NewInt(1), nil), signer, key)
	tx2, _ := types.SignTx(types.NewTransaction(0, common.Address{}, big.NewInt(100), 1000000, big.NewInt(2), nil), signer, key)
	tx3, _ := types.SignTx(types.NewTransaction(0, common.Address{}, big.NewInt(100), 1000000, big.NewInt(1), nil), signer, key)

	// Add the first two transaction, ensure higher priced stays only
	if replace, err := pool.add(tx1, false, deepmind.NoOpContext); err != nil || replace {
		t.Errorf("first transaction insert failed (%v) or reported replacement (%v)", err, replace)
	}
	if replace, err := pool.add(tx2, false, deepmind.NoOpContext); err != nil || !replace {
		t.Errorf("second transaction insert failed (%v) or not reported replacement (%v)", err, replace)
	}
	<-pool.requestPromoteExecutables(newAccountSet(signer, addr))
	if pool.pending[addr].Len() != 1 {
		t.Error("expected 1 pending transactions, got", pool.pending[addr].Len())
	}
	if tx := pool.pending[addr].txs.items[0]; tx.Hash() != tx2.Hash() {
		t.Errorf("transaction mismatch: have %x, want %x", tx.Hash(), tx2.Hash())
	}

	// Add the third transaction and ensure it's not saved (smaller price)
	pool.add(tx3, false, deepmind.NoOpContext)
	<-pool.requestPromoteExecutables(newAccountSet(signer, addr))
	if pool.pending[addr].Len() != 1 {
		t.Error("expected 1 pending transactions, got", pool.pending[addr].Len())
	}
	if tx := pool.pending[addr].txs.items[0]; tx.Hash() != tx2.Hash() {
		t.Errorf("transaction mismatch: have %x, want %x", tx.Hash(), tx2.Hash())
	}
	// Ensure the total transaction count is correct
	if pool.all.Count() != 1 {
		t.Error("expected 1 total transactions, got", pool.all.Count())
	}
}

func TestTransactionMissingNonce(t *testing.T) {
	t.Parallel()

	pool, key := setupTxPool()
	defer pool.Stop()

	addr := crypto.PubkeyToAddress(key.PublicKey)
	pool.currentState.AddBalance(addr, big.NewInt(100000000000000), false, deepmind.NoOpContext, "test")
	tx := transaction(1, 100000, key)
	if _, err := pool.add(tx, false, deepmind.NoOpContext); err != nil {
		t.Error("didn't expect error", err)
	}
	if len(pool.pending) != 0 {
		t.Error("expected 0 pending transactions, got", len(pool.pending))
	}
	if pool.queue[addr].Len() != 1 {
		t.Error("expected 1 queued transaction, got", pool.queue[addr].Len())
	}
	if pool.all.Count() != 1 {
		t.Error("expected 1 total transactions, got", pool.all.Count())
	}
}

func TestTransactionNonceRecovery(t *testing.T) {
	t.Parallel()

	const n = 10
	pool, key := setupTxPool()
	defer pool.Stop()

	addr := crypto.PubkeyToAddress(key.PublicKey)
	pool.currentState.SetNonce(addr, n, deepmind.NoOpContext)
	pool.currentState.AddBalance(addr, big.NewInt(100000000000000), false, deepmind.NoOpContext, "test")
	<-pool.requestReset(nil, nil)

	tx := transaction(n, 100000, key)
	if err := pool.AddRemote(tx); err != nil {
		t.Error(err)
	}
	// simulate some weird re-order of transactions and missing nonce(s)
	pool.currentState.SetNonce(addr, n-1, deepmind.NoOpContext)
	<-pool.requestReset(nil, nil)
	if fn := pool.Nonce(addr); fn != n-1 {
		t.Errorf("expected nonce to be %d, got %d", n-1, fn)
	}
}

// Tests that if an account runs out of funds, any pending and queued transactions
// are dropped.
func TestTransactionDropping(t *testing.T) {
	t.Parallel()

	// Create a test account and fund it
	pool, key := setupTxPool()
	defer pool.Stop()

	account := crypto.PubkeyToAddress(key.PublicKey)
	pool.currentState.AddBalance(account, big.NewInt(1000), false, deepmind.NoOpContext, "test")

	// Add some pending and some queued transactions
	var (
		tx0  = transaction(0, 100, key)
		tx1  = transaction(1, 200, key)
		tx2  = transaction(2, 300, key)
		tx10 = transaction(10, 100, key)
		tx11 = transaction(11, 200, key)
		tx12 = transaction(12, 300, key)
	)
	pool.all.Add(tx0, false)
	pool.priced.Put(tx0, false)
	pool.promoteTx(account, tx0.Hash(), tx0)

	pool.all.Add(tx1, false)
	pool.priced.Put(tx1, false)
	pool.promoteTx(account, tx1.Hash(), tx1)

	pool.all.Add(tx2, false)
	pool.priced.Put(tx2, false)
	pool.promoteTx(account, tx2.Hash(), tx2)

	pool.enqueueTx(tx10.Hash(), tx10, false, true)
	pool.enqueueTx(tx11.Hash(), tx11, false, true)
	pool.enqueueTx(tx12.Hash(), tx12, false, true)

	// Check that pre and post validations leave the pool as is
	if pool.pending[account].Len() != 3 {
		t.Errorf("pending transaction mismatch: have %d, want %d", pool.pending[account].Len(), 3)
	}
	if pool.queue[account].Len() != 3 {
		t.Errorf("queued transaction mismatch: have %d, want %d", pool.queue[account].Len(), 3)
	}
	if pool.all.Count() != 6 {
		t.Errorf("total transaction mismatch: have %d, want %d", pool.all.Count(), 6)
	}
	<-pool.requestReset(nil, nil)
	if pool.pending[account].Len() != 3 {
		t.Errorf("pending transaction mismatch: have %d, want %d", pool.pending[account].Len(), 3)
	}
	if pool.queue[account].Len() != 3 {
		t.Errorf("queued transaction mismatch: have %d, want %d", pool.queue[account].Len(), 3)
	}
	if pool.all.Count() != 6 {
		t.Errorf("total transaction mismatch: have %d, want %d", pool.all.Count(), 6)
	}
	// Reduce the balance of the account, and check that invalidated transactions are dropped
	pool.currentState.AddBalance(account, big.NewInt(-650), false, deepmind.NoOpContext, "test")
	<-pool.requestReset(nil, nil)

	if _, ok := pool.pending[account].txs.items[tx0.Nonce()]; !ok {
		t.Errorf("funded pending transaction missing: %v", tx0)
	}
	if _, ok := pool.pending[account].txs.items[tx1.Nonce()]; !ok {
		t.Errorf("funded pending transaction missing: %v", tx0)
	}
	if _, ok := pool.pending[account].txs.items[tx2.Nonce()]; ok {
		t.Errorf("out-of-fund pending transaction present: %v", tx1)
	}
	if _, ok := pool.queue[account].txs.items[tx10.Nonce()]; !ok {
		t.Errorf("funded queued transaction missing: %v", tx10)
	}
	if _, ok := pool.queue[account].txs.items[tx11.Nonce()]; !ok {
		t.Errorf("funded queued transaction missing: %v", tx10)
	}
	if _, ok := pool.queue[account].txs.items[tx12.Nonce()]; ok {
		t.Errorf("out-of-fund queued transaction present: %v", tx11)
	}
	if pool.all.Count() != 4 {
		t.Errorf("total transaction mismatch: have %d, want %d", pool.all.Count(), 4)
	}
	// Reduce the block gas limit, check that invalidated transactions are dropped
	pool.chain.(*testBlockChain).gasLimit = 100
	<-pool.requestReset(nil, nil)

	if _, ok := pool.pending[account].txs.items[tx0.Nonce()]; !ok {
		t.Errorf("funded pending transaction missing: %v", tx0)
	}
	if _, ok := pool.pending[account].txs.items[tx1.Nonce()]; ok {
		t.Errorf("over-gased pending transaction present: %v", tx1)
	}
	if _, ok := pool.queue[account].txs.items[tx10.Nonce()]; !ok {
		t.Errorf("funded queued transaction missing: %v", tx10)
	}
	if _, ok := pool.queue[account].txs.items[tx11.Nonce()]; ok {
		t.Errorf("over-gased queued transaction present: %v", tx11)
	}
	if pool.all.Count() != 2 {
		t.Errorf("total transaction mismatch: have %d, want %d", pool.all.Count(), 2)
	}
}

// Tests that if a transaction is dropped from the current pending pool (e.g. out
// of fund), all consecutive (still valid, but not executable) transactions are
// postponed back into the future queue to prevent broadcasting them.
func TestTransactionPostponing(t *testing.T) {
	t.Parallel()

	// Create the pool to test the postponing with
	statedb, _ := state.New(common.Hash{}, state.NewDatabase(rawdb.NewMemoryDatabase()), nil)
	blockchain := &testBlockChain{statedb, 1000000, new(event.Feed)}

	pool := NewTxPool(testTxPoolConfig, params.TestChainConfig, blockchain)
	defer pool.Stop()

	// Create two test accounts to produce different gap profiles with
	keys := make([]*ecdsa.PrivateKey, 2)
	accs := make([]common.Address, len(keys))

	for i := 0; i < len(keys); i++ {
		keys[i], _ = crypto.GenerateKey()
		accs[i] = crypto.PubkeyToAddress(keys[i].PublicKey)

		pool.currentState.AddBalance(crypto.PubkeyToAddress(keys[i].PublicKey), big.NewInt(50100), false, deepmind.NoOpContext, "test")
	}
	// Add a batch consecutive pending transactions for validation
	txs := []*types.Transaction{}
	for i, key := range keys {

		for j := 0; j < 100; j++ {
			var tx *types.Transaction
			if (i+j)%2 == 0 {
				tx = transaction(uint64(j), 25000, key)
			} else {
				tx = transaction(uint64(j), 50000, key)
			}
			txs = append(txs, tx)
		}
	}
	for i, err := range pool.AddRemotesSync(txs) {
		if err != nil {
			t.Fatalf("tx %d: failed to add transactions: %v", i, err)
		}
	}
	// Check that pre and post validations leave the pool as is
	if pending := pool.pending[accs[0]].Len() + pool.pending[accs[1]].Len(); pending != len(txs) {
		t.Errorf("pending transaction mismatch: have %d, want %d", pending, len(txs))
	}
	if len(pool.queue) != 0 {
		t.Errorf("queued accounts mismatch: have %d, want %d", len(pool.queue), 0)
	}
	if pool.all.Count() != len(txs) {
		t.Errorf("total transaction mismatch: have %d, want %d", pool.all.Count(), len(txs))
	}
	<-pool.requestReset(nil, nil)
	if pending := pool.pending[accs[0]].Len() + pool.pending[accs[1]].Len(); pending != len(txs) {
		t.Errorf("pending transaction mismatch: have %d, want %d", pending, len(txs))
	}
	if len(pool.queue) != 0 {
		t.Errorf("queued accounts mismatch: have %d, want %d", len(pool.queue), 0)
	}
	if pool.all.Count() != len(txs) {
		t.Errorf("total transaction mismatch: have %d, want %d", pool.all.Count(), len(txs))
	}
	// Reduce the balance of the account, and check that transactions are reorganised
	for _, addr := range accs {
		pool.currentState.AddBalance(addr, big.NewInt(-1), false, deepmind.NoOpContext, "test")
	}
	<-pool.requestReset(nil, nil)

	// The first account's first transaction remains valid, check that subsequent
	// ones are either filtered out, or queued up for later.
	if _, ok := pool.pending[accs[0]].txs.items[txs[0].Nonce()]; !ok {
		t.Errorf("tx %d: valid and funded transaction missing from pending pool: %v", 0, txs[0])
	}
	if _, ok := pool.queue[accs[0]].txs.items[txs[0].Nonce()]; ok {
		t.Errorf("tx %d: valid and funded transaction present in future queue: %v", 0, txs[0])
	}
	for i, tx := range txs[1:100] {
		if i%2 == 1 {
			if _, ok := pool.pending[accs[0]].txs.items[tx.Nonce()]; ok {
				t.Errorf("tx %d: valid but future transaction present in pending pool: %v", i+1, tx)
			}
			if _, ok := pool.queue[accs[0]].txs.items[tx.Nonce()]; !ok {
				t.Errorf("tx %d: valid but future transaction missing from future queue: %v", i+1, tx)
			}
		} else {
			if _, ok := pool.pending[accs[0]].txs.items[tx.Nonce()]; ok {
				t.Errorf("tx %d: out-of-fund transaction present in pending pool: %v", i+1, tx)
			}
			if _, ok := pool.queue[accs[0]].txs.items[tx.Nonce()]; ok {
				t.Errorf("tx %d: out-of-fund transaction present in future queue: %v", i+1, tx)
			}
		}
	}
	// The second account's first transaction got invalid, check that all transactions
	// are either filtered out, or queued up for later.
	if pool.pending[accs[1]] != nil {
		t.Errorf("invalidated account still has pending transactions")
	}
	for i, tx := range txs[100:] {
		if i%2 == 1 {
			if _, ok := pool.queue[accs[1]].txs.items[tx.Nonce()]; !ok {
				t.Errorf("tx %d: valid but future transaction missing from future queue: %v", 100+i, tx)
			}
		} else {
			if _, ok := pool.queue[accs[1]].txs.items[tx.Nonce()]; ok {
				t.Errorf("tx %d: out-of-fund transaction present in future queue: %v", 100+i, tx)
			}
		}
	}
	if pool.all.Count() != len(txs)/2 {
		t.Errorf("total transaction mismatch: have %d, want %d", pool.all.Count(), len(txs)/2)
	}
}

// Tests that if the transaction pool has both executable and non-executable
// transactions from an origin account, filling the nonce gap moves all queued
// ones into the pending pool.
func TestTransactionGapFilling(t *testing.T) {
	t.Parallel()

	// Create a test account and fund it
	pool, key := setupTxPool()
	defer pool.Stop()

	account := crypto.PubkeyToAddress(key.PublicKey)
	pool.currentState.AddBalance(account, big.NewInt(1000000), false, deepmind.NoOpContext, "test")

	// Keep track of transaction events to ensure all executables get announced
	events := make(chan NewTxsEvent, testTxPoolConfig.AccountQueue+5)
	sub := pool.txFeed.Subscribe(events)
	defer sub.Unsubscribe()

	// Create a pending and a queued transaction with a nonce-gap in between
	pool.AddRemotesSync([]*types.Transaction{
		transaction(0, 100000, key),
		transaction(2, 100000, key),
	})
	pending, queued := pool.Stats()
	if pending != 1 {
		t.Fatalf("pending transactions mismatched: have %d, want %d", pending, 1)
	}
	if queued != 1 {
		t.Fatalf("queued transactions mismatched: have %d, want %d", queued, 1)
	}
	if err := validateEvents(events, 1); err != nil {
		t.Fatalf("original event firing failed: %v", err)
	}
	if err := validateTxPoolInternals(pool); err != nil {
		t.Fatalf("pool internal state corrupted: %v", err)
	}
	// Fill the nonce gap and ensure all transactions become pending
	if err := pool.addRemoteSync(transaction(1, 100000, key)); err != nil {
		t.Fatalf("failed to add gapped transaction: %v", err)
	}
	pending, queued = pool.Stats()
	if pending != 3 {
		t.Fatalf("pending transactions mismatched: have %d, want %d", pending, 3)
	}
	if queued != 0 {
		t.Fatalf("queued transactions mismatched: have %d, want %d", queued, 0)
	}
	if err := validateEvents(events, 2); err != nil {
		t.Fatalf("gap-filling event firing failed: %v", err)
	}
	if err := validateTxPoolInternals(pool); err != nil {
		t.Fatalf("pool internal state corrupted: %v", err)
	}
}

// Tests that if the transaction count belonging to a single account goes above
// some threshold, the higher transactions are dropped to prevent DOS attacks.
func TestTransactionQueueAccountLimiting(t *testing.T) {
	t.Parallel()

	// Create a test account and fund it
	pool, key := setupTxPool()
	defer pool.Stop()

	account := crypto.PubkeyToAddress(key.PublicKey)
	pool.currentState.AddBalance(account, big.NewInt(1000000), false, deepmind.NoOpContext, "test")

	// Keep queuing up transactions and make sure all above a limit are dropped
	for i := uint64(1); i <= testTxPoolConfig.AccountQueue+5; i++ {
		if err := pool.addRemoteSync(transaction(i, 100000, key)); err != nil {
			t.Fatalf("tx %d: failed to add transaction: %v", i, err)
		}
		if len(pool.pending) != 0 {
			t.Errorf("tx %d: pending pool size mismatch: have %d, want %d", i, len(pool.pending), 0)
		}
		if i <= testTxPoolConfig.AccountQueue {
			if pool.queue[account].Len() != int(i) {
				t.Errorf("tx %d: queue size mismatch: have %d, want %d", i, pool.queue[account].Len(), i)
			}
		} else {
			if pool.queue[account].Len() != int(testTxPoolConfig.AccountQueue) {
				t.Errorf("tx %d: queue limit mismatch: have %d, want %d", i, pool.queue[account].Len(), testTxPoolConfig.AccountQueue)
			}
		}
	}
	if pool.all.Count() != int(testTxPoolConfig.AccountQueue) {
		t.Errorf("total transaction mismatch: have %d, want %d", pool.all.Count(), testTxPoolConfig.AccountQueue)
	}
}

// Tests that if the transaction count belonging to multiple accounts go above
// some threshold, the higher transactions are dropped to prevent DOS attacks.
//
// This logic should not hold for local transactions, unless the local tracking
// mechanism is disabled.
func TestTransactionQueueGlobalLimiting(t *testing.T) {
	testTransactionQueueGlobalLimiting(t, false)
}
func TestTransactionQueueGlobalLimitingNoLocals(t *testing.T) {
	testTransactionQueueGlobalLimiting(t, true)
}

func testTransactionQueueGlobalLimiting(t *testing.T, nolocals bool) {
	t.Parallel()

	// Create the pool to test the limit enforcement with
	statedb, _ := state.New(common.Hash{}, state.NewDatabase(rawdb.NewMemoryDatabase()), nil)
	blockchain := &testBlockChain{statedb, 1000000, new(event.Feed)}

	config := testTxPoolConfig
	config.NoLocals = nolocals
	config.GlobalQueue = config.AccountQueue*3 - 1 // reduce the queue limits to shorten test time (-1 to make it non divisible)

	pool := NewTxPool(config, params.TestChainConfig, blockchain)
	defer pool.Stop()

	// Create a number of test accounts and fund them (last one will be the local)
	keys := make([]*ecdsa.PrivateKey, 5)
	for i := 0; i < len(keys); i++ {
		keys[i], _ = crypto.GenerateKey()
		pool.currentState.AddBalance(crypto.PubkeyToAddress(keys[i].PublicKey), big.NewInt(1000000), false, deepmind.NoOpContext, "test")
	}
	local := keys[len(keys)-1]

	// Generate and queue a batch of transactions
	nonces := make(map[common.Address]uint64)

	txs := make(types.Transactions, 0, 3*config.GlobalQueue)
	for len(txs) < cap(txs) {
		key := keys[rand.Intn(len(keys)-1)] // skip adding transactions with the local account
		addr := crypto.PubkeyToAddress(key.PublicKey)

		txs = append(txs, transaction(nonces[addr]+1, 100000, key))
		nonces[addr]++
	}
	// Import the batch and verify that limits have been enforced
	pool.AddRemotesSync(txs)

	queued := 0
	for addr, list := range pool.queue {
		if list.Len() > int(config.AccountQueue) {
			t.Errorf("addr %x: queued accounts overflown allowance: %d > %d", addr, list.Len(), config.AccountQueue)
		}
		queued += list.Len()
	}
	if queued > int(config.GlobalQueue) {
		t.Fatalf("total transactions overflow allowance: %d > %d", queued, config.GlobalQueue)
	}
	// Generate a batch of transactions from the local account and import them
	txs = txs[:0]
	for i := uint64(0); i < 3*config.GlobalQueue; i++ {
		txs = append(txs, transaction(i+1, 100000, local))
	}
	pool.AddLocals(txs)

	// If locals are disabled, the previous eviction algorithm should apply here too
	if nolocals {
		queued := 0
		for addr, list := range pool.queue {
			if list.Len() > int(config.AccountQueue) {
				t.Errorf("addr %x: queued accounts overflown allowance: %d > %d", addr, list.Len(), config.AccountQueue)
			}
			queued += list.Len()
		}
		if queued > int(config.GlobalQueue) {
			t.Fatalf("total transactions overflow allowance: %d > %d", queued, config.GlobalQueue)
		}
	} else {
		// Local exemptions are enabled, make sure the local account owned the queue
		if len(pool.queue) != 1 {
			t.Errorf("multiple accounts in queue: have %v, want %v", len(pool.queue), 1)
		}
		// Also ensure no local transactions are ever dropped, even if above global limits
		if queued := pool.queue[crypto.PubkeyToAddress(local.PublicKey)].Len(); uint64(queued) != 3*config.GlobalQueue {
			t.Fatalf("local account queued transaction count mismatch: have %v, want %v", queued, 3*config.GlobalQueue)
		}
	}
}

// Tests that if an account remains idle for a prolonged amount of time, any
// non-executable transactions queued up are dropped to prevent wasting resources
// on shuffling them around.
//
// This logic should not hold for local transactions, unless the local tracking
// mechanism is disabled.
func TestTransactionQueueTimeLimiting(t *testing.T) {
	testTransactionQueueTimeLimiting(t, false)
}
func TestTransactionQueueTimeLimitingNoLocals(t *testing.T) {
	testTransactionQueueTimeLimiting(t, true)
}

func testTransactionQueueTimeLimiting(t *testing.T, nolocals bool) {
	// Reduce the eviction interval to a testable amount
	defer func(old time.Duration) { evictionInterval = old }(evictionInterval)
	evictionInterval = time.Millisecond * 100

	// Create the pool to test the non-expiration enforcement
	statedb, _ := state.New(common.Hash{}, state.NewDatabase(rawdb.NewMemoryDatabase()), nil)
	blockchain := &testBlockChain{statedb, 1000000, new(event.Feed)}

	config := testTxPoolConfig
	config.Lifetime = time.Second
	config.NoLocals = nolocals

	pool := NewTxPool(config, params.TestChainConfig, blockchain)
	defer pool.Stop()

	// Create two test accounts to ensure remotes expire but locals do not
	local, _ := crypto.GenerateKey()
	remote, _ := crypto.GenerateKey()

	pool.currentState.AddBalance(crypto.PubkeyToAddress(local.PublicKey), big.NewInt(1000000000), false, deepmind.NoOpContext, "test")
	pool.currentState.AddBalance(crypto.PubkeyToAddress(remote.PublicKey), big.NewInt(1000000000), false, deepmind.NoOpContext, "test")

	// Add the two transactions and ensure they both are queued up
	if err := pool.AddLocal(pricedTransaction(1, 100000, big.NewInt(1), local)); err != nil {
		t.Fatalf("failed to add local transaction: %v", err)
	}
	if err := pool.AddRemote(pricedTransaction(1, 100000, big.NewInt(1), remote)); err != nil {
		t.Fatalf("failed to add remote transaction: %v", err)
	}
	pending, queued := pool.Stats()
	if pending != 0 {
		t.Fatalf("pending transactions mismatched: have %d, want %d", pending, 0)
	}
	if queued != 2 {
		t.Fatalf("queued transactions mismatched: have %d, want %d", queued, 2)
	}
	if err := validateTxPoolInternals(pool); err != nil {
		t.Fatalf("pool internal state corrupted: %v", err)
	}

	// Allow the eviction interval to run
	time.Sleep(2 * evictionInterval)

	// Transactions should not be evicted from the queue yet since lifetime duration has not passed
	pending, queued = pool.Stats()
	if pending != 0 {
		t.Fatalf("pending transactions mismatched: have %d, want %d", pending, 0)
	}
	if queued != 2 {
		t.Fatalf("queued transactions mismatched: have %d, want %d", queued, 2)
	}
	if err := validateTxPoolInternals(pool); err != nil {
		t.Fatalf("pool internal state corrupted: %v", err)
	}

	// Wait a bit for eviction to run and clean up any leftovers, and ensure only the local remains
	time.Sleep(2 * config.Lifetime)

	pending, queued = pool.Stats()
	if pending != 0 {
		t.Fatalf("pending transactions mismatched: have %d, want %d", pending, 0)
	}
	if nolocals {
		if queued != 0 {
			t.Fatalf("queued transactions mismatched: have %d, want %d", queued, 0)
		}
	} else {
		if queued != 1 {
			t.Fatalf("queued transactions mismatched: have %d, want %d", queued, 1)
		}
	}
	if err := validateTxPoolInternals(pool); err != nil {
		t.Fatalf("pool internal state corrupted: %v", err)
	}

	// remove current transactions and increase nonce to prepare for a reset and cleanup
	statedb.SetNonce(crypto.PubkeyToAddress(remote.PublicKey), 2, deepmind.NoOpContext)
	statedb.SetNonce(crypto.PubkeyToAddress(local.PublicKey), 2, deepmind.NoOpContext)
	<-pool.requestReset(nil, nil)

	// make sure queue, pending are cleared
	pending, queued = pool.Stats()
	if pending != 0 {
		t.Fatalf("pending transactions mismatched: have %d, want %d", pending, 0)
	}
	if queued != 0 {
		t.Fatalf("queued transactions mismatched: have %d, want %d", queued, 0)
	}
	if err := validateTxPoolInternals(pool); err != nil {
		t.Fatalf("pool internal state corrupted: %v", err)
	}

	// Queue gapped transactions
	if err := pool.AddLocal(pricedTransaction(4, 100000, big.NewInt(1), local)); err != nil {
		t.Fatalf("failed to add remote transaction: %v", err)
	}
	if err := pool.addRemoteSync(pricedTransaction(4, 100000, big.NewInt(1), remote)); err != nil {
		t.Fatalf("failed to add remote transaction: %v", err)
	}
	time.Sleep(5 * evictionInterval) // A half lifetime pass

	// Queue executable transactions, the life cycle should be restarted.
	if err := pool.AddLocal(pricedTransaction(2, 100000, big.NewInt(1), local)); err != nil {
		t.Fatalf("failed to add remote transaction: %v", err)
	}
	if err := pool.addRemoteSync(pricedTransaction(2, 100000, big.NewInt(1), remote)); err != nil {
		t.Fatalf("failed to add remote transaction: %v", err)
	}
	time.Sleep(6 * evictionInterval)

	// All gapped transactions shouldn't be kicked out
	pending, queued = pool.Stats()
	if pending != 2 {
		t.Fatalf("pending transactions mismatched: have %d, want %d", pending, 2)
	}
	if queued != 2 {
		t.Fatalf("queued transactions mismatched: have %d, want %d", queued, 3)
	}
	if err := validateTxPoolInternals(pool); err != nil {
		t.Fatalf("pool internal state corrupted: %v", err)
	}

	// The whole life time pass after last promotion, kick out stale transactions
	time.Sleep(2 * config.Lifetime)
	pending, queued = pool.Stats()
	if pending != 2 {
		t.Fatalf("pending transactions mismatched: have %d, want %d", pending, 2)
	}
	if nolocals {
		if queued != 0 {
			t.Fatalf("queued transactions mismatched: have %d, want %d", queued, 0)
		}
	} else {
		if queued != 1 {
			t.Fatalf("queued transactions mismatched: have %d, want %d", queued, 1)
		}
	}
	if err := validateTxPoolInternals(pool); err != nil {
		t.Fatalf("pool internal state corrupted: %v", err)
	}
}

// Tests that even if the transaction count belonging to a single account goes
// above some threshold, as long as the transactions are executable, they are
// accepted.
func TestTransactionPendingLimiting(t *testing.T) {
	t.Parallel()

	// Create a test account and fund it
	pool, key := setupTxPool()
	defer pool.Stop()

	account := crypto.PubkeyToAddress(key.PublicKey)
	pool.currentState.AddBalance(account, big.NewInt(1000000), false, deepmind.NoOpContext, "test")

	// Keep track of transaction events to ensure all executables get announced
	events := make(chan NewTxsEvent, testTxPoolConfig.AccountQueue+5)
	sub := pool.txFeed.Subscribe(events)
	defer sub.Unsubscribe()

	// Keep queuing up transactions and make sure all above a limit are dropped
	for i := uint64(0); i < testTxPoolConfig.AccountQueue+5; i++ {
		if err := pool.addRemoteSync(transaction(i, 100000, key)); err != nil {
			t.Fatalf("tx %d: failed to add transaction: %v", i, err)
		}
		if pool.pending[account].Len() != int(i)+1 {
			t.Errorf("tx %d: pending pool size mismatch: have %d, want %d", i, pool.pending[account].Len(), i+1)
		}
		if len(pool.queue) != 0 {
			t.Errorf("tx %d: queue size mismatch: have %d, want %d", i, pool.queue[account].Len(), 0)
		}
	}
	if pool.all.Count() != int(testTxPoolConfig.AccountQueue+5) {
		t.Errorf("total transaction mismatch: have %d, want %d", pool.all.Count(), testTxPoolConfig.AccountQueue+5)
	}
	if err := validateEvents(events, int(testTxPoolConfig.AccountQueue+5)); err != nil {
		t.Fatalf("event firing failed: %v", err)
	}
	if err := validateTxPoolInternals(pool); err != nil {
		t.Fatalf("pool internal state corrupted: %v", err)
	}
}

// Tests that if the transaction count belonging to multiple accounts go above
// some hard threshold, the higher transactions are dropped to prevent DOS
// attacks.
func TestTransactionPendingGlobalLimiting(t *testing.T) {
	t.Parallel()

	// Create the pool to test the limit enforcement with
	statedb, _ := state.New(common.Hash{}, state.NewDatabase(rawdb.NewMemoryDatabase()), nil)
	blockchain := &testBlockChain{statedb, 1000000, new(event.Feed)}

	config := testTxPoolConfig
	config.GlobalSlots = config.AccountSlots * 10

	pool := NewTxPool(config, params.TestChainConfig, blockchain)
	defer pool.Stop()

	// Create a number of test accounts and fund them
	keys := make([]*ecdsa.PrivateKey, 5)
	for i := 0; i < len(keys); i++ {
		keys[i], _ = crypto.GenerateKey()
		pool.currentState.AddBalance(crypto.PubkeyToAddress(keys[i].PublicKey), big.NewInt(1000000), false, deepmind.NoOpContext, "test")
	}
	// Generate and queue a batch of transactions
	nonces := make(map[common.Address]uint64)

	txs := types.Transactions{}
	for _, key := range keys {
		addr := crypto.PubkeyToAddress(key.PublicKey)
		for j := 0; j < int(config.GlobalSlots)/len(keys)*2; j++ {
			txs = append(txs, transaction(nonces[addr], 100000, key))
			nonces[addr]++
		}
	}
	// Import the batch and verify that limits have been enforced
	pool.AddRemotesSync(txs)

	pending := 0
	for _, list := range pool.pending {
		pending += list.Len()
	}
	if pending > int(config.GlobalSlots) {
		t.Fatalf("total pending transactions overflow allowance: %d > %d", pending, config.GlobalSlots)
	}
	if err := validateTxPoolInternals(pool); err != nil {
		t.Fatalf("pool internal state corrupted: %v", err)
	}
}

// Test the limit on transaction size is enforced correctly.
// This test verifies every transaction having allowed size
// is added to the pool, and longer transactions are rejected.
func TestTransactionAllowedTxSize(t *testing.T) {
	t.Parallel()

	// Create a test account and fund it
	pool, key := setupTxPool()
	defer pool.Stop()

	account := crypto.PubkeyToAddress(key.PublicKey)
	pool.currentState.AddBalance(account, big.NewInt(1000000000), false, deepmind.NoOpContext, "test")

	// Compute maximal data size for transactions (lower bound).
	//
	// It is assumed the fields in the transaction (except of the data) are:
	//   - nonce     <= 32 bytes
	//   - gasPrice  <= 32 bytes
	//   - gasLimit  <= 32 bytes
	//   - recipient == 20 bytes
	//   - value     <= 32 bytes
	//   - signature == 65 bytes
	// All those fields are summed up to at most 213 bytes.
	baseSize := uint64(213)
	dataSize := txMaxSize - baseSize

	// Try adding a transaction with maximal allowed size
	tx := pricedDataTransaction(0, pool.currentMaxGas, big.NewInt(1), key, dataSize)
	if err := pool.addRemoteSync(tx); err != nil {
		t.Fatalf("failed to add transaction of size %d, close to maximal: %v", int(tx.Size()), err)
	}
	// Try adding a transaction with random allowed size
	if err := pool.addRemoteSync(pricedDataTransaction(1, pool.currentMaxGas, big.NewInt(1), key, uint64(rand.Intn(int(dataSize))))); err != nil {
		t.Fatalf("failed to add transaction of random allowed size: %v", err)
	}
	// Try adding a transaction of minimal not allowed size
	if err := pool.addRemoteSync(pricedDataTransaction(2, pool.currentMaxGas, big.NewInt(1), key, txMaxSize)); err == nil {
		t.Fatalf("expected rejection on slightly oversize transaction")
	}
	// Try adding a transaction of random not allowed size
	if err := pool.addRemoteSync(pricedDataTransaction(2, pool.currentMaxGas, big.NewInt(1), key, dataSize+1+uint64(rand.Intn(10*txMaxSize)))); err == nil {
		t.Fatalf("expected rejection on oversize transaction")
	}
	// Run some sanity checks on the pool internals
	pending, queued := pool.Stats()
	if pending != 2 {
		t.Fatalf("pending transactions mismatched: have %d, want %d", pending, 2)
	}
	if queued != 0 {
		t.Fatalf("queued transactions mismatched: have %d, want %d", queued, 0)
	}
	if err := validateTxPoolInternals(pool); err != nil {
		t.Fatalf("pool internal state corrupted: %v", err)
	}
}

// Tests that if transactions start being capped, transactions are also removed from 'all'
func TestTransactionCapClearsFromAll(t *testing.T) {
	t.Parallel()

	// Create the pool to test the limit enforcement with
	statedb, _ := state.New(common.Hash{}, state.NewDatabase(rawdb.NewMemoryDatabase()), nil)
	blockchain := &testBlockChain{statedb, 1000000, new(event.Feed)}

	config := testTxPoolConfig
	config.AccountSlots = 2
	config.AccountQueue = 2
	config.GlobalSlots = 8

	pool := NewTxPool(config, params.TestChainConfig, blockchain)
	defer pool.Stop()

	// Create a number of test accounts and fund them
	key, _ := crypto.GenerateKey()
	addr := crypto.PubkeyToAddress(key.PublicKey)
	pool.currentState.AddBalance(addr, big.NewInt(1000000), false, deepmind.NoOpContext, "test")

	txs := types.Transactions{}
	for j := 0; j < int(config.GlobalSlots)*2; j++ {
		txs = append(txs, transaction(uint64(j), 100000, key))
	}
	// Import the batch and verify that limits have been enforced
	pool.AddRemotes(txs)
	if err := validateTxPoolInternals(pool); err != nil {
		t.Fatalf("pool internal state corrupted: %v", err)
	}
}

// Tests that if the transaction count belonging to multiple accounts go above
// some hard threshold, if they are under the minimum guaranteed slot count then
// the transactions are still kept.
func TestTransactionPendingMinimumAllowance(t *testing.T) {
	t.Parallel()

	// Create the pool to test the limit enforcement with
	statedb, _ := state.New(common.Hash{}, state.NewDatabase(rawdb.NewMemoryDatabase()), nil)
	blockchain := &testBlockChain{statedb, 1000000, new(event.Feed)}

	config := testTxPoolConfig
	config.GlobalSlots = 1

	pool := NewTxPool(config, params.TestChainConfig, blockchain)
	defer pool.Stop()

	// Create a number of test accounts and fund them
	keys := make([]*ecdsa.PrivateKey, 5)
	for i := 0; i < len(keys); i++ {
		keys[i], _ = crypto.GenerateKey()
		pool.currentState.AddBalance(crypto.PubkeyToAddress(keys[i].PublicKey), big.NewInt(1000000), false, deepmind.NoOpContext, "test")
	}
	// Generate and queue a batch of transactions
	nonces := make(map[common.Address]uint64)

	txs := types.Transactions{}
	for _, key := range keys {
		addr := crypto.PubkeyToAddress(key.PublicKey)
		for j := 0; j < int(config.AccountSlots)*2; j++ {
			txs = append(txs, transaction(nonces[addr], 100000, key))
			nonces[addr]++
		}
	}
	// Import the batch and verify that limits have been enforced
	pool.AddRemotesSync(txs)

	for addr, list := range pool.pending {
		if list.Len() != int(config.AccountSlots) {
			t.Errorf("addr %x: total pending transactions mismatch: have %d, want %d", addr, list.Len(), config.AccountSlots)
		}
	}
	if err := validateTxPoolInternals(pool); err != nil {
		t.Fatalf("pool internal state corrupted: %v", err)
	}
}

// Tests that setting the transaction pool gas price to a higher value correctly
// discards everything cheaper than that and moves any gapped transactions back
// from the pending pool to the queue.
//
// Note, local transactions are never allowed to be dropped.
func TestTransactionPoolRepricing(t *testing.T) {
	t.Parallel()

	// Create the pool to test the pricing enforcement with
	statedb, _ := state.New(common.Hash{}, state.NewDatabase(rawdb.NewMemoryDatabase()), nil)
	blockchain := &testBlockChain{statedb, 1000000, new(event.Feed)}

	pool := NewTxPool(testTxPoolConfig, params.TestChainConfig, blockchain)
	defer pool.Stop()

	// Keep track of transaction events to ensure all executables get announced
	events := make(chan NewTxsEvent, 32)
	sub := pool.txFeed.Subscribe(events)
	defer sub.Unsubscribe()

	// Create a number of test accounts and fund them
	keys := make([]*ecdsa.PrivateKey, 4)
	for i := 0; i < len(keys); i++ {
		keys[i], _ = crypto.GenerateKey()
		pool.currentState.AddBalance(crypto.PubkeyToAddress(keys[i].PublicKey), big.NewInt(1000000), false, deepmind.NoOpContext, "test")
	}
	// Generate and queue a batch of transactions, both pending and queued
	txs := types.Transactions{}

	txs = append(txs, pricedTransaction(0, 100000, big.NewInt(2), keys[0]))
	txs = append(txs, pricedTransaction(1, 100000, big.NewInt(1), keys[0]))
	txs = append(txs, pricedTransaction(2, 100000, big.NewInt(2), keys[0]))

	txs = append(txs, pricedTransaction(0, 100000, big.NewInt(1), keys[1]))
	txs = append(txs, pricedTransaction(1, 100000, big.NewInt(2), keys[1]))
	txs = append(txs, pricedTransaction(2, 100000, big.NewInt(2), keys[1]))

	txs = append(txs, pricedTransaction(1, 100000, big.NewInt(2), keys[2]))
	txs = append(txs, pricedTransaction(2, 100000, big.NewInt(1), keys[2]))
	txs = append(txs, pricedTransaction(3, 100000, big.NewInt(2), keys[2]))

	ltx := pricedTransaction(0, 100000, big.NewInt(1), keys[3])

	// Import the batch and that both pending and queued transactions match up
	pool.AddRemotesSync(txs)
	pool.AddLocal(ltx)

	pending, queued := pool.Stats()
	if pending != 7 {
		t.Fatalf("pending transactions mismatched: have %d, want %d", pending, 7)
	}
	if queued != 3 {
		t.Fatalf("queued transactions mismatched: have %d, want %d", queued, 3)
	}
	if err := validateEvents(events, 7); err != nil {
		t.Fatalf("original event firing failed: %v", err)
	}
	if err := validateTxPoolInternals(pool); err != nil {
		t.Fatalf("pool internal state corrupted: %v", err)
	}
	// Reprice the pool and check that underpriced transactions get dropped
	pool.SetGasPrice(big.NewInt(2))

	pending, queued = pool.Stats()
	if pending != 2 {
		t.Fatalf("pending transactions mismatched: have %d, want %d", pending, 2)
	}
	if queued != 5 {
		t.Fatalf("queued transactions mismatched: have %d, want %d", queued, 5)
	}
	if err := validateEvents(events, 0); err != nil {
		t.Fatalf("reprice event firing failed: %v", err)
	}
	if err := validateTxPoolInternals(pool); err != nil {
		t.Fatalf("pool internal state corrupted: %v", err)
	}
	// Check that we can't add the old transactions back
	if err := pool.AddRemote(pricedTransaction(1, 100000, big.NewInt(1), keys[0])); err != ErrUnderpriced {
		t.Fatalf("adding underpriced pending transaction error mismatch: have %v, want %v", err, ErrUnderpriced)
	}
	if err := pool.AddRemote(pricedTransaction(0, 100000, big.NewInt(1), keys[1])); err != ErrUnderpriced {
		t.Fatalf("adding underpriced pending transaction error mismatch: have %v, want %v", err, ErrUnderpriced)
	}
	if err := pool.AddRemote(pricedTransaction(2, 100000, big.NewInt(1), keys[2])); err != ErrUnderpriced {
		t.Fatalf("adding underpriced queued transaction error mismatch: have %v, want %v", err, ErrUnderpriced)
	}
	if err := validateEvents(events, 0); err != nil {
		t.Fatalf("post-reprice event firing failed: %v", err)
	}
	if err := validateTxPoolInternals(pool); err != nil {
		t.Fatalf("pool internal state corrupted: %v", err)
	}
	// However we can add local underpriced transactions
	tx := pricedTransaction(1, 100000, big.NewInt(1), keys[3])
	if err := pool.AddLocal(tx); err != nil {
		t.Fatalf("failed to add underpriced local transaction: %v", err)
	}
	if pending, _ = pool.Stats(); pending != 3 {
		t.Fatalf("pending transactions mismatched: have %d, want %d", pending, 3)
	}
	if err := validateEvents(events, 1); err != nil {
		t.Fatalf("post-reprice local event firing failed: %v", err)
	}
	if err := validateTxPoolInternals(pool); err != nil {
		t.Fatalf("pool internal state corrupted: %v", err)
	}
	// And we can fill gaps with properly priced transactions
	if err := pool.AddRemote(pricedTransaction(1, 100000, big.NewInt(2), keys[0])); err != nil {
		t.Fatalf("failed to add pending transaction: %v", err)
	}
	if err := pool.AddRemote(pricedTransaction(0, 100000, big.NewInt(2), keys[1])); err != nil {
		t.Fatalf("failed to add pending transaction: %v", err)
	}
	if err := pool.AddRemote(pricedTransaction(2, 100000, big.NewInt(2), keys[2])); err != nil {
		t.Fatalf("failed to add queued transaction: %v", err)
	}
	if err := validateEvents(events, 5); err != nil {
		t.Fatalf("post-reprice event firing failed: %v", err)
	}
	if err := validateTxPoolInternals(pool); err != nil {
		t.Fatalf("pool internal state corrupted: %v", err)
	}
}

// Tests that setting the transaction pool gas price to a higher value does not
// remove local transactions.
func TestTransactionPoolRepricingKeepsLocals(t *testing.T) {
	t.Parallel()

	// Create the pool to test the pricing enforcement with
	statedb, _ := state.New(common.Hash{}, state.NewDatabase(rawdb.NewMemoryDatabase()), nil)
	blockchain := &testBlockChain{statedb, 1000000, new(event.Feed)}

	pool := NewTxPool(testTxPoolConfig, params.TestChainConfig, blockchain)
	defer pool.Stop()

	// Create a number of test accounts and fund them
	keys := make([]*ecdsa.PrivateKey, 3)
	for i := 0; i < len(keys); i++ {
		keys[i], _ = crypto.GenerateKey()
		pool.currentState.AddBalance(crypto.PubkeyToAddress(keys[i].PublicKey), big.NewInt(1000*1000000), false, deepmind.NoOpContext, "test")
	}
	// Create transaction (both pending and queued) with a linearly growing gasprice
	for i := uint64(0); i < 500; i++ {
		// Add pending transaction.
		pendingTx := pricedTransaction(i, 100000, big.NewInt(int64(i)), keys[2])
		if err := pool.AddLocal(pendingTx); err != nil {
			t.Fatal(err)
		}
		// Add queued transaction.
		queuedTx := pricedTransaction(i+501, 100000, big.NewInt(int64(i)), keys[2])
		if err := pool.AddLocal(queuedTx); err != nil {
			t.Fatal(err)
		}
	}
	pending, queued := pool.Stats()
	expPending, expQueued := 500, 500
	validate := func() {
		pending, queued = pool.Stats()
		if pending != expPending {
			t.Fatalf("pending transactions mismatched: have %d, want %d", pending, expPending)
		}
		if queued != expQueued {
			t.Fatalf("queued transactions mismatched: have %d, want %d", queued, expQueued)
		}

		if err := validateTxPoolInternals(pool); err != nil {
			t.Fatalf("pool internal state corrupted: %v", err)
		}
	}
	validate()

	// Reprice the pool and check that nothing is dropped
	pool.SetGasPrice(big.NewInt(2))
	validate()

	pool.SetGasPrice(big.NewInt(2))
	pool.SetGasPrice(big.NewInt(4))
	pool.SetGasPrice(big.NewInt(8))
	pool.SetGasPrice(big.NewInt(100))
	validate()
}

// Tests that when the pool reaches its global transaction limit, underpriced
// transactions are gradually shifted out for more expensive ones and any gapped
// pending transactions are moved into the queue.
//
// Note, local transactions are never allowed to be dropped.
func TestTransactionPoolUnderpricing(t *testing.T) {
	t.Parallel()

	// Create the pool to test the pricing enforcement with
	statedb, _ := state.New(common.Hash{}, state.NewDatabase(rawdb.NewMemoryDatabase()), nil)
	blockchain := &testBlockChain{statedb, 1000000, new(event.Feed)}

	config := testTxPoolConfig
	config.GlobalSlots = 2
	config.GlobalQueue = 2

	pool := NewTxPool(config, params.TestChainConfig, blockchain)
	defer pool.Stop()

	// Keep track of transaction events to ensure all executables get announced
	events := make(chan NewTxsEvent, 32)
	sub := pool.txFeed.Subscribe(events)
	defer sub.Unsubscribe()

	// Create a number of test accounts and fund them
	keys := make([]*ecdsa.PrivateKey, 4)
	for i := 0; i < len(keys); i++ {
		keys[i], _ = crypto.GenerateKey()
		pool.currentState.AddBalance(crypto.PubkeyToAddress(keys[i].PublicKey), big.NewInt(1000000), false, deepmind.NoOpContext, "test")
	}
	// Generate and queue a batch of transactions, both pending and queued
	txs := types.Transactions{}

	txs = append(txs, pricedTransaction(0, 100000, big.NewInt(1), keys[0]))
	txs = append(txs, pricedTransaction(1, 100000, big.NewInt(2), keys[0]))

	txs = append(txs, pricedTransaction(1, 100000, big.NewInt(1), keys[1]))

	ltx := pricedTransaction(0, 100000, big.NewInt(1), keys[2])

	// Import the batch and that both pending and queued transactions match up
	pool.AddRemotes(txs)
	pool.AddLocal(ltx)

	pending, queued := pool.Stats()
	if pending != 3 {
		t.Fatalf("pending transactions mismatched: have %d, want %d", pending, 3)
	}
	if queued != 1 {
		t.Fatalf("queued transactions mismatched: have %d, want %d", queued, 1)
	}
	if err := validateEvents(events, 3); err != nil {
		t.Fatalf("original event firing failed: %v", err)
	}
	if err := validateTxPoolInternals(pool); err != nil {
		t.Fatalf("pool internal state corrupted: %v", err)
	}
	// Ensure that adding an underpriced transaction on block limit fails
	if err := pool.AddRemote(pricedTransaction(0, 100000, big.NewInt(1), keys[1])); err != ErrUnderpriced {
		t.Fatalf("adding underpriced pending transaction error mismatch: have %v, want %v", err, ErrUnderpriced)
	}
	// Ensure that adding high priced transactions drops cheap ones, but not own
	if err := pool.AddRemote(pricedTransaction(0, 100000, big.NewInt(3), keys[1])); err != nil { // +K1:0 => -K1:1 => Pend K0:0, K0:1, K1:0, K2:0; Que -
		t.Fatalf("failed to add well priced transaction: %v", err)
	}
	if err := pool.AddRemote(pricedTransaction(2, 100000, big.NewInt(4), keys[1])); err != nil { // +K1:2 => -K0:0 => Pend K1:0, K2:0; Que K0:1 K1:2
		t.Fatalf("failed to add well priced transaction: %v", err)
	}
	if err := pool.AddRemote(pricedTransaction(3, 100000, big.NewInt(5), keys[1])); err != nil { // +K1:3 => -K0:1 => Pend K1:0, K2:0; Que K1:2 K1:3
		t.Fatalf("failed to add well priced transaction: %v", err)
	}
	pending, queued = pool.Stats()
	if pending != 2 {
		t.Fatalf("pending transactions mismatched: have %d, want %d", pending, 2)
	}
	if queued != 2 {
		t.Fatalf("queued transactions mismatched: have %d, want %d", queued, 2)
	}
	if err := validateEvents(events, 1); err != nil {
		t.Fatalf("additional event firing failed: %v", err)
	}
	if err := validateTxPoolInternals(pool); err != nil {
		t.Fatalf("pool internal state corrupted: %v", err)
	}
	// Ensure that adding local transactions can push out even higher priced ones
	ltx = pricedTransaction(1, 100000, big.NewInt(0), keys[2])
	if err := pool.AddLocal(ltx); err != nil {
		t.Fatalf("failed to append underpriced local transaction: %v", err)
	}
	ltx = pricedTransaction(0, 100000, big.NewInt(0), keys[3])
	if err := pool.AddLocal(ltx); err != nil {
		t.Fatalf("failed to add new underpriced local transaction: %v", err)
	}
	pending, queued = pool.Stats()
	if pending != 3 {
		t.Fatalf("pending transactions mismatched: have %d, want %d", pending, 3)
	}
	if queued != 1 {
		t.Fatalf("queued transactions mismatched: have %d, want %d", queued, 1)
	}
	if err := validateEvents(events, 2); err != nil {
		t.Fatalf("local event firing failed: %v", err)
	}
	if err := validateTxPoolInternals(pool); err != nil {
		t.Fatalf("pool internal state corrupted: %v", err)
	}
}

// Tests that more expensive transactions push out cheap ones from the pool, but
// without producing instability by creating gaps that start jumping transactions
// back and forth between queued/pending.
func TestTransactionPoolStableUnderpricing(t *testing.T) {
	t.Parallel()

	// Create the pool to test the pricing enforcement with
	statedb, _ := state.New(common.Hash{}, state.NewDatabase(rawdb.NewMemoryDatabase()), nil)
	blockchain := &testBlockChain{statedb, 1000000, new(event.Feed)}

	config := testTxPoolConfig
	config.GlobalSlots = 128
	config.GlobalQueue = 0

	pool := NewTxPool(config, params.TestChainConfig, blockchain)
	defer pool.Stop()

	// Keep track of transaction events to ensure all executables get announced
	events := make(chan NewTxsEvent, 32)
	sub := pool.txFeed.Subscribe(events)
	defer sub.Unsubscribe()

	// Create a number of test accounts and fund them
	keys := make([]*ecdsa.PrivateKey, 2)
	for i := 0; i < len(keys); i++ {
		keys[i], _ = crypto.GenerateKey()
		pool.currentState.AddBalance(crypto.PubkeyToAddress(keys[i].PublicKey), big.NewInt(1000000), false, deepmind.NoOpContext, "test")
	}
	// Fill up the entire queue with the same transaction price points
	txs := types.Transactions{}
	for i := uint64(0); i < config.GlobalSlots; i++ {
		txs = append(txs, pricedTransaction(i, 100000, big.NewInt(1), keys[0]))
	}
	pool.AddRemotesSync(txs)

	pending, queued := pool.Stats()
	if pending != int(config.GlobalSlots) {
		t.Fatalf("pending transactions mismatched: have %d, want %d", pending, config.GlobalSlots)
	}
	if queued != 0 {
		t.Fatalf("queued transactions mismatched: have %d, want %d", queued, 0)
	}
	if err := validateEvents(events, int(config.GlobalSlots)); err != nil {
		t.Fatalf("original event firing failed: %v", err)
	}
	if err := validateTxPoolInternals(pool); err != nil {
		t.Fatalf("pool internal state corrupted: %v", err)
	}
	// Ensure that adding high priced transactions drops a cheap, but doesn't produce a gap
	if err := pool.addRemoteSync(pricedTransaction(0, 100000, big.NewInt(3), keys[1])); err != nil {
		t.Fatalf("failed to add well priced transaction: %v", err)
	}
	pending, queued = pool.Stats()
	if pending != int(config.GlobalSlots) {
		t.Fatalf("pending transactions mismatched: have %d, want %d", pending, config.GlobalSlots)
	}
	if queued != 0 {
		t.Fatalf("queued transactions mismatched: have %d, want %d", queued, 0)
	}
	if err := validateEvents(events, 1); err != nil {
		t.Fatalf("additional event firing failed: %v", err)
	}
	if err := validateTxPoolInternals(pool); err != nil {
		t.Fatalf("pool internal state corrupted: %v", err)
	}
}

// Tests that the pool rejects duplicate transactions.
func TestTransactionDeduplication(t *testing.T) {
	t.Parallel()

	// Create the pool to test the pricing enforcement with
	statedb, _ := state.New(common.Hash{}, state.NewDatabase(rawdb.NewMemoryDatabase()), nil)
	blockchain := &testBlockChain{statedb, 1000000, new(event.Feed)}

	pool := NewTxPool(testTxPoolConfig, params.TestChainConfig, blockchain)
	defer pool.Stop()

	// Create a test account to add transactions with
	key, _ := crypto.GenerateKey()
	pool.currentState.AddBalance(crypto.PubkeyToAddress(key.PublicKey), big.NewInt(1000000000), false, deepmind.NoOpContext, "test")

	// Create a batch of transactions and add a few of them
	txs := make([]*types.Transaction, 16)
	for i := 0; i < len(txs); i++ {
		txs[i] = pricedTransaction(uint64(i), 100000, big.NewInt(1), key)
	}
	var firsts []*types.Transaction
	for i := 0; i < len(txs); i += 2 {
		firsts = append(firsts, txs[i])
	}
	errs := pool.AddRemotesSync(firsts)
	if len(errs) != len(firsts) {
		t.Fatalf("first add mismatching result count: have %d, want %d", len(errs), len(firsts))
	}
	for i, err := range errs {
		if err != nil {
			t.Errorf("add %d failed: %v", i, err)
		}
	}
	pending, queued := pool.Stats()
	if pending != 1 {
		t.Fatalf("pending transactions mismatched: have %d, want %d", pending, 1)
	}
	if queued != len(txs)/2-1 {
		t.Fatalf("queued transactions mismatched: have %d, want %d", queued, len(txs)/2-1)
	}
	// Try to add all of them now and ensure previous ones error out as knowns
	errs = pool.AddRemotesSync(txs)
	if len(errs) != len(txs) {
		t.Fatalf("all add mismatching result count: have %d, want %d", len(errs), len(txs))
	}
	for i, err := range errs {
		if i%2 == 0 && err == nil {
			t.Errorf("add %d succeeded, should have failed as known", i)
		}
		if i%2 == 1 && err != nil {
			t.Errorf("add %d failed: %v", i, err)
		}
	}
	pending, queued = pool.Stats()
	if pending != len(txs) {
		t.Fatalf("pending transactions mismatched: have %d, want %d", pending, len(txs))
	}
	if queued != 0 {
		t.Fatalf("queued transactions mismatched: have %d, want %d", queued, 0)
	}
	if err := validateTxPoolInternals(pool); err != nil {
		t.Fatalf("pool internal state corrupted: %v", err)
	}
}

// Tests that the pool rejects replacement transactions that don't meet the minimum
// price bump required.
func TestTransactionReplacement(t *testing.T) {
	t.Parallel()

	// Create the pool to test the pricing enforcement with
	statedb, _ := state.New(common.Hash{}, state.NewDatabase(rawdb.NewMemoryDatabase()), nil)
	blockchain := &testBlockChain{statedb, 1000000, new(event.Feed)}

	pool := NewTxPool(testTxPoolConfig, params.TestChainConfig, blockchain)
	defer pool.Stop()

	// Keep track of transaction events to ensure all executables get announced
	events := make(chan NewTxsEvent, 32)
	sub := pool.txFeed.Subscribe(events)
	defer sub.Unsubscribe()

	// Create a test account to add transactions with
	key, _ := crypto.GenerateKey()
	pool.currentState.AddBalance(crypto.PubkeyToAddress(key.PublicKey), big.NewInt(1000000000), false, deepmind.NoOpContext, "test")

	// Add pending transactions, ensuring the minimum price bump is enforced for replacement (for ultra low prices too)
	price := int64(100)
	threshold := (price * (100 + int64(testTxPoolConfig.PriceBump))) / 100

	if err := pool.addRemoteSync(pricedTransaction(0, 100000, big.NewInt(1), key)); err != nil {
		t.Fatalf("failed to add original cheap pending transaction: %v", err)
	}
	if err := pool.AddRemote(pricedTransaction(0, 100001, big.NewInt(1), key)); err != ErrReplaceUnderpriced {
		t.Fatalf("original cheap pending transaction replacement error mismatch: have %v, want %v", err, ErrReplaceUnderpriced)
	}
	if err := pool.AddRemote(pricedTransaction(0, 100000, big.NewInt(2), key)); err != nil {
		t.Fatalf("failed to replace original cheap pending transaction: %v", err)
	}
	if err := validateEvents(events, 2); err != nil {
		t.Fatalf("cheap replacement event firing failed: %v", err)
	}

	if err := pool.addRemoteSync(pricedTransaction(0, 100000, big.NewInt(price), key)); err != nil {
		t.Fatalf("failed to add original proper pending transaction: %v", err)
	}
	if err := pool.AddRemote(pricedTransaction(0, 100001, big.NewInt(threshold-1), key)); err != ErrReplaceUnderpriced {
		t.Fatalf("original proper pending transaction replacement error mismatch: have %v, want %v", err, ErrReplaceUnderpriced)
	}
	if err := pool.AddRemote(pricedTransaction(0, 100000, big.NewInt(threshold), key)); err != nil {
		t.Fatalf("failed to replace original proper pending transaction: %v", err)
	}
	if err := validateEvents(events, 2); err != nil {
		t.Fatalf("proper replacement event firing failed: %v", err)
	}

	// Add queued transactions, ensuring the minimum price bump is enforced for replacement (for ultra low prices too)
	if err := pool.AddRemote(pricedTransaction(2, 100000, big.NewInt(1), key)); err != nil {
		t.Fatalf("failed to add original cheap queued transaction: %v", err)
	}
	if err := pool.AddRemote(pricedTransaction(2, 100001, big.NewInt(1), key)); err != ErrReplaceUnderpriced {
		t.Fatalf("original cheap queued transaction replacement error mismatch: have %v, want %v", err, ErrReplaceUnderpriced)
	}
	if err := pool.AddRemote(pricedTransaction(2, 100000, big.NewInt(2), key)); err != nil {
		t.Fatalf("failed to replace original cheap queued transaction: %v", err)
	}

	if err := pool.AddRemote(pricedTransaction(2, 100000, big.NewInt(price), key)); err != nil {
		t.Fatalf("failed to add original proper queued transaction: %v", err)
	}
	if err := pool.AddRemote(pricedTransaction(2, 100001, big.NewInt(threshold-1), key)); err != ErrReplaceUnderpriced {
		t.Fatalf("original proper queued transaction replacement error mismatch: have %v, want %v", err, ErrReplaceUnderpriced)
	}
	if err := pool.AddRemote(pricedTransaction(2, 100000, big.NewInt(threshold), key)); err != nil {
		t.Fatalf("failed to replace original proper queued transaction: %v", err)
	}

	if err := validateEvents(events, 0); err != nil {
		t.Fatalf("queued replacement event firing failed: %v", err)
	}
	if err := validateTxPoolInternals(pool); err != nil {
		t.Fatalf("pool internal state corrupted: %v", err)
	}
}

// Tests that local transactions are journaled to disk, but remote transactions
// get discarded between restarts.
func TestTransactionJournaling(t *testing.T)         { testTransactionJournaling(t, false) }
func TestTransactionJournalingNoLocals(t *testing.T) { testTransactionJournaling(t, true) }

func testTransactionJournaling(t *testing.T, nolocals bool) {
	t.Parallel()

	// Create a temporary file for the journal
	file, err := ioutil.TempFile("", "")
	if err != nil {
		t.Fatalf("failed to create temporary journal: %v", err)
	}
	journal := file.Name()
	defer os.Remove(journal)

	// Clean up the temporary file, we only need the path for now
	file.Close()
	os.Remove(journal)

	// Create the original pool to inject transaction into the journal
	statedb, _ := state.New(common.Hash{}, state.NewDatabase(rawdb.NewMemoryDatabase()), nil)
	blockchain := &testBlockChain{statedb, 1000000, new(event.Feed)}

	config := testTxPoolConfig
	config.NoLocals = nolocals
	config.Journal = journal
	config.Rejournal = time.Second

	pool := NewTxPool(config, params.TestChainConfig, blockchain)

	// Create two test accounts to ensure remotes expire but locals do not
	local, _ := crypto.GenerateKey()
	remote, _ := crypto.GenerateKey()

	pool.currentState.AddBalance(crypto.PubkeyToAddress(local.PublicKey), big.NewInt(1000000000), false, deepmind.NoOpContext, "test")
	pool.currentState.AddBalance(crypto.PubkeyToAddress(remote.PublicKey), big.NewInt(1000000000), false, deepmind.NoOpContext, "test")

	// Add three local and a remote transactions and ensure they are queued up
	if err := pool.AddLocal(pricedTransaction(0, 100000, big.NewInt(1), local)); err != nil {
		t.Fatalf("failed to add local transaction: %v", err)
	}
	if err := pool.AddLocal(pricedTransaction(1, 100000, big.NewInt(1), local)); err != nil {
		t.Fatalf("failed to add local transaction: %v", err)
	}
	if err := pool.AddLocal(pricedTransaction(2, 100000, big.NewInt(1), local)); err != nil {
		t.Fatalf("failed to add local transaction: %v", err)
	}
	if err := pool.addRemoteSync(pricedTransaction(0, 100000, big.NewInt(1), remote)); err != nil {
		t.Fatalf("failed to add remote transaction: %v", err)
	}
	pending, queued := pool.Stats()
	if pending != 4 {
		t.Fatalf("pending transactions mismatched: have %d, want %d", pending, 4)
	}
	if queued != 0 {
		t.Fatalf("queued transactions mismatched: have %d, want %d", queued, 0)
	}
	if err := validateTxPoolInternals(pool); err != nil {
		t.Fatalf("pool internal state corrupted: %v", err)
	}
	// Terminate the old pool, bump the local nonce, create a new pool and ensure relevant transaction survive
	pool.Stop()
	statedb.SetNonce(crypto.PubkeyToAddress(local.PublicKey), 1, deepmind.NoOpContext)
	blockchain = &testBlockChain{statedb, 1000000, new(event.Feed)}

	pool = NewTxPool(config, params.TestChainConfig, blockchain)

	pending, queued = pool.Stats()
	if queued != 0 {
		t.Fatalf("queued transactions mismatched: have %d, want %d", queued, 0)
	}
	if nolocals {
		if pending != 0 {
			t.Fatalf("pending transactions mismatched: have %d, want %d", pending, 0)
		}
	} else {
		if pending != 2 {
			t.Fatalf("pending transactions mismatched: have %d, want %d", pending, 2)
		}
	}
	if err := validateTxPoolInternals(pool); err != nil {
		t.Fatalf("pool internal state corrupted: %v", err)
	}
	// Bump the nonce temporarily and ensure the newly invalidated transaction is removed
	statedb.SetNonce(crypto.PubkeyToAddress(local.PublicKey), 2, deepmind.NoOpContext)
	<-pool.requestReset(nil, nil)
	time.Sleep(2 * config.Rejournal)
	pool.Stop()

	statedb.SetNonce(crypto.PubkeyToAddress(local.PublicKey), 1, deepmind.NoOpContext)
	blockchain = &testBlockChain{statedb, 1000000, new(event.Feed)}
	pool = NewTxPool(config, params.TestChainConfig, blockchain)

	pending, queued = pool.Stats()
	if pending != 0 {
		t.Fatalf("pending transactions mismatched: have %d, want %d", pending, 0)
	}
	if nolocals {
		if queued != 0 {
			t.Fatalf("queued transactions mismatched: have %d, want %d", queued, 0)
		}
	} else {
		if queued != 1 {
			t.Fatalf("queued transactions mismatched: have %d, want %d", queued, 1)
		}
	}
	if err := validateTxPoolInternals(pool); err != nil {
		t.Fatalf("pool internal state corrupted: %v", err)
	}
	pool.Stop()
}

// TestTransactionStatusCheck tests that the pool can correctly retrieve the
// pending status of individual transactions.
func TestTransactionStatusCheck(t *testing.T) {
	t.Parallel()

	// Create the pool to test the status retrievals with
	statedb, _ := state.New(common.Hash{}, state.NewDatabase(rawdb.NewMemoryDatabase()), nil)
	blockchain := &testBlockChain{statedb, 1000000, new(event.Feed)}

	pool := NewTxPool(testTxPoolConfig, params.TestChainConfig, blockchain)
	defer pool.Stop()

	// Create the test accounts to check various transaction statuses with
	keys := make([]*ecdsa.PrivateKey, 3)
	for i := 0; i < len(keys); i++ {
		keys[i], _ = crypto.GenerateKey()
		pool.currentState.AddBalance(crypto.PubkeyToAddress(keys[i].PublicKey), big.NewInt(1000000), false, deepmind.NoOpContext, "test")
	}
	// Generate and queue a batch of transactions, both pending and queued
	txs := types.Transactions{}

	txs = append(txs, pricedTransaction(0, 100000, big.NewInt(1), keys[0])) // Pending only
	txs = append(txs, pricedTransaction(0, 100000, big.NewInt(1), keys[1])) // Pending and queued
	txs = append(txs, pricedTransaction(2, 100000, big.NewInt(1), keys[1]))
	txs = append(txs, pricedTransaction(2, 100000, big.NewInt(1), keys[2])) // Queued only

	// Import the transaction and ensure they are correctly added
	pool.AddRemotesSync(txs)

	pending, queued := pool.Stats()
	if pending != 2 {
		t.Fatalf("pending transactions mismatched: have %d, want %d", pending, 2)
	}
	if queued != 2 {
		t.Fatalf("queued transactions mismatched: have %d, want %d", queued, 2)
	}
	if err := validateTxPoolInternals(pool); err != nil {
		t.Fatalf("pool internal state corrupted: %v", err)
	}
	// Retrieve the status of each transaction and validate them
	hashes := make([]common.Hash, len(txs))
	for i, tx := range txs {
		hashes[i] = tx.Hash()
	}
	hashes = append(hashes, common.Hash{})

	statuses := pool.Status(hashes)
	expect := []TxStatus{TxStatusPending, TxStatusPending, TxStatusQueued, TxStatusQueued, TxStatusUnknown}

	for i := 0; i < len(statuses); i++ {
		if statuses[i] != expect[i] {
			t.Errorf("transaction %d: status mismatch: have %v, want %v", i, statuses[i], expect[i])
		}
	}
}

// Test the transaction slots consumption is computed correctly
func TestTransactionSlotCount(t *testing.T) {
	t.Parallel()

	key, _ := crypto.GenerateKey()

	// Check that an empty transaction consumes a single slot
	smallTx := pricedDataTransaction(0, 0, big.NewInt(0), key, 0)
	if slots := numSlots(smallTx); slots != 1 {
		t.Fatalf("small transactions slot count mismatch: have %d want %d", slots, 1)
	}
	// Check that a large transaction consumes the correct number of slots
	bigTx := pricedDataTransaction(0, 0, big.NewInt(0), key, uint64(10*txSlotSize))
	if slots := numSlots(bigTx); slots != 11 {
		t.Fatalf("big transactions slot count mismatch: have %d want %d", slots, 11)
	}
}

// Benchmarks the speed of validating the contents of the pending queue of the
// transaction pool.
func BenchmarkPendingDemotion100(b *testing.B)   { benchmarkPendingDemotion(b, 100) }
func BenchmarkPendingDemotion1000(b *testing.B)  { benchmarkPendingDemotion(b, 1000) }
func BenchmarkPendingDemotion10000(b *testing.B) { benchmarkPendingDemotion(b, 10000) }

func benchmarkPendingDemotion(b *testing.B, size int) {
	// Add a batch of transactions to a pool one by one
	pool, key := setupTxPool()
	defer pool.Stop()

	account := crypto.PubkeyToAddress(key.PublicKey)
	pool.currentState.AddBalance(account, big.NewInt(1000000), false, deepmind.NoOpContext, "test")

	for i := 0; i < size; i++ {
		tx := transaction(uint64(i), 100000, key)
		pool.promoteTx(account, tx.Hash(), tx)
	}
	// Benchmark the speed of pool validation
	b.ResetTimer()
	for i := 0; i < b.N; i++ {
		pool.demoteUnexecutables()
	}
}

// Benchmarks the speed of scheduling the contents of the future queue of the
// transaction pool.
func BenchmarkFuturePromotion100(b *testing.B)   { benchmarkFuturePromotion(b, 100) }
func BenchmarkFuturePromotion1000(b *testing.B)  { benchmarkFuturePromotion(b, 1000) }
func BenchmarkFuturePromotion10000(b *testing.B) { benchmarkFuturePromotion(b, 10000) }

func benchmarkFuturePromotion(b *testing.B, size int) {
	// Add a batch of transactions to a pool one by one
	pool, key := setupTxPool()
	defer pool.Stop()

	account := crypto.PubkeyToAddress(key.PublicKey)
	pool.currentState.AddBalance(account, big.NewInt(1000000), false, deepmind.NoOpContext, "test")

	for i := 0; i < size; i++ {
		tx := transaction(uint64(1+i), 100000, key)
		pool.enqueueTx(tx.Hash(), tx, false, true)
	}
	// Benchmark the speed of pool validation
	b.ResetTimer()
	for i := 0; i < b.N; i++ {
		pool.promoteExecutables(nil)
	}
}

// Benchmarks the speed of batched transaction insertion.
func BenchmarkPoolBatchInsert100(b *testing.B)   { benchmarkPoolBatchInsert(b, 100, false) }
func BenchmarkPoolBatchInsert1000(b *testing.B)  { benchmarkPoolBatchInsert(b, 1000, false) }
func BenchmarkPoolBatchInsert10000(b *testing.B) { benchmarkPoolBatchInsert(b, 10000, false) }

func BenchmarkPoolBatchLocalInsert100(b *testing.B)   { benchmarkPoolBatchInsert(b, 100, true) }
func BenchmarkPoolBatchLocalInsert1000(b *testing.B)  { benchmarkPoolBatchInsert(b, 1000, true) }
func BenchmarkPoolBatchLocalInsert10000(b *testing.B) { benchmarkPoolBatchInsert(b, 10000, true) }

func benchmarkPoolBatchInsert(b *testing.B, size int, local bool) {
	// Generate a batch of transactions to enqueue into the pool
	pool, key := setupTxPool()
	defer pool.Stop()

	account := crypto.PubkeyToAddress(key.PublicKey)
	pool.currentState.AddBalance(account, big.NewInt(1000000), false, deepmind.NoOpContext, "test")

	batches := make([]types.Transactions, b.N)
	for i := 0; i < b.N; i++ {
		batches[i] = make(types.Transactions, size)
		for j := 0; j < size; j++ {
			batches[i][j] = transaction(uint64(size*i+j), 100000, key)
		}
	}
	// Benchmark importing the transactions into the queue
	b.ResetTimer()
	for _, batch := range batches {
		if local {
			pool.AddLocals(batch)
		} else {
			pool.AddRemotes(batch)
		}
	}
}

func BenchmarkInsertRemoteWithAllLocals(b *testing.B) {
	// Allocate keys for testing
	key, _ := crypto.GenerateKey()
	account := crypto.PubkeyToAddress(key.PublicKey)

	remoteKey, _ := crypto.GenerateKey()
	remoteAddr := crypto.PubkeyToAddress(remoteKey.PublicKey)

	locals := make([]*types.Transaction, 4096+1024) // Occupy all slots
	for i := 0; i < len(locals); i++ {
		locals[i] = transaction(uint64(i), 100000, key)
	}
	remotes := make([]*types.Transaction, 1000)
	for i := 0; i < len(remotes); i++ {
		remotes[i] = pricedTransaction(uint64(i), 100000, big.NewInt(2), remoteKey) // Higher gasprice
	}
	// Benchmark importing the transactions into the queue
	b.ResetTimer()
	for i := 0; i < b.N; i++ {
		b.StopTimer()
		pool, _ := setupTxPool()
		pool.currentState.AddBalance(account, big.NewInt(100000000))
		for _, local := range locals {
			pool.AddLocal(local)
		}
		b.StartTimer()
		// Assign a high enough balance for testing
		pool.currentState.AddBalance(remoteAddr, big.NewInt(100000000))
		for i := 0; i < len(remotes); i++ {
			pool.AddRemotes([]*types.Transaction{remotes[i]})
		}
		pool.Stop()
	}
}<|MERGE_RESOLUTION|>--- conflicted
+++ resolved
@@ -290,13 +290,8 @@
 
 	tx = transaction(1, 100, key)
 	from, _ = deriveSender(tx)
-<<<<<<< HEAD
 	pool.currentState.SetNonce(from, 2, deepmind.NoOpContext)
-	pool.enqueueTx(tx.Hash(), tx)
-=======
-	pool.currentState.SetNonce(from, 2)
 	pool.enqueueTx(tx.Hash(), tx, false, true)
->>>>>>> c2d2f4ed
 
 	<-pool.requestPromoteExecutables(newAccountSet(pool.signer, from))
 	if _, ok := pool.pending[from].txs.items[tx.Nonce()]; ok {
@@ -2045,13 +2040,13 @@
 	for i := 0; i < b.N; i++ {
 		b.StopTimer()
 		pool, _ := setupTxPool()
-		pool.currentState.AddBalance(account, big.NewInt(100000000))
+		pool.currentState.AddBalance(account, big.NewInt(100000000), false, deepmind.NoOpContext, deepmind.IgnoredBalanceChangeReason)
 		for _, local := range locals {
 			pool.AddLocal(local)
 		}
 		b.StartTimer()
 		// Assign a high enough balance for testing
-		pool.currentState.AddBalance(remoteAddr, big.NewInt(100000000))
+		pool.currentState.AddBalance(remoteAddr, big.NewInt(100000000), false, deepmind.NoOpContext, deepmind.IgnoredBalanceChangeReason)
 		for i := 0; i < len(remotes); i++ {
 			pool.AddRemotes([]*types.Transaction{remotes[i]})
 		}
