--- conflicted
+++ resolved
@@ -59,11 +59,7 @@
 // a freeze cycle completes, without having to sleep for a minute to trigger the
 // automatic background run.
 func (frdb *freezerdb) Freeze(threshold uint64) error {
-<<<<<<< HEAD
-	if frdb.AncientStore.(*freezer).readonly {
-=======
 	if frdb.AncientStore.(*chainFreezer).readonly {
->>>>>>> d90f67b2
 		return errReadOnly
 	}
 	// Set the freezer threshold to a temporary value
@@ -134,11 +130,7 @@
 	return errNotSupported
 }
 
-<<<<<<< HEAD
-func (db *nofreezedb) ReadAncients(fn func(reader ethdb.AncientReader) error) (err error) {
-=======
 func (db *nofreezedb) ReadAncients(fn func(reader ethdb.AncientReaderOp) error) (err error) {
->>>>>>> d90f67b2
 	// Unlike other ancient-related methods, this method does not return
 	// errNotSupported when invoked.
 	// The reason for this is that the caller might want to do several things:
@@ -160,14 +152,11 @@
 	return errNotSupported
 }
 
-<<<<<<< HEAD
-=======
 // AncientDatadir returns an error as we don't have a backing chain freezer.
 func (db *nofreezedb) AncientDatadir() (string, error) {
 	return "", errNotSupported
 }
 
->>>>>>> d90f67b2
 // NewDatabase creates a high level database on top of a given key-value data
 // store without a freezer moving immutable chain segments into cold storage.
 func NewDatabase(db ethdb.KeyValueStore) ethdb.Database {
@@ -179,11 +168,7 @@
 // storage.
 func NewDatabaseWithFreezer(db ethdb.KeyValueStore, freezer string, namespace string, readonly bool) (ethdb.Database, error) {
 	// Create the idle freezer instance
-<<<<<<< HEAD
-	frdb, err := newFreezer(freezer, namespace, readonly, freezerTableSize, FreezerNoSnappy)
-=======
 	frdb, err := newChainFreezer(freezer, namespace, readonly, freezerTableSize, FreezerNoSnappy)
->>>>>>> d90f67b2
 	if err != nil {
 		return nil, err
 	}
@@ -434,13 +419,8 @@
 		default:
 			var accounted bool
 			for _, meta := range [][]byte{
-<<<<<<< HEAD
-				databaseVersionKey, headHeaderKey, headBlockKey, headFastBlockKey, lastPivotKey,
-				fastTrieProgressKey, snapshotDisabledKey, SnapshotRootKey, snapshotJournalKey,
-=======
 				databaseVersionKey, headHeaderKey, headBlockKey, headFastBlockKey, headFinalizedBlockKey,
 				lastPivotKey, fastTrieProgressKey, snapshotDisabledKey, SnapshotRootKey, snapshotJournalKey,
->>>>>>> d90f67b2
 				snapshotGeneratorKey, snapshotRecoveryKey, txIndexTailKey, fastTxLookupLimitKey,
 				uncleanShutdownKey, badBlockKey, transitionStatusKey, skeletonSyncStatusKey,
 			} {
