--- conflicted
+++ resolved
@@ -58,14 +58,10 @@
 // Freeze is a helper method used for external testing to trigger and block until
 // a freeze cycle completes, without having to sleep for a minute to trigger the
 // automatic background run.
-<<<<<<< HEAD
 func (frdb *freezerdb) Freeze(threshold uint64) error {
 	if frdb.AncientStore.(*freezer).readonly {
 		return errReadOnly
 	}
-=======
-func (frdb *freezerdb) Freeze(threshold uint64) {
->>>>>>> 04640a33
 	// Set the freezer threshold to a temporary value
 	defer func(old uint64) {
 		atomic.StoreUint64(&frdb.AncientStore.(*freezer).threshold, old)
@@ -76,10 +72,7 @@
 	trigger := make(chan struct{}, 1)
 	frdb.AncientStore.(*freezer).trigger <- trigger
 	<-trigger
-<<<<<<< HEAD
 	return nil
-=======
->>>>>>> 04640a33
 }
 
 // nofreezedb is a database wrapper that disables freezer data retrievals.
@@ -267,13 +260,8 @@
 
 // NewLevelDBDatabase creates a persistent key-value database without a freezer
 // moving immutable chain segments into cold storage.
-<<<<<<< HEAD
 func NewLevelDBDatabase(file string, cache int, handles int, namespace string, readonly bool) (ethdb.Database, error) {
-	db, err := leveldb.New(file, cache, handles, namespace, readonly)
-=======
-func NewLevelDBDatabase(file string, cache int, handles int, namespace string) (ethdb.Database, error) {
-	db, err := leveldb.New(file, cache, handles, namespace, deepmind.CompactionDisabled)
->>>>>>> 04640a33
+	db, err := leveldb.New(file, cache, handles, namespace, readonly, deepmind.CompactionDisabled)
 	if err != nil {
 		return nil, err
 	}
@@ -282,13 +270,8 @@
 
 // NewLevelDBDatabaseWithFreezer creates a persistent key-value database with a
 // freezer moving immutable chain segments into cold storage.
-<<<<<<< HEAD
 func NewLevelDBDatabaseWithFreezer(file string, cache int, handles int, freezer string, namespace string, readonly bool) (ethdb.Database, error) {
-	kvdb, err := leveldb.New(file, cache, handles, namespace, readonly)
-=======
-func NewLevelDBDatabaseWithFreezer(file string, cache int, handles int, freezer string, namespace string) (ethdb.Database, error) {
-	kvdb, err := leveldb.New(file, cache, handles, namespace, deepmind.CompactionDisabled)
->>>>>>> 04640a33
+	kvdb, err := leveldb.New(file, cache, handles, namespace, readonly, deepmind.CompactionDisabled)
 	if err != nil {
 		return nil, err
 	}
@@ -355,10 +338,7 @@
 		storageSnaps    stat
 		preimages       stat
 		bloomBits       stat
-<<<<<<< HEAD
 		beaconHeaders   stat
-=======
->>>>>>> 04640a33
 		cliqueSnaps     stat
 
 		// Ancient store statistics
@@ -373,14 +353,8 @@
 		bloomTrieNodes stat
 
 		// Meta- and unaccounted data
-<<<<<<< HEAD
 		metadata    stat
 		unaccounted stat
-=======
-		metadata     stat
-		unaccounted  stat
-		shutdownInfo stat
->>>>>>> 04640a33
 
 		// Totals
 		total common.StorageSize
@@ -415,26 +389,18 @@
 			accountSnaps.Add(size)
 		case bytes.HasPrefix(key, SnapshotStoragePrefix) && len(key) == (len(SnapshotStoragePrefix)+2*common.HashLength):
 			storageSnaps.Add(size)
-<<<<<<< HEAD
 		case bytes.HasPrefix(key, PreimagePrefix) && len(key) == (len(PreimagePrefix)+common.HashLength):
 			preimages.Add(size)
 		case bytes.HasPrefix(key, configPrefix) && len(key) == (len(configPrefix)+common.HashLength):
 			metadata.Add(size)
 		case bytes.HasPrefix(key, genesisPrefix) && len(key) == (len(genesisPrefix)+common.HashLength):
 			metadata.Add(size)
-=======
-		case bytes.HasPrefix(key, preimagePrefix) && len(key) == (len(preimagePrefix)+common.HashLength):
-			preimages.Add(size)
->>>>>>> 04640a33
 		case bytes.HasPrefix(key, bloomBitsPrefix) && len(key) == (len(bloomBitsPrefix)+10+common.HashLength):
 			bloomBits.Add(size)
 		case bytes.HasPrefix(key, BloomBitsIndexPrefix):
 			bloomBits.Add(size)
-<<<<<<< HEAD
 		case bytes.HasPrefix(key, skeletonHeaderPrefix) && len(key) == (len(skeletonHeaderPrefix)+8):
 			beaconHeaders.Add(size)
-=======
->>>>>>> 04640a33
 		case bytes.HasPrefix(key, []byte("clique-")) && len(key) == 7+common.HashLength:
 			cliqueSnaps.Add(size)
 		case bytes.HasPrefix(key, []byte("cht-")) ||
@@ -445,24 +411,13 @@
 			bytes.HasPrefix(key, []byte("bltIndex-")) ||
 			bytes.HasPrefix(key, []byte("bltRoot-")): // Bloomtrie sub
 			bloomTrieNodes.Add(size)
-<<<<<<< HEAD
-=======
-		case bytes.Equal(key, uncleanShutdownKey):
-			shutdownInfo.Add(size)
->>>>>>> 04640a33
 		default:
 			var accounted bool
 			for _, meta := range [][]byte{
 				databaseVersionKey, headHeaderKey, headBlockKey, headFastBlockKey, lastPivotKey,
-<<<<<<< HEAD
 				fastTrieProgressKey, snapshotDisabledKey, SnapshotRootKey, snapshotJournalKey,
 				snapshotGeneratorKey, snapshotRecoveryKey, txIndexTailKey, fastTxLookupLimitKey,
 				uncleanShutdownKey, badBlockKey, transitionStatusKey, skeletonSyncStatusKey,
-=======
-				fastTrieProgressKey, snapshotRootKey, snapshotJournalKey, snapshotGeneratorKey,
-				snapshotRecoveryKey, txIndexTailKey, fastTxLookupLimitKey, uncleanShutdownKey,
-				badBlockKey,
->>>>>>> 04640a33
 			} {
 				if bytes.Equal(key, meta) {
 					metadata.Add(size)
@@ -508,15 +463,9 @@
 		{"Key-Value store", "Trie preimages", preimages.Size(), preimages.Count()},
 		{"Key-Value store", "Account snapshot", accountSnaps.Size(), accountSnaps.Count()},
 		{"Key-Value store", "Storage snapshot", storageSnaps.Size(), storageSnaps.Count()},
-<<<<<<< HEAD
 		{"Key-Value store", "Beacon sync headers", beaconHeaders.Size(), beaconHeaders.Count()},
 		{"Key-Value store", "Clique snapshots", cliqueSnaps.Size(), cliqueSnaps.Count()},
 		{"Key-Value store", "Singleton metadata", metadata.Size(), metadata.Count()},
-=======
-		{"Key-Value store", "Clique snapshots", cliqueSnaps.Size(), cliqueSnaps.Count()},
-		{"Key-Value store", "Singleton metadata", metadata.Size(), metadata.Count()},
-		{"Key-Value store", "Shutdown metadata", shutdownInfo.Size(), shutdownInfo.Count()},
->>>>>>> 04640a33
 		{"Ancient store", "Headers", ancientHeadersSize.String(), ancients.String()},
 		{"Ancient store", "Bodies", ancientBodiesSize.String(), ancients.String()},
 		{"Ancient store", "Receipt lists", ancientReceiptsSize.String(), ancients.String()},
