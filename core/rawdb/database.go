--- conflicted
+++ resolved
@@ -306,17 +306,11 @@
 }
 
 // NewLevelDBDatabaseWithFreezer creates a persistent key-value database with a
-<<<<<<< HEAD
-// freezer moving immutable chain segments into cold storage.
-func NewLevelDBDatabaseWithFreezer(file string, cache int, handles int, freezer string, namespace string, readonly bool) (ethdb.Database, error) {
-	kvdb, err := leveldb.New(file, cache, handles, namespace, readonly, deepmind.CompactionDisabled)
-=======
 // freezer moving immutable chain segments into cold storage. The passed ancient
 // indicates the path of root ancient directory where the chain freezer can be
 // opened.
 func NewLevelDBDatabaseWithFreezer(file string, cache int, handles int, ancient string, namespace string, readonly bool) (ethdb.Database, error) {
-	kvdb, err := leveldb.New(file, cache, handles, namespace, readonly)
->>>>>>> d901d853
+	kvdb, err := leveldb.New(file, cache, handles, namespace, readonly, deepmind.CompactionDisabled)
 	if err != nil {
 		return nil, err
 	}
