--- conflicted
+++ resolved
@@ -229,15 +229,9 @@
 // NewBlockChain returns a fully initialised block chain using information
 // available in the database. It initialises the default Ethereum Validator and
 // Processor.
-<<<<<<< HEAD
 func NewBlockChain(db ethdb.Database, cacheConfig *CacheConfig, chainConfig *params.ChainConfig, engine consensus.Engine, vmConfig vm.Config, shouldPreserve func(block *types.Block) bool, txLookupLimit *uint64) (*BlockChain, error) {
-	// This is one of the rare case where deepmind is not enabled and we still perform something.
-	if deepmind.ArchiveBlocksToKeep != 0 {
-=======
-func NewBlockChain(db ethdb.Database, cacheConfig *CacheConfig, chainConfig *params.ChainConfig, engine consensus.Engine, vmConfig vm.Config, shouldPreserve func(block *types.Block) bool) (*BlockChain, error) {
 	// This is one of the rare case where firehose is not enabled and we still perform something.
 	if firehose.ArchiveBlocksToKeep != 0 {
->>>>>>> d0dfc381
 		old := TriesInMemory
 		TriesInMemory = firehose.ArchiveBlocksToKeep
 
