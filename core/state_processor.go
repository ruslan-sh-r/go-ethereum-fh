// Copyright 2015 The go-ethereum Authors
// This file is part of the go-ethereum library.
//
// The go-ethereum library is free software: you can redistribute it and/or modify
// it under the terms of the GNU Lesser General Public License as published by
// the Free Software Foundation, either version 3 of the License, or
// (at your option) any later version.
//
// The go-ethereum library is distributed in the hope that it will be useful,
// but WITHOUT ANY WARRANTY; without even the implied warranty of
// MERCHANTABILITY or FITNESS FOR A PARTICULAR PURPOSE. See the
// GNU Lesser General Public License for more details.
//
// You should have received a copy of the GNU Lesser General Public License
// along with the go-ethereum library. If not, see <http://www.gnu.org/licenses/>.

package core

import (
	"fmt"
	"math/big"

	"github.com/ethereum/go-ethereum/common"
	"github.com/ethereum/go-ethereum/consensus"
	"github.com/ethereum/go-ethereum/consensus/misc"
	"github.com/ethereum/go-ethereum/core/state"
	"github.com/ethereum/go-ethereum/core/types"
	"github.com/ethereum/go-ethereum/core/vm"
	"github.com/ethereum/go-ethereum/crypto"
	"github.com/ethereum/go-ethereum/deepmind"
	"github.com/ethereum/go-ethereum/log"
	"github.com/ethereum/go-ethereum/params"
)

// StateProcessor is a basic Processor, which takes care of transitioning
// state from one point to another.
//
// StateProcessor implements Processor.
type StateProcessor struct {
	config *params.ChainConfig // Chain configuration options
	bc     *BlockChain         // Canonical block chain
	engine consensus.Engine    // Consensus engine used for block rewards
}

// NewStateProcessor initialises a new StateProcessor.
func NewStateProcessor(config *params.ChainConfig, bc *BlockChain, engine consensus.Engine) *StateProcessor {
	return &StateProcessor{
		config: config,
		bc:     bc,
		engine: engine,
	}
}

// Process processes the state changes according to the Ethereum rules by running
// the transaction messages using the statedb and applying any rewards to both
// the processor (coinbase) and any included uncles.
//
// Process returns the receipts and logs accumulated during the process and
// returns the amount of gas that was used in the process. If any of the
// transactions failed to execute due to insufficient gas it will return an error.
func (p *StateProcessor) Process(block *types.Block, statedb *state.StateDB, cfg vm.Config) (types.Receipts, []*types.Log, uint64, error) {
	var (
		receipts    types.Receipts
		usedGas     = new(uint64)
		header      = block.Header()
		blockHash   = block.Hash()
		blockNumber = block.Number()
		allLogs     []*types.Log
		gp          = new(GasPool).AddGas(block.GasLimit())
		dmContext   = deepmind.MaybeSyncContext()
	)

	if dmContext.Enabled() {
		dmContext.StartBlock(block)
	}

	// Mutate the block and state according to any hard-fork specs
	if p.config.DAOForkSupport && p.config.DAOForkBlock != nil && p.config.DAOForkBlock.Cmp(block.Number()) == 0 {
		misc.ApplyDAOHardFork(statedb, dmContext)
	}
	blockContext := NewEVMBlockContext(header, p.bc, nil)
	vmenv := vm.NewEVM(blockContext, vm.TxContext{}, statedb, p.config, cfg, dmContext)
	// Iterate over and process the individual transactions
	for i, tx := range block.Transactions() {
		if dmContext.Enabled() {
			dmContext.StartTransaction(tx, header.BaseFee)
		}

		msg, err := tx.AsMessage(types.MakeSigner(p.config, header.Number), header.BaseFee)
		if err != nil {
			if dmContext.Enabled() {
				dmContext.RecordFailedTransaction(err)
				dmContext.ExitBlock()
			}

			return nil, nil, 0, fmt.Errorf("could not apply tx %d [%v]: %w", i, tx.Hash().Hex(), err)
		}

		if dmContext.Enabled() {
			dmContext.RecordTrxFrom(msg.From())
		}

		statedb.Prepare(tx.Hash(), i)
		receipt, err := applyTransaction(msg, p.config, p.bc, nil, gp, statedb, blockNumber, blockHash, tx, usedGas, vmenv, dmContext)
		if err != nil {
			if dmContext.Enabled() {
				dmContext.RecordFailedTransaction(err)
				dmContext.ExitBlock()
			}

			return nil, nil, 0, fmt.Errorf("could not apply tx %d [%v]: %w", i, tx.Hash().Hex(), err)
		}

		if dmContext.Enabled() {
			dmContext.EndTransaction(receipt)
		}

		receipts = append(receipts, receipt)
		allLogs = append(allLogs, receipt.Logs...)
	}

	// Finalize block is a bit special since it can be enabled without the full deep mind sync.
	// As such, if deep mind is enabled, we log it and us the deep mind context. Otherwise if
	// block progress is enabled.
	if dmContext.Enabled() {
		dmContext.FinalizeBlock(block)
	} else if deepmind.BlockProgressEnabled {
		deepmind.SyncContext().FinalizeBlock(block)
	}

	// Finalize the block, applying any consensus engine specific extras (e.g. block rewards)
	p.engine.Finalize(p.bc, header, statedb, block.Transactions(), block.Uncles(), dmContext)

	if dmContext.Enabled() {
<<<<<<< HEAD
		// Calculate the total difficulty of the block
		ptd := p.bc.GetTd(block.ParentHash(), block.NumberU64()-1)
		td := new(big.Int).Add(block.Difficulty(), ptd)

		dmContext.EndBlock(block, td)
=======
		if deepmind.DebugTheMerge {
			finalizedBlock := p.bc.CurrentFinalizedBlock()
			if finalizedBlock != nil {
				log.Info("Finalized block at firehose end block", "hash", finalizedBlock.Hash(), "number", finalizedBlock.Header().Number)
			}
		}

		dmContext.EndBlock(block)
>>>>>>> 4b49de03
	}

	return receipts, allLogs, *usedGas, nil
}

func applyTransaction(msg types.Message, config *params.ChainConfig, bc ChainContext, author *common.Address, gp *GasPool, statedb *state.StateDB, blockNumber *big.Int, blockHash common.Hash, tx *types.Transaction, usedGas *uint64, evm *vm.EVM, dmContext *deepmind.Context) (*types.Receipt, error) {
	// Create a new context to be used in the EVM environment.
	txContext := NewEVMTxContext(msg)
	evm.Reset(txContext, statedb)

	// Apply the transaction to the current state (included in the env).
	result, err := ApplyMessage(evm, msg, gp)
	if err != nil {
		return nil, err
	}

	// Update the state with pending changes.
	var root []byte
	if config.IsByzantium(blockNumber) {
		statedb.Finalise(true)
	} else {
		root = statedb.IntermediateRoot(config.IsEIP158(blockNumber)).Bytes()
	}
	*usedGas += result.UsedGas

	// Create a new receipt for the transaction, storing the intermediate root and gas used
	// by the tx.
	receipt := &types.Receipt{Type: tx.Type(), PostState: root, CumulativeGasUsed: *usedGas}
	if result.Failed() {
		receipt.Status = types.ReceiptStatusFailed
	} else {
		receipt.Status = types.ReceiptStatusSuccessful
	}
	receipt.TxHash = tx.Hash()
	receipt.GasUsed = result.UsedGas

	// If the transaction created a contract, store the creation address in the receipt.
	if msg.To() == nil {
		receipt.ContractAddress = crypto.CreateAddress(evm.TxContext.Origin, tx.Nonce())
	}

	// Set the receipt logs and create the bloom filter.
	receipt.Logs = statedb.GetLogs(tx.Hash(), blockHash)
	receipt.Bloom = types.CreateBloom(types.Receipts{receipt})
	receipt.BlockHash = blockHash
	receipt.BlockNumber = blockNumber
	receipt.TransactionIndex = uint(statedb.TxIndex())
	return receipt, err
}

// ApplyTransaction attempts to apply a transaction to the given state database
// and uses the input parameters for its environment. It returns the receipt
// for the transaction, gas used and an error if the transaction failed,
// indicating the block was invalid.
func ApplyTransaction(config *params.ChainConfig, bc ChainContext, author *common.Address, gp *GasPool, statedb *state.StateDB, header *types.Header, tx *types.Transaction, usedGas *uint64, cfg vm.Config, dmContext *deepmind.Context) (*types.Receipt, error) {
	msg, err := tx.AsMessage(types.MakeSigner(config, header.Number), header.BaseFee)
	if err != nil {
		return nil, err
	}
	// Create a new context to be used in the EVM environment
	blockContext := NewEVMBlockContext(header, bc, author)
	vmenv := vm.NewEVM(blockContext, vm.TxContext{}, statedb, config, cfg, dmContext)
	return applyTransaction(msg, config, bc, author, gp, statedb, header.Number, header.Hash(), tx, usedGas, vmenv, dmContext)
}<|MERGE_RESOLUTION|>--- conflicted
+++ resolved
@@ -132,13 +132,10 @@
 	p.engine.Finalize(p.bc, header, statedb, block.Transactions(), block.Uncles(), dmContext)
 
 	if dmContext.Enabled() {
-<<<<<<< HEAD
 		// Calculate the total difficulty of the block
 		ptd := p.bc.GetTd(block.ParentHash(), block.NumberU64()-1)
 		td := new(big.Int).Add(block.Difficulty(), ptd)
 
-		dmContext.EndBlock(block, td)
-=======
 		if deepmind.DebugTheMerge {
 			finalizedBlock := p.bc.CurrentFinalizedBlock()
 			if finalizedBlock != nil {
@@ -146,8 +143,7 @@
 			}
 		}
 
-		dmContext.EndBlock(block)
->>>>>>> 4b49de03
+		dmContext.EndBlock(block, td)
 	}
 
 	return receipts, allLogs, *usedGas, nil
