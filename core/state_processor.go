--- conflicted
+++ resolved
@@ -101,11 +101,7 @@
 		}
 
 		statedb.Prepare(tx.Hash(), i)
-<<<<<<< HEAD
-		receipt, err := applyTransaction(msg, p.config, p.bc, nil, gp, statedb, blockNumber, blockHash, tx, usedGas, vmenv, dmContext)
-=======
-		receipt, err := applyTransaction(msg, p.config, nil, gp, statedb, blockNumber, blockHash, tx, usedGas, vmenv)
->>>>>>> d901d853
+		receipt, err := applyTransaction(msg, p.config, nil, gp, statedb, blockNumber, blockHash, tx, usedGas, vmenv, dmContext)
 		if err != nil {
 			if dmContext.Enabled() {
 				dmContext.RecordFailedTransaction(err)
@@ -149,11 +145,7 @@
 	return receipts, allLogs, *usedGas, nil
 }
 
-<<<<<<< HEAD
-func applyTransaction(msg types.Message, config *params.ChainConfig, bc ChainContext, author *common.Address, gp *GasPool, statedb *state.StateDB, blockNumber *big.Int, blockHash common.Hash, tx *types.Transaction, usedGas *uint64, evm *vm.EVM, dmContext *deepmind.Context) (*types.Receipt, error) {
-=======
-func applyTransaction(msg types.Message, config *params.ChainConfig, author *common.Address, gp *GasPool, statedb *state.StateDB, blockNumber *big.Int, blockHash common.Hash, tx *types.Transaction, usedGas *uint64, evm *vm.EVM) (*types.Receipt, error) {
->>>>>>> d901d853
+func applyTransaction(msg types.Message, config *params.ChainConfig, author *common.Address, gp *GasPool, statedb *state.StateDB, blockNumber *big.Int, blockHash common.Hash, tx *types.Transaction, usedGas *uint64, evm *vm.EVM, dmContext *deepmind.Context) (*types.Receipt, error) {
 	// Create a new context to be used in the EVM environment.
 	txContext := NewEVMTxContext(msg)
 	evm.Reset(txContext, statedb)
@@ -209,11 +201,6 @@
 	}
 	// Create a new context to be used in the EVM environment
 	blockContext := NewEVMBlockContext(header, bc, author)
-<<<<<<< HEAD
 	vmenv := vm.NewEVM(blockContext, vm.TxContext{}, statedb, config, cfg, dmContext)
-	return applyTransaction(msg, config, bc, author, gp, statedb, header.Number, header.Hash(), tx, usedGas, vmenv, dmContext)
-=======
-	vmenv := vm.NewEVM(blockContext, vm.TxContext{}, statedb, config, cfg)
-	return applyTransaction(msg, config, author, gp, statedb, header.Number, header.Hash(), tx, usedGas, vmenv)
->>>>>>> d901d853
+	return applyTransaction(msg, config, author, gp, statedb, header.Number, header.Hash(), tx, usedGas, vmenv, dmContext)
 }