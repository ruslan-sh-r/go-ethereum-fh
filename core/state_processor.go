// Copyright 2015 The go-ethereum Authors
// This file is part of the go-ethereum library.
//
// The go-ethereum library is free software: you can redistribute it and/or modify
// it under the terms of the GNU Lesser General Public License as published by
// the Free Software Foundation, either version 3 of the License, or
// (at your option) any later version.
//
// The go-ethereum library is distributed in the hope that it will be useful,
// but WITHOUT ANY WARRANTY; without even the implied warranty of
// MERCHANTABILITY or FITNESS FOR A PARTICULAR PURPOSE. See the
// GNU Lesser General Public License for more details.
//
// You should have received a copy of the GNU Lesser General Public License
// along with the go-ethereum library. If not, see <http://www.gnu.org/licenses/>.

package core

import (
	"github.com/ethereum/go-ethereum/common"
	"github.com/ethereum/go-ethereum/consensus"
	"github.com/ethereum/go-ethereum/consensus/misc"
	"github.com/ethereum/go-ethereum/core/state"
	"github.com/ethereum/go-ethereum/core/types"
	"github.com/ethereum/go-ethereum/core/vm"
	"github.com/ethereum/go-ethereum/crypto"
	"github.com/ethereum/go-ethereum/deepmind"
	"github.com/ethereum/go-ethereum/params"
)

// StateProcessor is a basic Processor, which takes care of transitioning
// state from one point to another.
//
// StateProcessor implements Processor.
type StateProcessor struct {
	config *params.ChainConfig // Chain configuration options
	bc     *BlockChain         // Canonical block chain
	engine consensus.Engine    // Consensus engine used for block rewards
}

// NewStateProcessor initialises a new StateProcessor.
func NewStateProcessor(config *params.ChainConfig, bc *BlockChain, engine consensus.Engine) *StateProcessor {
	return &StateProcessor{
		config: config,
		bc:     bc,
		engine: engine,
	}
}

// Process processes the state changes according to the Ethereum rules by running
// the transaction messages using the statedb and applying any rewards to both
// the processor (coinbase) and any included uncles.
//
// Process returns the receipts and logs accumulated during the process and
// returns the amount of gas that was used in the process. If any of the
// transactions failed to execute due to insufficient gas it will return an error.
func (p *StateProcessor) Process(block *types.Block, statedb *state.StateDB, cfg vm.Config) (types.Receipts, []*types.Log, uint64, error) {
	var (
		receipts  types.Receipts
		usedGas   = new(uint64)
		header    = block.Header()
		allLogs   []*types.Log
		gp        = new(GasPool).AddGas(block.GasLimit())
		dmContext = deepmind.MaybeSyncContext()
	)

	if dmContext.Enabled() {
		dmContext.StartBlock(block)
	}

	// Mutate the block and state according to any hard-fork specs
	if p.config.DAOForkSupport && p.config.DAOForkBlock != nil && p.config.DAOForkBlock.Cmp(block.Number()) == 0 {
		misc.ApplyDAOHardFork(statedb, dmContext)
	}

	// Iterate over and process the individual transactions
	for i, tx := range block.Transactions() {
		statedb.Prepare(tx.Hash(), block.Hash(), i)

		if dmContext.Enabled() {
			dmContext.StartTransaction(tx)
		}

		receipt, err := ApplyTransaction(p.config, p.bc, nil, gp, statedb, header, tx, usedGas, cfg, dmContext)
		if err != nil {
			if dmContext.Enabled() {
				dmContext.RecordFailedTransaction(err)
				dmContext.ExitBlock()
			}

			return nil, nil, 0, err
		}

		if dmContext.Enabled() {
			dmContext.EndTransaction(receipt)
		}

		receipts = append(receipts, receipt)
		allLogs = append(allLogs, receipt.Logs...)
	}

	// Finalize block is a bit special since it can be enabled without the full deep mind sync.
	// As such, if deep mind is enabled, we log it and us the deep mind context. Otherwise if
	// block progress is enabled.
	if dmContext.Enabled() {
		dmContext.FinalizeBlock(block)
	} else if deepmind.BlockProgressEnabled {
		deepmind.SyncContext().FinalizeBlock(block)
	}

	// Finalize the block, applying any consensus engine specific extras (e.g. block rewards)
	p.engine.Finalize(p.bc, header, statedb, block.Transactions(), block.Uncles(), dmContext)

	if dmContext.Enabled() {
		dmContext.EndBlock(block)
	}

	return receipts, allLogs, *usedGas, nil
}

// ApplyTransaction attempts to apply a transaction to the given state database
// and uses the input parameters for its environment. It returns the receipt
// for the transaction, gas used and an error if the transaction failed,
// indicating the block was invalid.
func ApplyTransaction(config *params.ChainConfig, bc ChainContext, author *common.Address, gp *GasPool, statedb *state.StateDB, header *types.Header, tx *types.Transaction, usedGas *uint64, cfg vm.Config, dmContext *deepmind.Context) (*types.Receipt, error) {
	msg, err := tx.AsMessage(types.MakeSigner(config, header.Number))
	if err != nil {
		return nil, err
	}

	if dmContext.Enabled() {
		dmContext.RecordTrxFrom(msg.From())
	}

	// Create a new context to be used in the EVM environment
	context := NewEVMContext(msg, header, bc, author)
	// Create a new environment which holds all relevant information
	// about the transaction and calling mechanisms.
	vmenv := vm.NewEVM(context, statedb, config, cfg, dmContext)
	// Apply the transaction to the current state (included in the env)
<<<<<<< HEAD
	result, err := ApplyMessage(vmenv, msg, gp)
=======
	_, gas, failed, err := ApplyMessage(vmenv, msg, gp)

>>>>>>> d79aaeab
	if err != nil {
		return nil, err
	}
	// Update the state with pending changes
	var root []byte
	if config.IsByzantium(header.Number) {
		statedb.Finalise(true)
	} else {
		root = statedb.IntermediateRoot(config.IsEIP158(header.Number)).Bytes()
	}
	*usedGas += result.UsedGas

	// Create a new receipt for the transaction, storing the intermediate root and gas used by the tx
	// based on the eip phase, we're passing whether the root touch-delete accounts.
	receipt := types.NewReceipt(root, result.Failed(), *usedGas)
	receipt.TxHash = tx.Hash()
	receipt.GasUsed = result.UsedGas
	// if the transaction created a contract, store the creation address in the receipt.
	if msg.To() == nil {
		receipt.ContractAddress = crypto.CreateAddress(vmenv.Context.Origin, tx.Nonce())
	}
	// Set the receipt logs and create a bloom for filtering
	receipt.Logs = statedb.GetLogs(tx.Hash())
	receipt.Bloom = types.CreateBloom(types.Receipts{receipt})
	receipt.BlockHash = statedb.BlockHash()
	receipt.BlockNumber = header.Number
	receipt.TransactionIndex = uint(statedb.TxIndex())

	return receipt, err
}<|MERGE_RESOLUTION|>--- conflicted
+++ resolved
@@ -138,12 +138,7 @@
 	// about the transaction and calling mechanisms.
 	vmenv := vm.NewEVM(context, statedb, config, cfg, dmContext)
 	// Apply the transaction to the current state (included in the env)
-<<<<<<< HEAD
 	result, err := ApplyMessage(vmenv, msg, gp)
-=======
-	_, gas, failed, err := ApplyMessage(vmenv, msg, gp)
-
->>>>>>> d79aaeab
 	if err != nil {
 		return nil, err
 	}
