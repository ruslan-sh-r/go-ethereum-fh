// Copyright 2014 The go-ethereum Authors
// This file is part of the go-ethereum library.
//
// The go-ethereum library is free software: you can redistribute it and/or modify
// it under the terms of the GNU Lesser General Public License as published by
// the Free Software Foundation, either version 3 of the License, or
// (at your option) any later version.
//
// The go-ethereum library is distributed in the hope that it will be useful,
// but WITHOUT ANY WARRANTY; without even the implied warranty of
// MERCHANTABILITY or FITNESS FOR A PARTICULAR PURPOSE. See the
// GNU Lesser General Public License for more details.
//
// You should have received a copy of the GNU Lesser General Public License
// along with the go-ethereum library. If not, see <http://www.gnu.org/licenses/>.

package core

import (
	"bytes"
	"encoding/hex"
	"encoding/json"
	"errors"
	"fmt"
	"math/big"
	"strings"

	"github.com/ethereum/go-ethereum/common"
	"github.com/ethereum/go-ethereum/common/hexutil"
	"github.com/ethereum/go-ethereum/common/math"
	"github.com/ethereum/go-ethereum/core/rawdb"
	"github.com/ethereum/go-ethereum/core/state"
	"github.com/ethereum/go-ethereum/core/types"
	"github.com/ethereum/go-ethereum/crypto"
	"github.com/ethereum/go-ethereum/deepmind"
	"github.com/ethereum/go-ethereum/ethdb"
	"github.com/ethereum/go-ethereum/log"
	"github.com/ethereum/go-ethereum/params"
	"github.com/ethereum/go-ethereum/rlp"
	"github.com/ethereum/go-ethereum/trie"
)

//go:generate go run github.com/fjl/gencodec -type Genesis -field-override genesisSpecMarshaling -out gen_genesis.go
//go:generate go run github.com/fjl/gencodec -type GenesisAccount -field-override genesisAccountMarshaling -out gen_genesis_account.go

var errGenesisNoConfig = errors.New("genesis has no chain configuration")

// Genesis specifies the header fields, state of a genesis block. It also defines hard
// fork switch-over blocks through the chain configuration.
type Genesis struct {
	Config     *params.ChainConfig `json:"config"`
	Nonce      uint64              `json:"nonce"`
	Timestamp  uint64              `json:"timestamp"`
	ExtraData  []byte              `json:"extraData"`
	GasLimit   uint64              `json:"gasLimit"   gencodec:"required"`
	Difficulty *big.Int            `json:"difficulty" gencodec:"required"`
	Mixhash    common.Hash         `json:"mixHash"`
	Coinbase   common.Address      `json:"coinbase"`
	Alloc      GenesisAlloc        `json:"alloc"      gencodec:"required"`

	// These fields are used for consensus tests. Please don't use them
	// in actual genesis blocks.
	Number     uint64      `json:"number"`
	GasUsed    uint64      `json:"gasUsed"`
	ParentHash common.Hash `json:"parentHash"`
	BaseFee    *big.Int    `json:"baseFeePerGas"`
}

// GenesisAlloc specifies the initial state that is part of the genesis block.
type GenesisAlloc map[common.Address]GenesisAccount

func (ga *GenesisAlloc) UnmarshalJSON(data []byte) error {
	m := make(map[common.UnprefixedAddress]GenesisAccount)
	if err := json.Unmarshal(data, &m); err != nil {
		return err
	}
	*ga = make(GenesisAlloc)
	for addr, a := range m {
		(*ga)[common.Address(addr)] = a
	}
	return nil
}

<<<<<<< HEAD
// flush adds allocated genesis accounts into a fresh new statedb and
// commit the state changes into the given database handler.
func (ga *GenesisAlloc) flush(db ethdb.Database) (common.Hash, error) {
	dmContext := deepmind.MaybeSyncContext()
	statedb, err := state.New(common.Hash{}, state.NewDatabase(db), nil)
=======
// deriveHash computes the state root according to the genesis specification.
func (ga *GenesisAlloc) deriveHash() (common.Hash, error) {
	// Create an ephemeral in-memory database for computing hash,
	// all the derived states will be discarded to not pollute disk.
	db := state.NewDatabase(rawdb.NewMemoryDatabase())
	statedb, err := state.New(common.Hash{}, db, nil)
>>>>>>> d901d853
	if err != nil {
		return common.Hash{}, err
	}
	for addr, account := range *ga {
		statedb.AddBalance(addr, account.Balance, false, dmContext, deepmind.BalanceChangeReason("genesis_balance"))
		statedb.SetCode(addr, account.Code, dmContext)
		statedb.SetNonce(addr, account.Nonce, dmContext)
		for key, value := range account.Storage {
			statedb.SetState(addr, key, value, dmContext)
		}
	}
<<<<<<< HEAD

=======
	return statedb.Commit(false)
}

// flush is very similar with deriveHash, but the main difference is
// all the generated states will be persisted into the given database.
// Also, the genesis state specification will be flushed as well.
func (ga *GenesisAlloc) flush(db ethdb.Database) error {
	statedb, err := state.New(common.Hash{}, state.NewDatabaseWithConfig(db, &trie.Config{Preimages: true}), nil)
	if err != nil {
		return err
	}
	for addr, account := range *ga {
		statedb.AddBalance(addr, account.Balance)
		statedb.SetCode(addr, account.Code)
		statedb.SetNonce(addr, account.Nonce)
		for key, value := range account.Storage {
			statedb.SetState(addr, key, value)
		}
	}
>>>>>>> d901d853
	root, err := statedb.Commit(false)
	if err != nil {
		return err
	}
	err = statedb.Database().TrieDB().Commit(root, true, nil)
	if err != nil {
		return err
	}
	// Marshal the genesis state specification and persist.
	blob, err := json.Marshal(ga)
	if err != nil {
		return err
	}
	rawdb.WriteGenesisStateSpec(db, root, blob)
	return nil
}

// CommitGenesisState loads the stored genesis state with the given block
// hash and commits them into the given database handler.
func CommitGenesisState(db ethdb.Database, hash common.Hash) error {
	var alloc GenesisAlloc
	blob := rawdb.ReadGenesisStateSpec(db, hash)
	if len(blob) != 0 {
		if err := alloc.UnmarshalJSON(blob); err != nil {
			return err
		}
	} else {
		// Genesis allocation is missing and there are several possibilities:
		// the node is legacy which doesn't persist the genesis allocation or
		// the persisted allocation is just lost.
		// - supported networks(mainnet, testnets), recover with defined allocations
		// - private network, can't recover
		var genesis *Genesis
		switch hash {
		case params.MainnetGenesisHash:
			genesis = DefaultGenesisBlock()
		case params.RopstenGenesisHash:
			genesis = DefaultRopstenGenesisBlock()
		case params.RinkebyGenesisHash:
			genesis = DefaultRinkebyGenesisBlock()
		case params.GoerliGenesisHash:
			genesis = DefaultGoerliGenesisBlock()
		case params.SepoliaGenesisHash:
			genesis = DefaultSepoliaGenesisBlock()
		}
		if genesis != nil {
			alloc = genesis.Alloc
		} else {
			return errors.New("not found")
		}
	}
	return alloc.flush(db)
}

// GenesisAccount is an account in the state of the genesis block.
type GenesisAccount struct {
	Code       []byte                      `json:"code,omitempty"`
	Storage    map[common.Hash]common.Hash `json:"storage,omitempty"`
	Balance    *big.Int                    `json:"balance" gencodec:"required"`
	Nonce      uint64                      `json:"nonce,omitempty"`
	PrivateKey []byte                      `json:"secretKey,omitempty"` // for tests
}

// field type overrides for gencodec
type genesisSpecMarshaling struct {
	Nonce      math.HexOrDecimal64
	Timestamp  math.HexOrDecimal64
	ExtraData  hexutil.Bytes
	GasLimit   math.HexOrDecimal64
	GasUsed    math.HexOrDecimal64
	Number     math.HexOrDecimal64
	Difficulty *math.HexOrDecimal256
	BaseFee    *math.HexOrDecimal256
	Alloc      map[common.UnprefixedAddress]GenesisAccount
}

type genesisAccountMarshaling struct {
	Code       hexutil.Bytes
	Balance    *math.HexOrDecimal256
	Nonce      math.HexOrDecimal64
	Storage    map[storageJSON]storageJSON
	PrivateKey hexutil.Bytes
}

// storageJSON represents a 256 bit byte array, but allows less than 256 bits when
// unmarshaling from hex.
type storageJSON common.Hash

func (h *storageJSON) UnmarshalText(text []byte) error {
	text = bytes.TrimPrefix(text, []byte("0x"))
	if len(text) > 64 {
		return fmt.Errorf("too many hex characters in storage key/value %q", text)
	}
	offset := len(h) - len(text)/2 // pad on the left
	if _, err := hex.Decode(h[offset:], text); err != nil {
		fmt.Println(err)
		return fmt.Errorf("invalid hex storage key/value %q", text)
	}
	return nil
}

func (h storageJSON) MarshalText() ([]byte, error) {
	return hexutil.Bytes(h[:]).MarshalText()
}

// GenesisMismatchError is raised when trying to overwrite an existing
// genesis block with an incompatible one.
type GenesisMismatchError struct {
	Stored, New common.Hash
}

func (e *GenesisMismatchError) Error() string {
	return fmt.Sprintf("database contains incompatible genesis (have %x, new %x)", e.Stored, e.New)
}

// SetupGenesisBlock writes or updates the genesis block in db.
// The block that will be used is:
//
//                          genesis == nil       genesis != nil
//                       +------------------------------------------
//     db has no genesis |  main-net default  |  genesis
//     db has genesis    |  from DB           |  genesis (if compatible)
//
// The stored chain configuration will be updated if it is compatible (i.e. does not
// specify a fork block below the local head block). In case of a conflict, the
// error is a *params.ConfigCompatError and the new, unwritten config is returned.
//
// The returned chain configuration is never nil.
func SetupGenesisBlock(db ethdb.Database, genesis *Genesis) (*params.ChainConfig, common.Hash, error) {
	return SetupGenesisBlockWithOverride(db, genesis, nil, nil)
}

func SetupGenesisBlockWithOverride(db ethdb.Database, genesis *Genesis, overrideTerminalTotalDifficulty *big.Int, overrideTerminalTotalDifficultyPassed *bool) (*params.ChainConfig, common.Hash, error) {
	if genesis != nil && genesis.Config == nil {
		return params.AllEthashProtocolChanges, common.Hash{}, errGenesisNoConfig
	}

	applyOverrides := func(config *params.ChainConfig) {
		if config != nil {
			if overrideTerminalTotalDifficulty != nil {
				config.TerminalTotalDifficulty = overrideTerminalTotalDifficulty
			}
			if overrideTerminalTotalDifficultyPassed != nil {
				config.TerminalTotalDifficultyPassed = *overrideTerminalTotalDifficultyPassed
			}
		}
	}

	// Just commit the new block if there is no stored genesis block.
	stored := rawdb.ReadCanonicalHash(db, 0)
	if (stored == common.Hash{}) {
		if genesis == nil {
			log.Info("Writing default main-net genesis block")
			genesis = DefaultGenesisBlock()
		} else {
			log.Info("Writing custom genesis block")
		}
		block, err := genesis.Commit(db)
		if err != nil {
			return genesis.Config, common.Hash{}, err
		}
		applyOverrides(genesis.Config)
		return genesis.Config, block.Hash(), nil
	}
	// We have the genesis block in database(perhaps in ancient database)
	// but the corresponding state is missing.
	header := rawdb.ReadHeader(db, stored, 0)
	if _, err := state.New(header.Root, state.NewDatabaseWithConfig(db, nil), nil); err != nil {
		if genesis == nil {
			genesis = DefaultGenesisBlock()
		}
		// Ensure the stored genesis matches with the given one.
		hash := genesis.ToBlock().Hash()
		if hash != stored {
			return genesis.Config, hash, &GenesisMismatchError{stored, hash}
		}
		block, err := genesis.Commit(db)
		if err != nil {
			return genesis.Config, hash, err
		}
		applyOverrides(genesis.Config)
		return genesis.Config, block.Hash(), nil
	}
	// Check whether the genesis block is already written.
	if genesis != nil {
		hash := genesis.ToBlock().Hash()
		if hash != stored {
			return genesis.Config, hash, &GenesisMismatchError{stored, hash}
		}
	}
	// Get the existing chain configuration.
	newcfg := genesis.configOrDefault(stored)
	applyOverrides(newcfg)
	if err := newcfg.CheckConfigForkOrder(); err != nil {
		return newcfg, common.Hash{}, err
	}
	storedcfg := rawdb.ReadChainConfig(db, stored)
	if storedcfg == nil {
		log.Warn("Found genesis block without chain config")
		rawdb.WriteChainConfig(db, stored, newcfg)
		return newcfg, stored, nil
	}
	// Special case: if a private network is being used (no genesis and also no
	// mainnet hash in the database), we must not apply the `configOrDefault`
	// chain config as that would be AllProtocolChanges (applying any new fork
	// on top of an existing private network genesis block). In that case, only
	// apply the overrides.
	if genesis == nil && stored != params.MainnetGenesisHash {
		newcfg = storedcfg
		applyOverrides(newcfg)
	}
	// Check config compatibility and write the config. Compatibility errors
	// are returned to the caller unless we're already at block zero.
	height := rawdb.ReadHeaderNumber(db, rawdb.ReadHeadHeaderHash(db))
	if height == nil {
		return newcfg, stored, fmt.Errorf("missing block number for head header hash")
	}
	compatErr := storedcfg.CheckCompatible(newcfg, *height)
	if compatErr != nil && *height != 0 && compatErr.RewindTo != 0 {
		return newcfg, stored, compatErr
	}
	rawdb.WriteChainConfig(db, stored, newcfg)
	return newcfg, stored, nil
}

func (g *Genesis) configOrDefault(ghash common.Hash) *params.ChainConfig {
	switch {
	case g != nil:
		return g.Config
	case ghash == params.MainnetGenesisHash:
		return params.MainnetChainConfig
	case ghash == params.RopstenGenesisHash:
		return params.RopstenChainConfig
	case ghash == params.SepoliaGenesisHash:
		return params.SepoliaChainConfig
	case ghash == params.RinkebyGenesisHash:
		return params.RinkebyChainConfig
	case ghash == params.GoerliGenesisHash:
		return params.GoerliChainConfig
	case ghash == params.KilnGenesisHash:
		return DefaultKilnGenesisBlock().Config
	default:
		return params.AllEthashProtocolChanges
	}
}

<<<<<<< HEAD
// ToBlock creates the genesis block and writes state of a genesis specification
// to the given database (or discards it if nil).
func (g *Genesis) ToBlock(db ethdb.Database) *types.Block {

	if db == nil {
		db = rawdb.NewMemoryDatabase()
	}
	root, err := g.Alloc.flush(db)
=======
// ToBlock returns the genesis block according to genesis specification.
func (g *Genesis) ToBlock() *types.Block {
	root, err := g.Alloc.deriveHash()
>>>>>>> d901d853
	if err != nil {
		panic(err)
	}

	head := &types.Header{
		Number:     new(big.Int).SetUint64(g.Number),
		Nonce:      types.EncodeNonce(g.Nonce),
		Time:       g.Timestamp,
		ParentHash: g.ParentHash,
		Extra:      g.ExtraData,
		GasLimit:   g.GasLimit,
		GasUsed:    g.GasUsed,
		BaseFee:    g.BaseFee,
		Difficulty: g.Difficulty,
		MixDigest:  g.Mixhash,
		Coinbase:   g.Coinbase,
		Root:       root,
	}
	if g.GasLimit == 0 {
		head.GasLimit = params.GenesisGasLimit
	}
	if g.Difficulty == nil && g.Mixhash == (common.Hash{}) {
		head.Difficulty = params.GenesisDifficulty
	}
	if g.Config != nil && g.Config.IsLondon(common.Big0) {
		if g.BaseFee != nil {
			head.BaseFee = g.BaseFee
		} else {
			head.BaseFee = new(big.Int).SetUint64(params.InitialBaseFee)
		}
	}
	return types.NewBlock(head, nil, nil, nil, trie.NewStackTrie(nil))
}

// Commit writes the block and state of a genesis specification to the database.
// The block is committed as the canonical head block.
func (g *Genesis) Commit(db ethdb.Database) (*types.Block, error) {
	block := g.ToBlock()
	if block.Number().Sign() != 0 {
		return nil, errors.New("can't commit genesis block with number > 0")
	}
	config := g.Config
	if config == nil {
		config = params.AllEthashProtocolChanges
	}
	if err := config.CheckConfigForkOrder(); err != nil {
		return nil, err
	}
	if config.Clique != nil && len(block.Extra()) < 32+crypto.SignatureLength {
		return nil, errors.New("can't start clique chain without signers")
	}
	// All the checks has passed, flush the states derived from the genesis
	// specification as well as the specification itself into the provided
	// database.
	if err := g.Alloc.flush(db); err != nil {
		return nil, err
	}
	rawdb.WriteTd(db, block.Hash(), block.NumberU64(), block.Difficulty())
	rawdb.WriteBlock(db, block)
	rawdb.WriteReceipts(db, block.Hash(), block.NumberU64(), nil)
	rawdb.WriteCanonicalHash(db, block.Hash(), block.NumberU64())
	rawdb.WriteHeadBlockHash(db, block.Hash())
	rawdb.WriteHeadFastBlockHash(db, block.Hash())
	rawdb.WriteHeadHeaderHash(db, block.Hash())
	rawdb.WriteChainConfig(db, block.Hash(), config)
	return block, nil
}

// MustCommit writes the genesis block and state to db, panicking on error.
// The block is committed as the canonical head block.
func (g *Genesis) MustCommit(db ethdb.Database) *types.Block {
	block, err := g.Commit(db)
	if err != nil {
		panic(err)
	}
	return block
}

// DefaultGenesisBlock returns the Ethereum main net genesis block.
func DefaultGenesisBlock() *Genesis {
	return &Genesis{
		Config:     params.MainnetChainConfig,
		Nonce:      66,
		ExtraData:  hexutil.MustDecode("0x11bbe8db4e347b4e8c937c1c8370e4b5ed33adb3db69cbdb7a38e1e50b1b82fa"),
		GasLimit:   5000,
		Difficulty: big.NewInt(17179869184),
		Alloc:      decodePrealloc(mainnetAllocData),
	}
}

// DefaultRopstenGenesisBlock returns the Ropsten network genesis block.
func DefaultRopstenGenesisBlock() *Genesis {
	return &Genesis{
		Config:     params.RopstenChainConfig,
		Nonce:      66,
		ExtraData:  hexutil.MustDecode("0x3535353535353535353535353535353535353535353535353535353535353535"),
		GasLimit:   16777216,
		Difficulty: big.NewInt(1048576),
		Alloc:      decodePrealloc(ropstenAllocData),
	}
}

// DefaultRinkebyGenesisBlock returns the Rinkeby network genesis block.
func DefaultRinkebyGenesisBlock() *Genesis {
	return &Genesis{
		Config:     params.RinkebyChainConfig,
		Timestamp:  1492009146,
		ExtraData:  hexutil.MustDecode("0x52657370656374206d7920617574686f7269746168207e452e436172746d616e42eb768f2244c8811c63729a21a3569731535f067ffc57839b00206d1ad20c69a1981b489f772031b279182d99e65703f0076e4812653aab85fca0f00000000000000000000000000000000000000000000000000000000000000000000000000000000000000000000000000000000000000000000000000000000000"),
		GasLimit:   4700000,
		Difficulty: big.NewInt(1),
		Alloc:      decodePrealloc(rinkebyAllocData),
	}
}

// DefaultGoerliGenesisBlock returns the Görli network genesis block.
func DefaultGoerliGenesisBlock() *Genesis {
	return &Genesis{
		Config:     params.GoerliChainConfig,
		Timestamp:  1548854791,
		ExtraData:  hexutil.MustDecode("0x22466c6578692069732061207468696e6722202d204166726900000000000000e0a2bd4258d2768837baa26a28fe71dc079f84c70000000000000000000000000000000000000000000000000000000000000000000000000000000000000000000000000000000000000000000000000000000000"),
		GasLimit:   10485760,
		Difficulty: big.NewInt(1),
		Alloc:      decodePrealloc(goerliAllocData),
	}
}

// DefaultSepoliaGenesisBlock returns the Sepolia network genesis block.
func DefaultSepoliaGenesisBlock() *Genesis {
	return &Genesis{
		Config:     params.SepoliaChainConfig,
		Nonce:      0,
		ExtraData:  []byte("Sepolia, Athens, Attica, Greece!"),
		GasLimit:   0x1c9c380,
		Difficulty: big.NewInt(0x20000),
		Timestamp:  1633267481,
		Alloc:      decodePrealloc(sepoliaAllocData),
	}
}

// DefaultKilnGenesisBlock returns the kiln network genesis block.
func DefaultKilnGenesisBlock() *Genesis {
	g := new(Genesis)
	reader := strings.NewReader(KilnAllocData)
	if err := json.NewDecoder(reader).Decode(g); err != nil {
		panic(err)
	}
	return g
}

// DeveloperGenesisBlock returns the 'geth --dev' genesis block.
func DeveloperGenesisBlock(period uint64, gasLimit uint64, faucet common.Address) *Genesis {
	// Override the default period to the user requested one
	config := *params.AllCliqueProtocolChanges
	config.Clique = &params.CliqueConfig{
		Period: period,
		Epoch:  config.Clique.Epoch,
	}

	// Assemble and return the genesis with the precompiles and faucet pre-funded
	return &Genesis{
		Config:     &config,
		ExtraData:  append(append(make([]byte, 32), faucet[:]...), make([]byte, crypto.SignatureLength)...),
		GasLimit:   gasLimit,
		BaseFee:    big.NewInt(params.InitialBaseFee),
		Difficulty: big.NewInt(1),
		Alloc: map[common.Address]GenesisAccount{
			common.BytesToAddress([]byte{1}): {Balance: big.NewInt(1)}, // ECRecover
			common.BytesToAddress([]byte{2}): {Balance: big.NewInt(1)}, // SHA256
			common.BytesToAddress([]byte{3}): {Balance: big.NewInt(1)}, // RIPEMD
			common.BytesToAddress([]byte{4}): {Balance: big.NewInt(1)}, // Identity
			common.BytesToAddress([]byte{5}): {Balance: big.NewInt(1)}, // ModExp
			common.BytesToAddress([]byte{6}): {Balance: big.NewInt(1)}, // ECAdd
			common.BytesToAddress([]byte{7}): {Balance: big.NewInt(1)}, // ECScalarMul
			common.BytesToAddress([]byte{8}): {Balance: big.NewInt(1)}, // ECPairing
			common.BytesToAddress([]byte{9}): {Balance: big.NewInt(1)}, // BLAKE2b
			faucet:                           {Balance: new(big.Int).Sub(new(big.Int).Lsh(big.NewInt(1), 256), big.NewInt(9))},
		},
	}
}

func decodePrealloc(data string) GenesisAlloc {
	var p []struct{ Addr, Balance *big.Int }
	if err := rlp.NewStream(strings.NewReader(data), 0).Decode(&p); err != nil {
		panic(err)
	}
	ga := make(GenesisAlloc, len(p))
	for _, account := range p {
		ga[common.BigToAddress(account.Addr)] = GenesisAccount{Balance: account.Balance}
	}
	return ga
}<|MERGE_RESOLUTION|>--- conflicted
+++ resolved
@@ -81,23 +81,43 @@
 	return nil
 }
 
-<<<<<<< HEAD
-// flush adds allocated genesis accounts into a fresh new statedb and
-// commit the state changes into the given database handler.
-func (ga *GenesisAlloc) flush(db ethdb.Database) (common.Hash, error) {
-	dmContext := deepmind.MaybeSyncContext()
-	statedb, err := state.New(common.Hash{}, state.NewDatabase(db), nil)
-=======
 // deriveHash computes the state root according to the genesis specification.
 func (ga *GenesisAlloc) deriveHash() (common.Hash, error) {
 	// Create an ephemeral in-memory database for computing hash,
 	// all the derived states will be discarded to not pollute disk.
 	db := state.NewDatabase(rawdb.NewMemoryDatabase())
 	statedb, err := state.New(common.Hash{}, db, nil)
->>>>>>> d901d853
 	if err != nil {
 		return common.Hash{}, err
 	}
+
+	// Since everything in there is ephemeral, there is no reason to output any of those
+	dmContext := deepmind.NoOpContext
+
+	for addr, account := range *ga {
+		statedb.AddBalance(addr, account.Balance, false, dmContext, deepmind.IgnoredBalanceChangeReason)
+		statedb.SetCode(addr, account.Code, dmContext)
+		statedb.SetNonce(addr, account.Nonce, dmContext)
+		for key, value := range account.Storage {
+			statedb.SetState(addr, key, value, dmContext)
+		}
+	}
+	return statedb.Commit(false)
+}
+
+// flush is very similar with deriveHash, but the main difference is
+// all the generated states will be persisted into the given database.
+// Also, the genesis state specification will be flushed as well.
+func (ga *GenesisAlloc) flush(db ethdb.Database) error {
+	statedb, err := state.New(common.Hash{}, state.NewDatabaseWithConfig(db, &trie.Config{Preimages: true}), nil)
+	if err != nil {
+		return err
+	}
+
+	// Don't think this will ever be actually called while syncing a chain, but let's keep it
+	// with a potential real Firehose output
+	dmContext := deepmind.MaybeSyncContext()
+
 	for addr, account := range *ga {
 		statedb.AddBalance(addr, account.Balance, false, dmContext, deepmind.BalanceChangeReason("genesis_balance"))
 		statedb.SetCode(addr, account.Code, dmContext)
@@ -106,29 +126,6 @@
 			statedb.SetState(addr, key, value, dmContext)
 		}
 	}
-<<<<<<< HEAD
-
-=======
-	return statedb.Commit(false)
-}
-
-// flush is very similar with deriveHash, but the main difference is
-// all the generated states will be persisted into the given database.
-// Also, the genesis state specification will be flushed as well.
-func (ga *GenesisAlloc) flush(db ethdb.Database) error {
-	statedb, err := state.New(common.Hash{}, state.NewDatabaseWithConfig(db, &trie.Config{Preimages: true}), nil)
-	if err != nil {
-		return err
-	}
-	for addr, account := range *ga {
-		statedb.AddBalance(addr, account.Balance)
-		statedb.SetCode(addr, account.Code)
-		statedb.SetNonce(addr, account.Nonce)
-		for key, value := range account.Storage {
-			statedb.SetState(addr, key, value)
-		}
-	}
->>>>>>> d901d853
 	root, err := statedb.Commit(false)
 	if err != nil {
 		return err
@@ -375,20 +372,9 @@
 	}
 }
 
-<<<<<<< HEAD
-// ToBlock creates the genesis block and writes state of a genesis specification
-// to the given database (or discards it if nil).
-func (g *Genesis) ToBlock(db ethdb.Database) *types.Block {
-
-	if db == nil {
-		db = rawdb.NewMemoryDatabase()
-	}
-	root, err := g.Alloc.flush(db)
-=======
 // ToBlock returns the genesis block according to genesis specification.
 func (g *Genesis) ToBlock() *types.Block {
 	root, err := g.Alloc.deriveHash()
->>>>>>> d901d853
 	if err != nil {
 		panic(err)
 	}
